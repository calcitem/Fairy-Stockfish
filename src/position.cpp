--- conflicted
+++ resolved
@@ -1870,7 +1870,6 @@
   return bool(res);
 }
 
-<<<<<<< HEAD
 /// Position::is_optinal_game_end() tests whether the position may end the game by
 /// 50-move rule, by repetition, or a variant rule that allows a player to claim a game result.
 
@@ -1956,11 +1955,6 @@
 /// Position::is_immediate_game_end() tests whether the position ends the game
 /// immediately by a variant rule, i.e., there are no more legal moves.
 /// It does not not detect stalemates.
-=======
-
-/// Position::is_draw() tests whether the position is drawn by 50-move rule
-/// or by repetition. It does not detect stalemates.
->>>>>>> ab5cd834
 
 bool Position::is_immediate_game_end(Value& result, int ply) const {
 
