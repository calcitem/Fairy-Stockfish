--- conflicted
+++ resolved
@@ -1035,17 +1035,6 @@
                && (pos.is_discovery_check_on_king(~us, move) || pos.see_ge(move)))
           extension = 1;
 
-<<<<<<< HEAD
-      // Shuffle extension
-      else if (   PvNode
-               && pos.n_move_rule()
-               && pos.rule50_count() > 18
-               && depth < 3
-               && ++thisThread->shuffleExts < thisThread->nodes.load(std::memory_order_relaxed) / 4)  // To avoid too many extensions
-          extension = 1;
-
-=======
->>>>>>> a1319751
       // Passed pawn extension
       else if (   move == ss->killers[0]
                && pos.advanced_pawn_push(move)
@@ -1076,12 +1065,8 @@
 
           if (   !captureOrPromotion
               && !givesCheck
-<<<<<<< HEAD
               && (!pos.must_capture() || !pos.attackers_to(to_sq(move), ~us))
-              && (!pos.advanced_pawn_push(move) || pos.non_pawn_material(~us) > BishopValueMg || pos.count<ALL_PIECES>(us) == pos.count<PAWN>(us)))
-=======
-              && (!PvNode || !pos.advanced_pawn_push(move) || pos.non_pawn_material(~us) > BishopValueMg))
->>>>>>> a1319751
+              && (!PvNode || !pos.advanced_pawn_push(move) || pos.non_pawn_material(~us) > BishopValueMg || pos.count<ALL_PIECES>(us) == pos.count<PAWN>(us)))
           {
               // Reduced depth of the next LMR search
               int lmrDepth = std::max(newDepth - reduction(improving, depth, moveCount), 0);
@@ -1328,19 +1313,7 @@
 
     if (!moveCount)
         bestValue = excludedMove ? alpha
-<<<<<<< HEAD
                    :     inCheck ? pos.checkmate_value(ss->ply) : pos.stalemate_value(ss->ply);
-    else if (bestMove)
-    {
-        // Quiet best move: update move sorting heuristics
-        if (!pos.capture_or_promotion(bestMove))
-            update_quiet_stats(pos, ss, bestMove, quietsSearched, quietCount,
-                               stat_bonus(depth + (bestValue > beta + PawnValueMg)));
-
-        update_capture_stats(pos, bestMove, capturesSearched, captureCount, stat_bonus(depth + 1));
-=======
-                   :     inCheck ? mated_in(ss->ply) : VALUE_DRAW;
->>>>>>> a1319751
 
     else if (bestMove)
         update_all_stats(pos, ss, bestMove, bestValue, beta, prevSq,
@@ -1530,11 +1503,7 @@
 
       // Don't search moves with negative SEE values
       if (  (!inCheck || evasionPrunable)
-<<<<<<< HEAD
-          && (!givesCheck || !(is_ok(from_sq(move)) && pos.blockers_for_king(~pos.side_to_move()) & from_sq(move)))
-=======
           && !(givesCheck && pos.is_discovery_check_on_king(~pos.side_to_move(), move))
->>>>>>> a1319751
           && !pos.see_ge(move))
           continue;
 
@@ -1637,12 +1606,6 @@
   void update_all_stats(const Position& pos, Stack* ss, Move bestMove, Value bestValue, Value beta, Square prevSq,
                         Move* quietsSearched, int quietCount, Move* capturesSearched, int captureCount, Depth depth) {
 
-<<<<<<< HEAD
-    for (int i : {1, 2, 4, 6})
-        if (is_ok((ss-i)->currentMove))
-            (*(ss-i)->continuationHistory)[history_slot(pc)][to] << bonus;
-  }
-=======
     int bonus1, bonus2;
     Color us = pos.side_to_move();
     Thread* thisThread = pos.this_thread();
@@ -1667,7 +1630,6 @@
     }
     else
         captureHistory[moved_piece][to_sq(bestMove)][captured] << bonus1;
->>>>>>> a1319751
 
     // Extra penalty for a quiet TT or main killer move in previous ply when it gets refuted
     if (   ((ss-1)->moveCount == 1 || ((ss-1)->currentMove == (ss-1)->killers[0]))
@@ -1691,7 +1653,7 @@
 
     for (int i : {1, 2, 4, 6})
         if (is_ok((ss-i)->currentMove))
-            (*(ss-i)->continuationHistory)[pc][to] << bonus;
+            (*(ss-i)->continuationHistory)[history_slot(pc)][to] << bonus;
   }
 
 
