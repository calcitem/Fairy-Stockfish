--- conflicted
+++ resolved
@@ -1010,15 +1010,7 @@
 
       // Check extension (~2 Elo)
       else if (    givesCheck
-<<<<<<< HEAD
-               && ((type_of(move) != DROP && (pos.blockers_for_king(~us) & from_sq(move))) || pos.see_ge(move)))
-          extension = ONE_PLY;
-      else if (    pos.must_capture() // Capture extension (all moves are captures)
-               &&  pos.capture(move)
-               &&  MoveList<CAPTURES>(pos).size() == 1)
-=======
                && (pos.is_discovery_check_on_king(~us, move) || pos.see_ge(move)))
->>>>>>> 9d3a2eca
           extension = ONE_PLY;
 
       // Castling extension
@@ -1036,6 +1028,12 @@
       else if (   move == ss->killers[0]
                && pos.advanced_pawn_push(move)
                && pos.pawn_passed(us, to_sq(move)))
+          extension = ONE_PLY;
+
+      // Losing chess capture extension
+      else if (    pos.must_capture()
+               &&  pos.capture(move)
+               &&  MoveList<CAPTURES>(pos).size() == 1)
           extension = ONE_PLY;
 
       // Calculate new depth for this move
@@ -1077,20 +1075,12 @@
                   continue;
 
               // Prune moves with negative SEE (~10 Elo)
-<<<<<<< HEAD
-              if (!pos.must_capture() && !pos.see_ge(move, Value(-29 * lmrDepth * lmrDepth)))
-                  continue;
-          }
-          else if ((!givesCheck || !extension)
-                  && !pos.must_capture()
-                  && !pos.see_ge(move, -(PawnValueEg + 120 * pos.captures_to_hand()) * (depth / ONE_PLY))) // (~20 Elo)
-=======
-              if (!pos.see_ge(move, Value(-(31 - std::min(lmrDepth, 18)) * lmrDepth * lmrDepth)))
+              if (!pos.must_capture() && !pos.see_ge(move, Value(-(31 - std::min(lmrDepth, 18)) * lmrDepth * lmrDepth)))
                   continue;
           }
           else if (  (!givesCheck || !extension)
-                   && !pos.see_ge(move, -PawnValueEg * (depth / ONE_PLY))) // (~20 Elo)
->>>>>>> 9d3a2eca
+                   && !pos.must_capture()
+                   && !pos.see_ge(move, -(PawnValueEg + 120 * pos.captures_to_hand()) * (depth / ONE_PLY))) // (~20 Elo)
                   continue;
       }
 
@@ -1162,8 +1152,8 @@
 
               // Reset statScore to zero if negative and most stats shows >= 0
               if (    ss->statScore < 0
-                  && (*contHist[0])[movedPiece][to_sq(move)] >= 0
-                  && (*contHist[1])[movedPiece][to_sq(move)] >= 0
+                  && (*contHist[0])[history_slot(movedPiece)][to_sq(move)] >= 0
+                  && (*contHist[1])[history_slot(movedPiece)][to_sq(move)] >= 0
                   && thisThread->mainHistory[us][from_to(move)] >= 0)
                   ss->statScore = 0;
 
