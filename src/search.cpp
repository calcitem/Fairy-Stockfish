/*
  Stockfish, a UCI chess playing engine derived from Glaurung 2.1
  Copyright (C) 2004-2008 Tord Romstad (Glaurung author)
  Copyright (C) 2008-2015 Marco Costalba, Joona Kiiski, Tord Romstad
  Copyright (C) 2015-2020 Marco Costalba, Joona Kiiski, Gary Linscott, Tord Romstad

  Stockfish is free software: you can redistribute it and/or modify
  it under the terms of the GNU General Public License as published by
  the Free Software Foundation, either version 3 of the License, or
  (at your option) any later version.

  Stockfish is distributed in the hope that it will be useful,
  but WITHOUT ANY WARRANTY; without even the implied warranty of
  MERCHANTABILITY or FITNESS FOR A PARTICULAR PURPOSE.  See the
  GNU General Public License for more details.

  You should have received a copy of the GNU General Public License
  along with this program.  If not, see <http://www.gnu.org/licenses/>.
*/

#include <algorithm>
#include <cassert>
#include <cmath>
#include <cstring>   // For std::memset
#include <iostream>
#include <sstream>

#include "evaluate.h"
#include "misc.h"
#include "movegen.h"
#include "movepick.h"
#include "partner.h"
#include "position.h"
#include "search.h"
#include "thread.h"
#include "timeman.h"
#include "tt.h"
#include "uci.h"
#include "syzygy/tbprobe.h"

namespace Search {

  LimitsType Limits;
}

namespace Tablebases {

  int Cardinality;
  bool RootInTB;
  bool UseRule50;
  Depth ProbeDepth;
}

namespace TB = Tablebases;

using std::string;
using Eval::evaluate;
using namespace Search;

namespace {

  // Different node types, used as a template parameter
  enum NodeType { NonPV, PV };

  constexpr uint64_t ttHitAverageWindow     = 4096;
  constexpr uint64_t ttHitAverageResolution = 1024;

  // Razor and futility margins
  constexpr int RazorMargin = 531;
  Value futility_margin(Depth d, bool improving) {
    return Value(217 * (d - improving));
  }

  // Reductions lookup table, initialized at startup
  int Reductions[MAX_MOVES]; // [depth or moveNumber]

  Depth reduction(bool i, Depth d, int mn) {
    int r = Reductions[d] * Reductions[mn];
    return (r + 511) / 1024 + (!i && r > 1007);
  }

  constexpr int futility_move_count(bool improving, Depth depth) {
    return (4 + depth * depth) / (2 - improving);
  }

  // History and stats update bonus, based on depth
  int stat_bonus(Depth d) {
    return d > 15 ? -8 : 19 * d * d + 155 * d - 132;
  }

  // Add a small random component to draw evaluations to avoid 3fold-blindness
  Value value_draw(Thread* thisThread) {
    return VALUE_DRAW + Value(2 * (thisThread->nodes & 1) - 1);
  }

  // Skill structure is used to implement strength limit
  struct Skill {
    explicit Skill(int l) : level(l) {}
    bool enabled() const { return level < 20; }
    bool time_to_pick(Depth depth) const { return depth == 1 + std::max(level, 0); }
    Move pick_best(size_t multiPV);

    int level;
    Move best = MOVE_NONE;
  };

  // Breadcrumbs are used to mark nodes as being searched by a given thread
  struct Breadcrumb {
    std::atomic<Thread*> thread;
    std::atomic<Key> key;
  };
  std::array<Breadcrumb, 1024> breadcrumbs;

  // ThreadHolding structure keeps track of which thread left breadcrumbs at the given
  // node for potential reductions. A free node will be marked upon entering the moves
  // loop by the constructor, and unmarked upon leaving that loop by the destructor.
  struct ThreadHolding {
    explicit ThreadHolding(Thread* thisThread, Key posKey, int ply) {
       location = ply < 8 ? &breadcrumbs[posKey & (breadcrumbs.size() - 1)] : nullptr;
       otherThread = false;
       owning = false;
       if (location)
       {
          // See if another already marked this location, if not, mark it ourselves
          Thread* tmp = (*location).thread.load(std::memory_order_relaxed);
          if (tmp == nullptr)
          {
              (*location).thread.store(thisThread, std::memory_order_relaxed);
              (*location).key.store(posKey, std::memory_order_relaxed);
              owning = true;
          }
          else if (   tmp != thisThread
                   && (*location).key.load(std::memory_order_relaxed) == posKey)
              otherThread = true;
       }
    }

    ~ThreadHolding() {
       if (owning) // Free the marked location
           (*location).thread.store(nullptr, std::memory_order_relaxed);
    }

    bool marked() { return otherThread; }

    private:
    Breadcrumb* location;
    bool otherThread, owning;
  };

  template <NodeType NT>
  Value search(Position& pos, Stack* ss, Value alpha, Value beta, Depth depth, bool cutNode);

  template <NodeType NT>
  Value qsearch(Position& pos, Stack* ss, Value alpha, Value beta, Depth depth = 0);

  Value value_to_tt(Value v, int ply);
  Value value_from_tt(Value v, int ply, int r50c);
  void update_pv(Move* pv, Move move, Move* childPv);
  void update_continuation_histories(Stack* ss, Piece pc, Square to, int bonus);
  void update_quiet_stats(const Position& pos, Stack* ss, Move move, int bonus, int depth);
  void update_all_stats(const Position& pos, Stack* ss, Move bestMove, Value bestValue, Value beta, Square prevSq,
                        Move* quietsSearched, int quietCount, Move* capturesSearched, int captureCount, Depth depth);

  // perft() is our utility to verify move generation. All the leaf nodes up
  // to the given depth are generated and counted, and the sum is returned.
  template<bool Root>
  uint64_t perft(Position& pos, Depth depth) {

    StateInfo st;
    uint64_t cnt, nodes = 0;
    const bool leaf = (depth == 2);

    for (const auto& m : MoveList<LEGAL>(pos))
    {
        assert(pos.pseudo_legal(m));
        if (Root && depth <= 1)
            cnt = 1, nodes++;
        else
        {
            pos.do_move(m, st);
            cnt = leaf ? MoveList<LEGAL>(pos).size() : perft<false>(pos, depth - 1);
            nodes += cnt;
            pos.undo_move(m);
        }
        if (Root)
            sync_cout << UCI::move(pos, m) << ": " << cnt << sync_endl;
    }
    return nodes;
  }

} // namespace


/// Search::init() is called at startup to initialize various lookup tables

void Search::init() {

  for (int i = 1; i < MAX_MOVES; ++i)
      Reductions[i] = int((24.8 + std::log(Threads.size())) * std::log(i));
}


/// Search::clear() resets search state to its initial value

void Search::clear() {

  Threads.main()->wait_for_search_finished();

  Time.availableNodes = 0;
  TT.clear();
  Threads.clear();
  Tablebases::init(Options["SyzygyPath"]); // Free mapped files
}


/// MainThread::search() is started when the program receives the UCI 'go'
/// command. It searches from the root position and outputs the "bestmove".

void MainThread::search() {

  if (Limits.perft)
  {
      nodes = perft<true>(rootPos, Limits.perft);
      sync_cout << "\nNodes searched: " << nodes << "\n" << sync_endl;
      return;
  }

  Color us = rootPos.side_to_move();
  Time.init(rootPos, Limits, us, rootPos.game_ply());
  TT.new_search();

  if (rootMoves.empty() || (Options["Protocol"] == "xboard" && rootPos.is_optional_game_end()))
  {
      rootMoves.emplace_back(MOVE_NONE);
      Value variantResult;
      Value result =  rootPos.is_game_end(variantResult) ? variantResult
                    : rootPos.checkers()                 ? rootPos.checkmate_value()
                                                         : rootPos.stalemate_value();
      if (Options["Protocol"] == "xboard")
      {
          // rotate MOVE_NONE to front (for optional game end)
          std::rotate(rootMoves.rbegin(), rootMoves.rbegin() + 1, rootMoves.rend());
          sync_cout << (  result == VALUE_DRAW ? "1/2-1/2 {Draw}"
                        : (rootPos.side_to_move() == BLACK ? -result : result) == VALUE_MATE ? "1-0 {White wins}"
                        : "0-1 {Black wins}")
                    << sync_endl;
      }
      else
      sync_cout << "info depth 0 score "
                << UCI::value(result)
                << sync_endl;
  }
  else
  {
      for (Thread* th : Threads)
      {
          th->bestMoveChanges = 0;
          if (th != this)
              th->start_searching();
      }

      Thread::search(); // Let's start searching!
  }

  if (rootPos.two_boards() && !Threads.abort && Options["Protocol"] == "xboard")
  {
      while (!Threads.stop && (Partner.sitRequested || Partner.weDead) && Time.elapsed() < Limits.time[us] - 1000)
      {}
  }

  // When we reach the maximum depth, we can arrive here without a raise of
  // Threads.stop. However, if we are pondering or in an infinite search,
  // the UCI protocol states that we shouldn't print the best move before the
  // GUI sends a "stop" or "ponderhit" command. We therefore simply wait here
  // until the GUI sends one of those commands.

  while (!Threads.stop && (ponder || Limits.infinite))
  {} // Busy wait for a stop or a ponder reset

  // Stop the threads if not already stopped (also raise the stop if
  // "ponderhit" just reset Threads.ponder).
  Threads.stop = true;

  // Wait until all threads have finished
  for (Thread* th : Threads)
      if (th != this)
          th->wait_for_search_finished();

  // When playing in 'nodes as time' mode, subtract the searched nodes from
  // the available ones before exiting.
  if (Limits.npmsec)
      Time.availableNodes += Limits.inc[us] - Threads.nodes_searched();

  bestThread = this;

  // Check if there are threads with a better score than main thread
  if (    Options["MultiPV"] == 1
      && !Limits.depth
      && !(Skill(Options["Skill Level"]).enabled() || Options["UCI_LimitStrength"])
      &&  rootMoves[0].pv[0] != MOVE_NONE)
  {
      std::map<Move, int64_t> votes;
      Value minScore = this->rootMoves[0].score;

      // Find minimum score
      for (Thread* th: Threads)
          minScore = std::min(minScore, th->rootMoves[0].score);

      // Vote according to score and depth, and select the best thread
      for (Thread* th : Threads)
      {
          votes[th->rootMoves[0].pv[0]] +=
              (th->rootMoves[0].score - minScore + 14) * int(th->completedDepth);

          if (abs(bestThread->rootMoves[0].score) >= VALUE_TB_WIN_IN_MAX_PLY)
          {
              // Make sure we pick the shortest mate / TB conversion or stave off mate the longest
              if (th->rootMoves[0].score > bestThread->rootMoves[0].score)
                  bestThread = th;
          }
          else if (   th->rootMoves[0].score >= VALUE_TB_WIN_IN_MAX_PLY
                   || (   th->rootMoves[0].score > VALUE_TB_LOSS_IN_MAX_PLY
                       && votes[th->rootMoves[0].pv[0]] > votes[bestThread->rootMoves[0].pv[0]]))
              bestThread = th;
      }
  }

  previousScore = bestThread->rootMoves[0].score;

  // Send again PV info if we have a new best thread
  if (bestThread != this)
      sync_cout << UCI::pv(bestThread->rootPos, bestThread->completedDepth, -VALUE_INFINITE, VALUE_INFINITE) << sync_endl;

  if (Options["Protocol"] == "xboard")
  {
      // Send move only when not in analyze mode and not at game end
      if (!Options["UCI_AnalyseMode"] && rootMoves[0].pv[0] != MOVE_NONE && !Threads.abort.exchange(true))
          sync_cout << "move " << UCI::move(rootPos, bestThread->rootMoves[0].pv[0]) << sync_endl;
      return;
  }

  sync_cout << "bestmove " << UCI::move(rootPos, bestThread->rootMoves[0].pv[0]);

  if (bestThread->rootMoves[0].pv.size() > 1 || bestThread->rootMoves[0].extract_ponder_from_tt(rootPos))
      std::cout << " ponder " << UCI::move(rootPos, bestThread->rootMoves[0].pv[1]);

  std::cout << sync_endl;
}


/// Thread::search() is the main iterative deepening loop. It calls search()
/// repeatedly with increasing depth until the allocated thinking time has been
/// consumed, the user stops the search, or the maximum search depth is reached.

void Thread::search() {

  // To allow access to (ss-7) up to (ss+2), the stack must be oversized.
  // The former is needed to allow update_continuation_histories(ss-1, ...),
  // which accesses its argument at ss-6, also near the root.
  // The latter is needed for statScores and killer initialization.
  Stack stack[MAX_PLY+10], *ss = stack+7;
  Move  pv[MAX_PLY+1];
  Value bestValue, alpha, beta, delta;
  Move  lastBestMove = MOVE_NONE;
  Depth lastBestMoveDepth = 0;
  MainThread* mainThread = (this == Threads.main() ? Threads.main() : nullptr);
  double timeReduction = 1, totBestMoveChanges = 0;
  Color us = rootPos.side_to_move();
  int iterIdx = 0;

  std::memset(ss-7, 0, 10 * sizeof(Stack));
  for (int i = 7; i > 0; i--)
      (ss-i)->continuationHistory = &this->continuationHistory[0][0][NO_PIECE][0]; // Use as a sentinel

  ss->pv = pv;

  bestValue = delta = alpha = -VALUE_INFINITE;
  beta = VALUE_INFINITE;

  if (mainThread)
  {
      if (mainThread->previousScore == VALUE_INFINITE)
          for (int i=0; i<4; ++i)
              mainThread->iterValue[i] = VALUE_ZERO;
      else
          for (int i=0; i<4; ++i)
              mainThread->iterValue[i] = mainThread->previousScore;
  }

  size_t multiPV = Options["MultiPV"];

  // Pick integer skill levels, but non-deterministically round up or down
  // such that the average integer skill corresponds to the input floating point one.
  // UCI_Elo is converted to a suitable fractional skill level, using anchoring
  // to CCRL Elo (goldfish 1.13 = 2000) and a fit through Ordo derived Elo
  // for match (TC 60+0.6) results spanning a wide range of k values.
  PRNG rng(now());
  double floatLevel = Options["UCI_LimitStrength"] ?
                      Utility::clamp(std::pow((Options["UCI_Elo"] - 1346.6) / 143.4, 1 / 0.806), 0.0, 20.0) :
                        double(Options["Skill Level"]);
  int intLevel = int(floatLevel) +
                 ((floatLevel - int(floatLevel)) * 1024 > rng.rand<unsigned>() % 1024  ? 1 : 0);
  Skill skill(intLevel);

  // When playing with strength handicap enable MultiPV search that we will
  // use behind the scenes to retrieve a set of possible moves.
  if (skill.enabled())
      multiPV = std::max(multiPV, (size_t)4);

  multiPV = std::min(multiPV, rootMoves.size());
  ttHitAverage = ttHitAverageWindow * ttHitAverageResolution / 2;

  int ct = int(Options["Contempt"]) * PawnValueEg / 100; // From centipawns

  // In analysis mode, adjust contempt in accordance with user preference
  if (Limits.infinite || Options["UCI_AnalyseMode"])
      ct =  Options["Analysis Contempt"] == "Off"  ? 0
          : Options["Analysis Contempt"] == "Both" ? ct
          : Options["Analysis Contempt"] == "White" && us == BLACK ? -ct
          : Options["Analysis Contempt"] == "Black" && us == WHITE ? -ct
          : ct;

  // Evaluation score is from the white point of view
  contempt = (us == WHITE ?  make_score(ct, ct / 2)
                          : -make_score(ct, ct / 2));

  int searchAgainCounter = 0;

  // Iterative deepening loop until requested to stop or the target depth is reached
  while (   ++rootDepth < MAX_PLY
         && !Threads.stop
         && !(Limits.depth && mainThread && rootDepth > Limits.depth))
  {
      // Age out PV variability metric
      if (mainThread)
          totBestMoveChanges /= 2;

      // Save the last iteration's scores before first PV line is searched and
      // all the move scores except the (new) PV are set to -VALUE_INFINITE.
      for (RootMove& rm : rootMoves)
          rm.previousScore = rm.score;

      size_t pvFirst = 0;
      pvLast = 0;

      if (!Threads.increaseDepth)
         searchAgainCounter++;

      // MultiPV loop. We perform a full root search for each PV line
      for (pvIdx = 0; pvIdx < multiPV && !Threads.stop; ++pvIdx)
      {
          if (pvIdx == pvLast)
          {
              pvFirst = pvLast;
              for (pvLast++; pvLast < rootMoves.size(); pvLast++)
                  if (rootMoves[pvLast].tbRank != rootMoves[pvFirst].tbRank)
                      break;
          }

          // Reset UCI info selDepth for each depth and each PV line
          selDepth = 0;

          // Reset aspiration window starting size
          if (rootDepth >= 4)
          {
              Value previousScore = rootMoves[pvIdx].previousScore;
              delta = Value(21 * (1 + rootPos.captures_to_hand()));
              alpha = std::max(previousScore - delta,-VALUE_INFINITE);
              beta  = std::min(previousScore + delta, VALUE_INFINITE);

              // Adjust contempt based on root move's previousScore (dynamic contempt)
              int dct = ct + (102 - ct / 2) * previousScore / (abs(previousScore) + 157);

              contempt = (us == WHITE ?  make_score(dct, dct / 2)
                                      : -make_score(dct, dct / 2));
          }

          // Start with a small aspiration window and, in the case of a fail
          // high/low, re-search with a bigger window until we don't fail
          // high/low anymore.
          int failedHighCnt = 0;
          while (true)
          {
              Depth adjustedDepth = std::max(1, rootDepth - failedHighCnt - searchAgainCounter);
              bestValue = ::search<PV>(rootPos, ss, alpha, beta, adjustedDepth, false);

              // Bring the best move to the front. It is critical that sorting
              // is done with a stable algorithm because all the values but the
              // first and eventually the new best one are set to -VALUE_INFINITE
              // and we want to keep the same order for all the moves except the
              // new PV that goes to the front. Note that in case of MultiPV
              // search the already searched PV lines are preserved.
              std::stable_sort(rootMoves.begin() + pvIdx, rootMoves.begin() + pvLast);

              // If search has been stopped, we break immediately. Sorting is
              // safe because RootMoves is still valid, although it refers to
              // the previous iteration.
              if (Threads.stop)
                  break;

              // When failing high/low give some update (without cluttering
              // the UI) before a re-search.
              if (   mainThread
                  && multiPV == 1
                  && (bestValue <= alpha || bestValue >= beta)
                  && Time.elapsed() > 3000)
                  sync_cout << UCI::pv(rootPos, rootDepth, alpha, beta) << sync_endl;

              // In case of failing low/high increase aspiration window and
              // re-search, otherwise exit the loop.
              if (bestValue <= alpha)
              {
                  beta = (alpha + beta) / 2;
                  alpha = std::max(bestValue - delta, -VALUE_INFINITE);

                  failedHighCnt = 0;
                  if (mainThread)
                      mainThread->stopOnPonderhit = false;
              }
              else if (bestValue >= beta)
              {
                  beta = std::min(bestValue + delta, VALUE_INFINITE);
                  ++failedHighCnt;
              }
              else
              {
                  ++rootMoves[pvIdx].bestMoveCount;
                  break;
              }

              delta += delta / 4 + 5;

              assert(alpha >= -VALUE_INFINITE && beta <= VALUE_INFINITE);
          }

          // Sort the PV lines searched so far and update the GUI
          std::stable_sort(rootMoves.begin() + pvFirst, rootMoves.begin() + pvIdx + 1);

          if (    mainThread
              && (Threads.stop || pvIdx + 1 == multiPV || Time.elapsed() > 3000))
              sync_cout << UCI::pv(rootPos, rootDepth, alpha, beta) << sync_endl;
      }

      if (!Threads.stop)
          completedDepth = rootDepth;

      if (rootMoves[0].pv[0] != lastBestMove) {
         lastBestMove = rootMoves[0].pv[0];
         lastBestMoveDepth = rootDepth;
      }

      // Have we found a "mate in x"?
      if (   Limits.mate
          && bestValue >= VALUE_MATE_IN_MAX_PLY
          && VALUE_MATE - bestValue <= 2 * Limits.mate)
          Threads.stop = true;

      if (!mainThread)
          continue;

      // If skill level is enabled and time is up, pick a sub-optimal best move
      if (skill.enabled() && skill.time_to_pick(rootDepth))
          skill.pick_best(multiPV);

      // Do we have time for the next iteration? Can we stop searching now?
      if (    Limits.use_time_management()
          && !Threads.stop
          && !mainThread->stopOnPonderhit)
      {
          double fallingEval = (332 +  6 * (mainThread->previousScore - bestValue)
                                    +  6 * (mainThread->iterValue[iterIdx]  - bestValue)) / 704.0;
          fallingEval = Utility::clamp(fallingEval, 0.5, 1.5);

          // If the bestMove is stable over several iterations, reduce time accordingly
          timeReduction = lastBestMoveDepth + 9 < completedDepth ? 1.94 : 0.91;
          double reduction = (1.41 + mainThread->previousTimeReduction) / (2.27 * timeReduction);

          // Use part of the gained time from a previous stable move for the current move
          for (Thread* th : Threads)
          {
              totBestMoveChanges += th->bestMoveChanges;
              th->bestMoveChanges = 0;
          }
          double bestMoveInstability = 1 + totBestMoveChanges / Threads.size();

          if (completedDepth >= 8 && rootPos.two_boards() && Options["Protocol"] == "xboard")
          {
              if (Limits.time[us])
                  Partner.ptell<FAIRY>("time " + std::to_string((Limits.time[us] - Time.elapsed()) / 10));
              if (Limits.time[~us])
                  Partner.ptell<FAIRY>("otim " + std::to_string(Limits.time[~us] / 10));
              if (!Partner.weDead && bestValue <= VALUE_MATED_IN_MAX_PLY)
              {
                  Partner.ptell("dead");
                  Partner.weDead = true;
              }
              else if (Partner.weDead && bestValue > VALUE_MATED_IN_MAX_PLY)
              {
                  Partner.ptell("x");
                  Partner.weDead = false;
              }
              else if (!Partner.weWin && bestValue >= VALUE_MATE_IN_MAX_PLY && Limits.time[~us] < Partner.time * 10)
              {
                  Partner.ptell("sit");
                  Partner.weWin = true;
              }
              else if (Partner.weWin && (bestValue < VALUE_MATE_IN_MAX_PLY || Limits.time[~us] > Partner.time * 10))
              {
                  Partner.ptell("x");
                  Partner.weWin = false;
              }
          }

          // Stop the search if we have only one legal move, or if available time elapsed
          if (   rootMoves.size() == 1
              || Time.elapsed() > Time.optimum() * fallingEval * reduction * bestMoveInstability)
          {
              // If we are allowed to ponder do not stop the search now but
              // keep pondering until the GUI sends "ponderhit" or "stop".
              if (mainThread->ponder)
                  mainThread->stopOnPonderhit = true;
              else if (!(rootPos.two_boards() && (Partner.sitRequested || Partner.weDead)))
                  Threads.stop = true;
          }
          else if (   Threads.increaseDepth
                   && !mainThread->ponder
                   && Time.elapsed() > Time.optimum() * fallingEval * reduction * bestMoveInstability * 0.6)
                   Threads.increaseDepth = false;
          else
                   Threads.increaseDepth = true;
      }

      mainThread->iterValue[iterIdx] = bestValue;
      iterIdx = (iterIdx + 1) & 3;
  }

  if (!mainThread)
      return;

  mainThread->previousTimeReduction = timeReduction;

  // If skill level is enabled, swap best PV line with the sub-optimal one
  if (skill.enabled())
      std::swap(rootMoves[0], *std::find(rootMoves.begin(), rootMoves.end(),
                skill.best ? skill.best : skill.pick_best(multiPV)));
}


namespace {

  // search<>() is the main search function for both PV and non-PV nodes

  template <NodeType NT>
  Value search(Position& pos, Stack* ss, Value alpha, Value beta, Depth depth, bool cutNode) {

    constexpr bool PvNode = NT == PV;
    const bool rootNode = PvNode && ss->ply == 0;

    // Check if we have an upcoming move which draws by repetition, or
    // if the opponent had an alternative move earlier to this position.
    if (   pos.rule50_count() >= 3
        && alpha < VALUE_DRAW
        && !rootNode
        && pos.has_game_cycle(ss->ply))
    {
        alpha = value_draw(pos.this_thread());
        if (alpha >= beta)
            return alpha;
    }

    // Dive into quiescence search when the depth reaches zero
    if (depth <= 0)
        return qsearch<NT>(pos, ss, alpha, beta);

    assert(-VALUE_INFINITE <= alpha && alpha < beta && beta <= VALUE_INFINITE);
    assert(PvNode || (alpha == beta - 1));
    assert(0 < depth && depth < MAX_PLY);
    assert(!(PvNode && cutNode));

    Move pv[MAX_PLY+1], capturesSearched[32], quietsSearched[64];
    StateInfo st;
    TTEntry* tte;
    Key posKey;
    Move ttMove, move, excludedMove, bestMove;
    Depth extension, newDepth;
    Value bestValue, value, ttValue, eval, maxValue;
    bool ttHit, ttPv, inCheck, givesCheck, improving, didLMR, priorCapture;
    bool captureOrPromotion, doFullDepthSearch, moveCountPruning, ttCapture, singularLMR;
    Piece movedPiece;
    int moveCount, captureCount, quietCount;

    // Step 1. Initialize node
    Thread* thisThread = pos.this_thread();
    inCheck = pos.checkers();
    priorCapture = pos.captured_piece();
    Color us = pos.side_to_move();
    moveCount = captureCount = quietCount = ss->moveCount = 0;
    bestValue = -VALUE_INFINITE;
    maxValue = VALUE_INFINITE;

    // Check for the available remaining time
    if (thisThread == Threads.main())
        static_cast<MainThread*>(thisThread)->check_time();

    // Used to send selDepth info to GUI (selDepth counts from 1, ply from 0)
    if (PvNode && thisThread->selDepth < ss->ply + 1)
        thisThread->selDepth = ss->ply + 1;

    if (!rootNode)
    {
        Value variantResult;
        if (pos.is_game_end(variantResult, ss->ply))
            return variantResult;

        // Step 2. Check for aborted search and immediate draw
        if (   Threads.stop.load(std::memory_order_relaxed)
            || ss->ply >= MAX_PLY)
            return (ss->ply >= MAX_PLY && !inCheck) ? evaluate(pos)
                                                    : value_draw(pos.this_thread());

        // Step 3. Mate distance pruning. Even if we mate at the next move our score
        // would be at best mate_in(ss->ply+1), but if alpha is already bigger because
        // a shorter mate was found upward in the tree then there is no need to search
        // because we will never beat the current alpha. Same logic but with reversed
        // signs applies also in the opposite condition of being mated instead of giving
        // mate. In this case return a fail-high score.
        alpha = std::max(mated_in(ss->ply), alpha);
        beta = std::min(mate_in(ss->ply+1), beta);
        if (alpha >= beta)
            return alpha;
    }

    assert(0 <= ss->ply && ss->ply < MAX_PLY);

    (ss+1)->ply = ss->ply + 1;
    (ss+1)->excludedMove = bestMove = MOVE_NONE;
    (ss+2)->killers[0] = (ss+2)->killers[1] = MOVE_NONE;
    Square prevSq = to_sq((ss-1)->currentMove);

    // Initialize statScore to zero for the grandchildren of the current position.
    // So statScore is shared between all grandchildren and only the first grandchild
    // starts with statScore = 0. Later grandchildren start with the last calculated
    // statScore of the previous grandchild. This influences the reduction rules in
    // LMR which are based on the statScore of parent position.
    if (rootNode)
        (ss+4)->statScore = 0;
    else
        (ss+2)->statScore = 0;

    // Step 4. Transposition table lookup. We don't want the score of a partial
    // search to overwrite a previous full search TT value, so we use a different
    // position key in case of an excluded move.
    excludedMove = ss->excludedMove;
    posKey = pos.key() ^ (Key(excludedMove) << 16); // Isn't a very good hash
    tte = TT.probe(posKey, ttHit);
    ttValue = ttHit ? value_from_tt(tte->value(), ss->ply, pos.rule50_count()) : VALUE_NONE;
    ttMove =  rootNode ? thisThread->rootMoves[thisThread->pvIdx].pv[0]
            : ttHit    ? tte->move() : MOVE_NONE;
    ttPv = PvNode || (ttHit && tte->is_pv());

    if (ttPv && depth > 12 && ss->ply - 1 < MAX_LPH && !pos.captured_piece() && is_ok((ss-1)->currentMove))
        thisThread->lowPlyHistory[ss->ply - 1][from_to((ss-1)->currentMove)] << stat_bonus(depth - 5);

    // thisThread->ttHitAverage can be used to approximate the running average of ttHit
    thisThread->ttHitAverage =   (ttHitAverageWindow - 1) * thisThread->ttHitAverage / ttHitAverageWindow
                                + ttHitAverageResolution * ttHit;

    // At non-PV nodes we check for an early TT cutoff
    if (  !PvNode
        && ttHit
        && tte->depth() >= depth
        && ttValue != VALUE_NONE // Possible in case of TT access race
        && (ttValue >= beta ? (tte->bound() & BOUND_LOWER)
                            : (tte->bound() & BOUND_UPPER)))
    {
        // If ttMove is quiet, update move sorting heuristics on TT hit
        if (ttMove)
        {
            if (ttValue >= beta)
            {
                if (!pos.capture_or_promotion(ttMove))
                    update_quiet_stats(pos, ss, ttMove, stat_bonus(depth), depth);

                // Extra penalty for early quiet moves of the previous ply
                if ((ss-1)->moveCount <= 2 && !priorCapture)
                    update_continuation_histories(ss-1, pos.piece_on(prevSq), prevSq, -stat_bonus(depth + 1));
            }
            // Penalty for a quiet ttMove that fails low
            else if (!pos.capture_or_promotion(ttMove))
            {
                int penalty = -stat_bonus(depth);
                thisThread->mainHistory[us][from_to(ttMove)] << penalty;
                update_continuation_histories(ss, pos.moved_piece(ttMove), to_sq(ttMove), penalty);
            }
        }

        if (pos.rule50_count() < 90)
            return ttValue;
    }

    // Step 5. Tablebases probe
    if (!rootNode && TB::Cardinality)
    {
        int piecesCount = pos.count<ALL_PIECES>();

        if (    piecesCount <= TB::Cardinality
            && (piecesCount <  TB::Cardinality || depth >= TB::ProbeDepth)
            &&  pos.rule50_count() == 0
            &&  Options["UCI_Variant"] == "chess"
            && !pos.can_castle(ANY_CASTLING))
        {
            TB::ProbeState err;
            TB::WDLScore wdl = Tablebases::probe_wdl(pos, &err);

            // Force check of time on the next occasion
            if (thisThread == Threads.main())
                static_cast<MainThread*>(thisThread)->callsCnt = 0;

            if (err != TB::ProbeState::FAIL)
            {
                thisThread->tbHits.fetch_add(1, std::memory_order_relaxed);

                int drawScore = TB::UseRule50 ? 1 : 0;

                // use the range VALUE_MATE_IN_MAX_PLY to VALUE_TB_WIN_IN_MAX_PLY to score
                value =  wdl < -drawScore ? VALUE_MATED_IN_MAX_PLY + ss->ply + 1
                       : wdl >  drawScore ? VALUE_MATE_IN_MAX_PLY - ss->ply - 1
                                          : VALUE_DRAW + 2 * wdl * drawScore;

                Bound b =  wdl < -drawScore ? BOUND_UPPER
                         : wdl >  drawScore ? BOUND_LOWER : BOUND_EXACT;

                if (    b == BOUND_EXACT
                    || (b == BOUND_LOWER ? value >= beta : value <= alpha))
                {
                    tte->save(posKey, value_to_tt(value, ss->ply), ttPv, b,
                              std::min(MAX_PLY - 1, depth + 6),
                              MOVE_NONE, VALUE_NONE);

                    return value;
                }

                if (PvNode)
                {
                    if (b == BOUND_LOWER)
                        bestValue = value, alpha = std::max(alpha, bestValue);
                    else
                        maxValue = value;
                }
            }
        }
    }

    CapturePieceToHistory& captureHistory = thisThread->captureHistory;

    // Step 6. Static evaluation of the position
    if (inCheck)
    {
        ss->staticEval = eval = VALUE_NONE;
        improving = false;
        goto moves_loop;  // Skip early pruning when in check
    }
    else if (ttHit)
    {
        // Never assume anything about values stored in TT
        ss->staticEval = eval = tte->eval();
        if (eval == VALUE_NONE)
            ss->staticEval = eval = evaluate(pos);

        if (eval == VALUE_DRAW)
            eval = value_draw(thisThread);

        // Can ttValue be used as a better position evaluation?
        if (    ttValue != VALUE_NONE
            && (tte->bound() & (ttValue > eval ? BOUND_LOWER : BOUND_UPPER)))
            eval = ttValue;
    }
    else
    {
        if ((ss-1)->currentMove != MOVE_NULL)
        {
            int bonus = -(ss-1)->statScore / 512;

            ss->staticEval = eval = evaluate(pos) + bonus;
        }
        else
            ss->staticEval = eval = -(ss-1)->staticEval + 2 * Eval::tempo_value(pos);

        tte->save(posKey, VALUE_NONE, ttPv, BOUND_NONE, DEPTH_NONE, MOVE_NONE, eval);
    }

    // Step 7. Razoring (~1 Elo)
    if (   !rootNode // The required rootNode PV handling is not available in qsearch
        &&  depth == 1
        && !pos.must_capture()
        && !pos.capture_the_flag_piece()
        && !pos.check_counting()
        &&  eval <= alpha - RazorMargin)
        return qsearch<NT>(pos, ss, alpha, beta);

    improving =  (ss-2)->staticEval == VALUE_NONE ? (ss->staticEval > (ss-4)->staticEval
              || (ss-4)->staticEval == VALUE_NONE) : ss->staticEval > (ss-2)->staticEval;

    // Skip early pruning in case of mandatory capture
    if (pos.must_capture() && MoveList<CAPTURES>(pos).size())
        goto moves_loop;

    // Step 8. Futility pruning: child node (~50 Elo)
    if (   !PvNode
        &&  depth < 6
        && !(   pos.extinction_value() == -VALUE_MATE
             && pos.extinction_piece_types().find(ALL_PIECES) == pos.extinction_piece_types().end())
        && !(pos.capture_the_flag_piece() && !pos.checking_permitted())
        &&  eval - futility_margin(depth, improving) * (1 + pos.check_counting() + 2 * pos.must_capture()) >= beta
        &&  eval < VALUE_KNOWN_WIN) // Do not return unproven wins
        return eval;

    // Step 9. Null move search with verification search (~40 Elo)
    if (   !PvNode
        && (ss-1)->currentMove != MOVE_NULL
        && (ss-1)->statScore < 23397
        &&  eval >= beta
        &&  eval >= ss->staticEval
        &&  ss->staticEval >= beta - 32 * depth - 30 * improving + 120 * ttPv + 292
        && !excludedMove
        &&  pos.non_pawn_material(us)
        &&  pos.count<ALL_PIECES>(~us) != pos.count<PAWN>(~us)
        && !pos.flip_enclosed_pieces()
        && (ss->ply >= thisThread->nmpMinPly || us != thisThread->nmpColor))
    {
        assert(eval - beta >= 0);

        // Null move dynamic reduction based on depth and value
        Depth R = (854 - 150 * !pos.checking_permitted() + 68 * depth) / 258 + std::min(int(eval - beta) / 192, 3);

        ss->currentMove = MOVE_NULL;
        ss->continuationHistory = &thisThread->continuationHistory[0][0][NO_PIECE][0];

        pos.do_null_move(st);

        Value nullValue = -search<NonPV>(pos, ss+1, -beta, -beta+1, depth-R, !cutNode);

        pos.undo_null_move();

        if (nullValue >= beta)
        {
            // Do not return unproven mate or TB scores
            if (nullValue >= VALUE_TB_WIN_IN_MAX_PLY)
                nullValue = beta;

            if (thisThread->nmpMinPly || (abs(beta) < VALUE_KNOWN_WIN && depth < 13))
                return nullValue;

            assert(!thisThread->nmpMinPly); // Recursive verification is not allowed

            // Do verification search at high depths, with null move pruning disabled
            // for us, until ply exceeds nmpMinPly.
            thisThread->nmpMinPly = ss->ply + 3 * (depth-R) / 4;
            thisThread->nmpColor = us;

            Value v = search<NonPV>(pos, ss, beta-1, beta, depth-R, false);

            thisThread->nmpMinPly = 0;

            if (v >= beta)
                return nullValue;
        }
    }

    // Step 10. ProbCut (~10 Elo)
    // If we have a good enough capture and a reduced search returns a value
    // much above beta, we can (almost) safely prune the previous move.
    if (   !PvNode
        &&  depth >= 5
        &&  abs(beta) < VALUE_TB_WIN_IN_MAX_PLY)
    {
<<<<<<< HEAD
        Value raisedBeta = std::min(beta + (189 + 20 * !!pos.capture_the_flag_piece()) * (1 + pos.check_counting() + (pos.extinction_value() != VALUE_NONE)) - 45 * improving, VALUE_INFINITE);
        MovePicker mp(pos, ttMove, raisedBeta - ss->staticEval, &thisThread->captureHistory);
=======
        Value raisedBeta = std::min(beta + 189 - 45 * improving, VALUE_INFINITE);
        MovePicker mp(pos, ttMove, raisedBeta - ss->staticEval, &captureHistory);
>>>>>>> 195a4fec
        int probCutCount = 0;

        while (  (move = mp.next_move()) != MOVE_NONE
               && probCutCount < 2 + 2 * cutNode)
            if (move != excludedMove && pos.legal(move))
            {
                assert(pos.capture_or_promotion(move));
                assert(depth >= 5);

                captureOrPromotion = true;
                probCutCount++;

                ss->currentMove = move;
                ss->continuationHistory = &thisThread->continuationHistory[inCheck]
                                                                          [captureOrPromotion]
                                                                          [history_slot(pos.moved_piece(move))]
                                                                          [to_sq(move)];

                pos.do_move(move, st);

                // Perform a preliminary qsearch to verify that the move holds
                value = -qsearch<NonPV>(pos, ss+1, -raisedBeta, -raisedBeta+1);

                // If the qsearch held, perform the regular search
                if (value >= raisedBeta)
                    value = -search<NonPV>(pos, ss+1, -raisedBeta, -raisedBeta+1, depth - 4, !cutNode);

                pos.undo_move(move);

                if (value >= raisedBeta)
                    return value;
            }
    }

    // Step 11. Internal iterative deepening (~1 Elo)
    if (depth >= (7 - 2 * pos.captures_to_hand()) && !ttMove)
    {
        search<NT>(pos, ss, alpha, beta, depth - (7 - 2 * pos.captures_to_hand()), cutNode);

        tte = TT.probe(posKey, ttHit);
        ttValue = ttHit ? value_from_tt(tte->value(), ss->ply, pos.rule50_count()) : VALUE_NONE;
        ttMove = ttHit ? tte->move() : MOVE_NONE;
    }

moves_loop: // When in check, search starts from here

    const PieceToHistory* contHist[] = { (ss-1)->continuationHistory, (ss-2)->continuationHistory,
                                          nullptr                   , (ss-4)->continuationHistory,
                                          nullptr                   , (ss-6)->continuationHistory };

    Move countermove = thisThread->counterMoves[pos.piece_on(prevSq)][prevSq];

    MovePicker mp(pos, ttMove, depth, &thisThread->mainHistory,
                                      &thisThread->lowPlyHistory,
                                      &captureHistory,
                                      contHist,
                                      countermove,
                                      ss->killers,
                                      depth > 12 ? ss->ply : MAX_PLY);

    value = bestValue;
    singularLMR = moveCountPruning = false;
    ttCapture = ttMove && pos.capture_or_promotion(ttMove);
    bool formerPv = ttPv && !PvNode;

    // Mark this node as being searched
    ThreadHolding th(thisThread, posKey, ss->ply);

    // Step 12. Loop through all pseudo-legal moves until no moves remain
    // or a beta cutoff occurs.
    while ((move = mp.next_move(moveCountPruning)) != MOVE_NONE)
    {
      assert(is_ok(move));

      if (move == excludedMove)
          continue;

      // At root obey the "searchmoves" option and skip moves not listed in Root
      // Move List. As a consequence any illegal move is also skipped. In MultiPV
      // mode we also skip PV moves which have been already searched and those
      // of lower "TB rank" if we are in a TB root position.
      if (rootNode && !std::count(thisThread->rootMoves.begin() + thisThread->pvIdx,
                                  thisThread->rootMoves.begin() + thisThread->pvLast, move))
          continue;

      ss->moveCount = ++moveCount;

      if (rootNode && thisThread == Threads.main() && Time.elapsed() > 3000 && Options["Protocol"] != "xboard")
          sync_cout << "info depth " << depth
                    << " currmove " << UCI::move(pos, move)
                    << " currmovenumber " << moveCount + thisThread->pvIdx << sync_endl;
      if (PvNode)
          (ss+1)->pv = nullptr;

      extension = 0;
      captureOrPromotion = pos.capture_or_promotion(move);
      movedPiece = pos.moved_piece(move);
      givesCheck = pos.gives_check(move);

      // Calculate new depth for this move
      newDepth = depth - 1;

      // Step 13. Pruning at shallow depth (~200 Elo)
      if (  !rootNode
          && (pos.non_pawn_material(us) || pos.count<ALL_PIECES>(us) == pos.count<PAWN>(us))
          && bestValue > VALUE_TB_LOSS_IN_MAX_PLY)
      {
          // Skip quiet moves if movecount exceeds our FutilityMoveCount threshold
          moveCountPruning = moveCount >= futility_move_count(improving, depth)
                            || (pos.must_capture() && (moveCountPruning || (pos.capture(move) && pos.legal(move))));

          // Reduced depth of the next LMR search
          int lmrDepth = std::max(newDepth - reduction(improving, depth, moveCount), 0);

          if (   !captureOrPromotion
              && !givesCheck
              && !(pos.must_capture() && pos.attackers_to(to_sq(move), ~us)))
          {
              // Countermoves based pruning (~20 Elo)
              if (   lmrDepth < 4 + ((ss-1)->statScore > 0 || (ss-1)->moveCount == 1)
                  && (*contHist[0])[history_slot(movedPiece)][to_sq(move)] < CounterMovePruneThreshold
                  && (*contHist[1])[history_slot(movedPiece)][to_sq(move)] < CounterMovePruneThreshold)
                  continue;

              // Futility pruning: parent node (~5 Elo)
              if (   lmrDepth < 6
                  && !inCheck
                  && !(   pos.extinction_value() == -VALUE_MATE
                       && pos.extinction_piece_types().find(ALL_PIECES) == pos.extinction_piece_types().end())
                  && ss->staticEval + (235 + 172 * lmrDepth) * (1 + pos.check_counting()) <= alpha
                  &&  (*contHist[0])[history_slot(movedPiece)][to_sq(move)]
                    + (*contHist[1])[history_slot(movedPiece)][to_sq(move)]
                    + (*contHist[3])[history_slot(movedPiece)][to_sq(move)] < 27400)
                  continue;

              // Prune moves with negative SEE (~20 Elo)
              if (!pos.see_ge(move, Value(-(32 - std::min(lmrDepth, 18) + 10 * !!pos.capture_the_flag_piece()) * lmrDepth * lmrDepth)))
                  continue;
          }
<<<<<<< HEAD
          else if (!pos.see_ge(move, Value(-194 - 120 * pos.captures_to_hand()) * depth)) // (~25 Elo)
              continue;
=======
          else
          {
              if (   !givesCheck
                  && lmrDepth < 1
                  && captureHistory[movedPiece][to_sq(move)][type_of(pos.piece_on(to_sq(move)))] < 0)
                  continue;

              if (!pos.see_ge(move, Value(-194) * depth)) // (~25 Elo)
                  continue;
          }
>>>>>>> 195a4fec
      }

      // Step 14. Extensions (~75 Elo)

      // Singular extension search (~70 Elo). If all moves but one fail low on a
      // search of (alpha-s, beta-s), and just one fails high on (alpha, beta),
      // then that move is singular and should be extended. To verify this we do
      // a reduced search on all the other moves but the ttMove and if the
      // result is lower than ttValue minus a margin then we will extend the ttMove.
      if (    depth >= 6
          &&  move == ttMove
          && !rootNode
          && !excludedMove // Avoid recursive singular search
       /* &&  ttValue != VALUE_NONE Already implicit in the next condition */
          &&  abs(ttValue) < VALUE_KNOWN_WIN
          && (tte->bound() & BOUND_LOWER)
          &&  tte->depth() >= depth - 3
          &&  pos.legal(move))
      {
          Value singularBeta = ttValue - ((formerPv + 4) * depth) / 2;
          Depth singularDepth = (depth - 1 + 3 * formerPv) / 2;
          ss->excludedMove = move;
          value = search<NonPV>(pos, ss, singularBeta - 1, singularBeta, singularDepth, cutNode);
          ss->excludedMove = MOVE_NONE;

          if (value < singularBeta)
          {
              extension = 1;
              singularLMR = true;
          }

          // Multi-cut pruning
          // Our ttMove is assumed to fail high, and now we failed high also on a reduced
          // search without the ttMove. So we assume this expected Cut-node is not singular,
          // that multiple moves fail high, and we can prune the whole subtree by returning
          // a soft bound.
          else if (singularBeta >= beta)
              return singularBeta;
      }

      // Check extension (~2 Elo)
      else if (    givesCheck
               && (pos.is_discovery_check_on_king(~us, move) || pos.see_ge(move)))
          extension = 1;

      // Passed pawn extension
      else if (   move == ss->killers[0]
               && pos.advanced_pawn_push(move)
               && pos.pawn_passed(us, to_sq(move)))
          extension = 1;

      // Last captures extension
      else if (   PieceValue[EG][pos.captured_piece()] > PawnValueEg
               && pos.non_pawn_material() <= 2 * RookValueMg)
          extension = 1;

      // Castling extension
      if (type_of(move) == CASTLING)
          extension = 1;

      // Losing chess capture extension
      else if (    pos.must_capture()
               &&  pos.capture(move)
               &&  MoveList<CAPTURES>(pos).size() == 1)
          extension = 1;

      // Add extension to new depth
      newDepth += extension;

      // Speculative prefetch as early as possible
      prefetch(TT.first_entry(pos.key_after(move)));

      // Check for legality just before making the move
      if (!rootNode && !pos.legal(move))
      {
          ss->moveCount = --moveCount;
          continue;
      }

      // Update the current move (this must be done after singular extension search)
      ss->currentMove = move;
      ss->continuationHistory = &thisThread->continuationHistory[inCheck]
                                                                [captureOrPromotion]
                                                                [history_slot(movedPiece)]
                                                                [to_sq(move)];

      // Step 15. Make the move
      pos.do_move(move, st, givesCheck);

      // Step 16. Reduced depth search (LMR, ~200 Elo). If the move fails high it will be
      // re-searched at full depth.
      if (    depth >= 3
          &&  moveCount > 1 + 2 * rootNode
          && (!rootNode || thisThread->best_move_count(move) == 0)
          && (  !captureOrPromotion
              || moveCountPruning
              || ss->staticEval + PieceValue[EG][pos.captured_piece()] <= alpha
              || cutNode
              || thisThread->ttHitAverage < 375 * ttHitAverageResolution * ttHitAverageWindow / 1024)
          && !(pos.must_capture() && MoveList<CAPTURES>(pos).size()))
      {
          Depth r = reduction(improving, depth, moveCount);

          // Decrease reduction if the ttHit running average is large
          if (thisThread->ttHitAverage > 500 * ttHitAverageResolution * ttHitAverageWindow / 1024)
              r--;

          // Reduction if other threads are searching this position.
          if (th.marked())
              r++;

          // Decrease reduction if position is or has been on the PV (~10 Elo)
          if (ttPv)
              r -= 2;

          if (moveCountPruning && !formerPv)
              r++;

          // Decrease reduction if opponent's move count is high (~5 Elo)
          if ((ss-1)->moveCount > 14)
              r--;

          // Decrease reduction if ttMove has been singularly extended (~3 Elo)
          if (singularLMR)
              r -= 1 + formerPv;

          if (!captureOrPromotion)
          {
              // Increase reduction if ttMove is a capture (~5 Elo)
              if (ttCapture)
                  r++;

              // Increase reduction for cut nodes (~10 Elo)
              if (cutNode)
                  r += 2;

              // Decrease reduction for moves that escape a capture. Filter out
              // castling moves, because they are coded as "king captures rook" and
              // hence break make_move(). (~2 Elo)
              else if (    type_of(move) == NORMAL
                       && !pos.see_ge(reverse_move(move)))
                  r -= 2 + ttPv;

              ss->statScore =  thisThread->mainHistory[us][from_to(move)]
                             + (*contHist[0])[history_slot(movedPiece)][to_sq(move)]
                             + (*contHist[1])[history_slot(movedPiece)][to_sq(move)]
                             + (*contHist[3])[history_slot(movedPiece)][to_sq(move)]
                             - 4926;

              // Decrease/increase reduction by comparing opponent's stat score (~10 Elo)
              if (ss->statScore >= -102 && (ss-1)->statScore < -114)
                  r--;

              else if ((ss-1)->statScore >= -116 && ss->statScore < -154)
                  r++;

              // Decrease/increase reduction for moves with a good/bad history (~30 Elo)
              r -= ss->statScore / (16434 - 4434 * pos.captures_to_hand());
          }
          else
          {
            // Increase reduction for captures/promotions if late move and at low depth
            if (depth < 8 && moveCount > 2)
                r++;

            // Unless giving check, this capture is likely bad
            if (   !givesCheck
                && ss->staticEval + PieceValue[EG][pos.captured_piece()] + 200 * depth <= alpha)
                r++;
          }

          Depth d = Utility::clamp(newDepth - r, 1, newDepth);

          value = -search<NonPV>(pos, ss+1, -(alpha+1), -alpha, d, true);

          doFullDepthSearch = value > alpha && d != newDepth;

          didLMR = true;
      }
      else
      {
          doFullDepthSearch = !PvNode || moveCount > 1;

          didLMR = false;
      }

      // Step 17. Full depth search when LMR is skipped or fails high
      if (doFullDepthSearch)
      {
          value = -search<NonPV>(pos, ss+1, -(alpha+1), -alpha, newDepth, !cutNode);

          if (didLMR && !captureOrPromotion)
          {
              int bonus = value > alpha ?  stat_bonus(newDepth)
                                        : -stat_bonus(newDepth);

              if (move == ss->killers[0])
                  bonus += bonus / 4;

              update_continuation_histories(ss, movedPiece, to_sq(move), bonus);
          }
      }

      // For PV nodes only, do a full PV search on the first move or after a fail
      // high (in the latter case search only if value < beta), otherwise let the
      // parent node fail low with value <= alpha and try another move.
      if (PvNode && (moveCount == 1 || (value > alpha && (rootNode || value < beta))))
      {
          (ss+1)->pv = pv;
          (ss+1)->pv[0] = MOVE_NONE;

          value = -search<PV>(pos, ss+1, -beta, -alpha, newDepth, false);
      }

      // Step 18. Undo move
      pos.undo_move(move);

      assert(value > -VALUE_INFINITE && value < VALUE_INFINITE);

      // Step 19. Check for a new best move
      // Finished searching the move. If a stop occurred, the return value of
      // the search cannot be trusted, and we return immediately without
      // updating best move, PV and TT.
      if (Threads.stop.load(std::memory_order_relaxed))
          return VALUE_ZERO;

      if (rootNode)
      {
          RootMove& rm = *std::find(thisThread->rootMoves.begin(),
                                    thisThread->rootMoves.end(), move);

          // PV move or new best move?
          if (moveCount == 1 || value > alpha)
          {
              rm.score = value;
              rm.selDepth = thisThread->selDepth;
              rm.pv.resize(1);

              assert((ss+1)->pv);

              for (Move* m = (ss+1)->pv; *m != MOVE_NONE; ++m)
                  rm.pv.push_back(*m);

              // We record how often the best move has been changed in each
              // iteration. This information is used for time management: When
              // the best move changes frequently, we allocate some more time.
              if (moveCount > 1)
                  ++thisThread->bestMoveChanges;
          }
          else
              // All other moves but the PV are set to the lowest value: this
              // is not a problem when sorting because the sort is stable and the
              // move position in the list is preserved - just the PV is pushed up.
              rm.score = -VALUE_INFINITE;
      }

      if (value > bestValue)
      {
          bestValue = value;

          if (value > alpha)
          {
              bestMove = move;

              if (PvNode && !rootNode) // Update pv even in fail-high case
                  update_pv(ss->pv, move, (ss+1)->pv);

              if (PvNode && value < beta) // Update alpha! Always alpha < beta
                  alpha = value;
              else
              {
                  assert(value >= beta); // Fail high
                  ss->statScore = 0;
                  break;
              }
          }
      }

      if (move != bestMove)
      {
          if (captureOrPromotion && captureCount < 32)
              capturesSearched[captureCount++] = move;

          else if (!captureOrPromotion && quietCount < 64)
              quietsSearched[quietCount++] = move;
      }
    }

    // The following condition would detect a stop only after move loop has been
    // completed. But in this case bestValue is valid because we have fully
    // searched our subtree, and we can anyhow save the result in TT.
    /*
       if (Threads.stop)
        return VALUE_DRAW;
    */

    // Step 20. Check for mate and stalemate
    // All legal moves have been searched and if there are no legal moves, it
    // must be a mate or a stalemate. If we are in a singular extension search then
    // return a fail low score.

    assert(moveCount || !inCheck || excludedMove || !MoveList<LEGAL>(pos).size());

    if (!moveCount)
        bestValue = excludedMove ? alpha
                   :     inCheck ? pos.checkmate_value(ss->ply) : pos.stalemate_value(ss->ply);

    else if (bestMove)
        update_all_stats(pos, ss, bestMove, bestValue, beta, prevSq,
                         quietsSearched, quietCount, capturesSearched, captureCount, depth);

    // Bonus for prior countermove that caused the fail low
    else if (   (depth >= 3 || PvNode)
             && !priorCapture)
        update_continuation_histories(ss-1, pos.piece_on(prevSq), prevSq, stat_bonus(depth));

    if (PvNode)
        bestValue = std::min(bestValue, maxValue);

    if (!excludedMove && !(rootNode && thisThread->pvIdx))
        tte->save(posKey, value_to_tt(bestValue, ss->ply), ttPv,
                  bestValue >= beta ? BOUND_LOWER :
                  PvNode && bestMove ? BOUND_EXACT : BOUND_UPPER,
                  depth, bestMove, ss->staticEval);

    assert(bestValue > -VALUE_INFINITE && bestValue < VALUE_INFINITE);

    return bestValue;
  }


  // qsearch() is the quiescence search function, which is called by the main search
  // function with zero depth, or recursively with further decreasing depth per call.
  template <NodeType NT>
  Value qsearch(Position& pos, Stack* ss, Value alpha, Value beta, Depth depth) {

    constexpr bool PvNode = NT == PV;

    assert(alpha >= -VALUE_INFINITE && alpha < beta && beta <= VALUE_INFINITE);
    assert(PvNode || (alpha == beta - 1));
    assert(depth <= 0);

    Move pv[MAX_PLY+1];
    StateInfo st;
    TTEntry* tte;
    Key posKey;
    Move ttMove, move, bestMove;
    Depth ttDepth;
    Value bestValue, value, ttValue, futilityValue, futilityBase, oldAlpha;
    bool ttHit, pvHit, inCheck, givesCheck, captureOrPromotion, evasionPrunable;
    int moveCount;

    if (PvNode)
    {
        oldAlpha = alpha; // To flag BOUND_EXACT when eval above alpha and no available moves
        (ss+1)->pv = pv;
        ss->pv[0] = MOVE_NONE;
    }

    Thread* thisThread = pos.this_thread();
    (ss+1)->ply = ss->ply + 1;
    bestMove = MOVE_NONE;
    inCheck = pos.checkers();
    moveCount = 0;

    Value gameResult;
    if (pos.is_game_end(gameResult, ss->ply))
        return gameResult;

    // Check for maximum ply reached
    if (ss->ply >= MAX_PLY)
        return !inCheck ? evaluate(pos) : VALUE_DRAW;

    assert(0 <= ss->ply && ss->ply < MAX_PLY);

    // Decide whether or not to include checks: this fixes also the type of
    // TT entry depth that we are going to use. Note that in qsearch we use
    // only two types of depth in TT: DEPTH_QS_CHECKS or DEPTH_QS_NO_CHECKS.
    ttDepth = inCheck || depth >= DEPTH_QS_CHECKS ? DEPTH_QS_CHECKS
                                                  : DEPTH_QS_NO_CHECKS;
    // Transposition table lookup
    posKey = pos.key();
    tte = TT.probe(posKey, ttHit);
    ttValue = ttHit ? value_from_tt(tte->value(), ss->ply, pos.rule50_count()) : VALUE_NONE;
    ttMove = ttHit ? tte->move() : MOVE_NONE;
    pvHit = ttHit && tte->is_pv();

    if (  !PvNode
        && ttHit
        && tte->depth() >= ttDepth
        && ttValue != VALUE_NONE // Only in case of TT access race
        && (ttValue >= beta ? (tte->bound() & BOUND_LOWER)
                            : (tte->bound() & BOUND_UPPER)))
        return ttValue;

    // Evaluate the position statically
    if (inCheck)
    {
        ss->staticEval = VALUE_NONE;
        bestValue = futilityBase = -VALUE_INFINITE;
    }
    else
    {
        if (ttHit)
        {
            // Never assume anything about values stored in TT
            if ((ss->staticEval = bestValue = tte->eval()) == VALUE_NONE)
                ss->staticEval = bestValue = evaluate(pos);

            // Can ttValue be used as a better position evaluation?
            if (    ttValue != VALUE_NONE
                && (tte->bound() & (ttValue > bestValue ? BOUND_LOWER : BOUND_UPPER)))
                bestValue = ttValue;
        }
        else
            ss->staticEval = bestValue =
            (ss-1)->currentMove != MOVE_NULL ? evaluate(pos)
                                             : -(ss-1)->staticEval + 2 * Eval::tempo_value(pos);

        // Stand pat. Return immediately if static value is at least beta
        if (bestValue >= beta)
        {
            if (!ttHit)
                tte->save(posKey, value_to_tt(bestValue, ss->ply), false, BOUND_LOWER,
                          DEPTH_NONE, MOVE_NONE, ss->staticEval);

            return bestValue;
        }

        if (PvNode && bestValue > alpha)
            alpha = bestValue;

        futilityBase = bestValue + 154;
    }

    const PieceToHistory* contHist[] = { (ss-1)->continuationHistory, (ss-2)->continuationHistory,
                                          nullptr                   , (ss-4)->continuationHistory,
                                          nullptr                   , (ss-6)->continuationHistory };

    // Initialize a MovePicker object for the current position, and prepare
    // to search the moves. Because the depth is <= 0 here, only captures,
    // queen promotions and checks (only if depth >= DEPTH_QS_CHECKS) will
    // be generated.
    MovePicker mp(pos, ttMove, depth, &thisThread->mainHistory,
                                      &thisThread->captureHistory,
                                      contHist,
                                      to_sq((ss-1)->currentMove));

    // Loop through the moves until no moves remain or a beta cutoff occurs
    while ((move = mp.next_move()) != MOVE_NONE)
    {
      assert(is_ok(move));

      givesCheck = pos.gives_check(move);
      captureOrPromotion = pos.capture_or_promotion(move);

      moveCount++;

      // Futility pruning
      if (   !inCheck
          && !givesCheck
          && !(   pos.extinction_value() == -VALUE_MATE
               && pos.piece_on(to_sq(move))
               && pos.extinction_piece_types().find(type_of(pos.piece_on(to_sq(move)))) != pos.extinction_piece_types().end())
          &&  futilityBase > -VALUE_KNOWN_WIN
          && !pos.advanced_pawn_push(move))
      {
          assert(type_of(move) != ENPASSANT); // Due to !pos.advanced_pawn_push

          futilityValue = futilityBase + PieceValue[EG][pos.piece_on(to_sq(move))];

          if (futilityValue <= alpha)
          {
              bestValue = std::max(bestValue, futilityValue);
              continue;
          }

          if (futilityBase <= alpha && !pos.see_ge(move, VALUE_ZERO + 1))
          {
              bestValue = std::max(bestValue, futilityBase);
              continue;
          }
      }

      // Detect non-capture evasions that are candidates to be pruned
      evasionPrunable =    inCheck
                       &&  (depth != 0 || moveCount > 2)
                       &&  bestValue > VALUE_TB_LOSS_IN_MAX_PLY
                       && !pos.capture(move);

      // Don't search moves with negative SEE values
      if (  (!inCheck || evasionPrunable) && !pos.see_ge(move))
          continue;

      // Speculative prefetch as early as possible
      prefetch(TT.first_entry(pos.key_after(move)));

      // Check for legality just before making the move
      if (!pos.legal(move))
      {
          moveCount--;
          continue;
      }

      ss->currentMove = move;
      ss->continuationHistory = &thisThread->continuationHistory[inCheck]
                                                                [captureOrPromotion]
                                                                [history_slot(pos.moved_piece(move))]
                                                                [to_sq(move)];

      // Make and search the move
      pos.do_move(move, st, givesCheck);
      value = -qsearch<NT>(pos, ss+1, -beta, -alpha, depth - 1);
      pos.undo_move(move);

      assert(value > -VALUE_INFINITE && value < VALUE_INFINITE);

      // Check for a new best move
      if (value > bestValue)
      {
          bestValue = value;

          if (value > alpha)
          {
              bestMove = move;

              if (PvNode) // Update pv even in fail-high case
                  update_pv(ss->pv, move, (ss+1)->pv);

              if (PvNode && value < beta) // Update alpha here!
                  alpha = value;
              else
                  break; // Fail high
          }
       }
    }

    // All legal moves have been searched. A special case: If we're in check
    // and no legal moves were found, it is checkmate.
    if (inCheck && bestValue == -VALUE_INFINITE)
        return pos.checkmate_value(ss->ply); // Plies to mate from the root

    tte->save(posKey, value_to_tt(bestValue, ss->ply), pvHit,
              bestValue >= beta ? BOUND_LOWER :
              PvNode && bestValue > oldAlpha  ? BOUND_EXACT : BOUND_UPPER,
              ttDepth, bestMove, ss->staticEval);

    assert(bestValue > -VALUE_INFINITE && bestValue < VALUE_INFINITE);

    return bestValue;
  }


  // value_to_tt() adjusts a mate or TB score from "plies to mate from the root" to
  // "plies to mate from the current position". standard scores are unchanged.
  // The function is called before storing a value in the transposition table.

  Value value_to_tt(Value v, int ply) {

    assert(v != VALUE_NONE);

    return  v >= VALUE_TB_WIN_IN_MAX_PLY  ? v + ply
          : v <= VALUE_TB_LOSS_IN_MAX_PLY ? v - ply : v;
  }


  // value_from_tt() is the inverse of value_to_tt(): It adjusts a mate or TB score
  // from the transposition table (which refers to the plies to mate/be mated
  // from current position) to "plies to mate/be mated (TB win/loss) from the root".
  // However, for mate scores, to avoid potentially false mate scores related to the 50 moves rule,
  // and the graph history interaction, return an optimal TB score instead.

  Value value_from_tt(Value v, int ply, int r50c) {

    if (v == VALUE_NONE)
        return VALUE_NONE;

    if (v >= VALUE_TB_WIN_IN_MAX_PLY)  // TB win or better
    {
        if (v >= VALUE_MATE_IN_MAX_PLY && VALUE_MATE - v > 99 - r50c)
            return VALUE_MATE_IN_MAX_PLY - 1; // do not return a potentially false mate score

        return v - ply;
    }

    if (v <= VALUE_TB_LOSS_IN_MAX_PLY) // TB loss or worse
    {
        if (v <= VALUE_MATED_IN_MAX_PLY && VALUE_MATE + v > 99 - r50c)
            return VALUE_MATED_IN_MAX_PLY + 1; // do not return a potentially false mate score

        return v + ply;
    }

    return v;
  }


  // update_pv() adds current move and appends child pv[]

  void update_pv(Move* pv, Move move, Move* childPv) {

    for (*pv++ = move; childPv && *childPv != MOVE_NONE; )
        *pv++ = *childPv++;
    *pv = MOVE_NONE;
  }


  // update_all_stats() updates stats at the end of search() when a bestMove is found

  void update_all_stats(const Position& pos, Stack* ss, Move bestMove, Value bestValue, Value beta, Square prevSq,
                        Move* quietsSearched, int quietCount, Move* capturesSearched, int captureCount, Depth depth) {

    int bonus1, bonus2;
    Color us = pos.side_to_move();
    Thread* thisThread = pos.this_thread();
    CapturePieceToHistory& captureHistory = thisThread->captureHistory;
    Piece moved_piece = pos.moved_piece(bestMove);
    PieceType captured = type_of(pos.piece_on(to_sq(bestMove)));

    bonus1 = stat_bonus(depth + 1);
    bonus2 = bestValue > beta + PawnValueMg ? bonus1               // larger bonus
                                            : stat_bonus(depth);   // smaller bonus

    if (!pos.capture_or_promotion(bestMove))
    {
        update_quiet_stats(pos, ss, bestMove, bonus2, depth);

        // Decrease all the non-best quiet moves
        for (int i = 0; i < quietCount; ++i)
        {
            thisThread->mainHistory[us][from_to(quietsSearched[i])] << -bonus2;
            update_continuation_histories(ss, pos.moved_piece(quietsSearched[i]), to_sq(quietsSearched[i]), -bonus2);
        }
    }
    else
        captureHistory[moved_piece][to_sq(bestMove)][captured] << bonus1;

    // Extra penalty for a quiet TT or main killer move in previous ply when it gets refuted
    if (   ((ss-1)->moveCount == 1 || ((ss-1)->currentMove == (ss-1)->killers[0]))
        && !pos.captured_piece())
            update_continuation_histories(ss-1, pos.piece_on(prevSq), prevSq, -bonus1);

    // Decrease all the non-best capture moves
    for (int i = 0; i < captureCount; ++i)
    {
        moved_piece = pos.moved_piece(capturesSearched[i]);
        captured = type_of(pos.piece_on(to_sq(capturesSearched[i])));
        captureHistory[moved_piece][to_sq(capturesSearched[i])][captured] << -bonus1;
    }
  }


  // update_continuation_histories() updates histories of the move pairs formed
  // by moves at ply -1, -2, -4, and -6 with current move.

  void update_continuation_histories(Stack* ss, Piece pc, Square to, int bonus) {

    for (int i : {1, 2, 4, 6})
        if (is_ok((ss-i)->currentMove))
            (*(ss-i)->continuationHistory)[history_slot(pc)][to] << bonus;
  }


  // update_quiet_stats() updates move sorting heuristics

  void update_quiet_stats(const Position& pos, Stack* ss, Move move, int bonus, int depth) {

    if (ss->killers[0] != move)
    {
        ss->killers[1] = ss->killers[0];
        ss->killers[0] = move;
    }

    Color us = pos.side_to_move();
    Thread* thisThread = pos.this_thread();
    thisThread->mainHistory[us][from_to(move)] << bonus;
    update_continuation_histories(ss, pos.moved_piece(move), to_sq(move), bonus);

    if (type_of(pos.moved_piece(move)) != PAWN && type_of(move) != DROP)
        thisThread->mainHistory[us][from_to(reverse_move(move))] << -bonus;

    if (is_ok((ss-1)->currentMove))
    {
        Square prevSq = to_sq((ss-1)->currentMove);
        thisThread->counterMoves[pos.piece_on(prevSq)][prevSq] = move;
    }

    if (depth > 12 && ss->ply < MAX_LPH)
        thisThread->lowPlyHistory[ss->ply][from_to(move)] << stat_bonus(depth - 7);
  }

  // When playing with strength handicap, choose best move among a set of RootMoves
  // using a statistical rule dependent on 'level'. Idea by Heinz van Saanen.

  Move Skill::pick_best(size_t multiPV) {

    const RootMoves& rootMoves = Threads.main()->rootMoves;
    static PRNG rng(now()); // PRNG sequence should be non-deterministic

    // RootMoves are already sorted by score in descending order
    Value topScore = rootMoves[0].score;
    int delta = std::min(topScore - rootMoves[multiPV - 1].score, PawnValueMg);
    int weakness = 120 - 2 * level;
    int maxScore = -VALUE_INFINITE;

    // Choose best move. For each move score we add two terms, both dependent on
    // weakness. One is deterministic and bigger for weaker levels, and one is
    // random. Then we choose the move with the resulting highest score.
    for (size_t i = 0; i < multiPV; ++i)
    {
        // This is our magic formula
        int push = (  weakness * int(topScore - rootMoves[i].score)
                    + delta * (rng.rand<unsigned>() % weakness)) / 128;

        if (rootMoves[i].score + push >= maxScore)
        {
            maxScore = rootMoves[i].score + push;
            best = rootMoves[i].pv[0];
        }
    }

    return best;
  }

} // namespace

/// MainThread::check_time() is used to print debug info and, more importantly,
/// to detect when we are out of available time and thus stop the search.

void MainThread::check_time() {

  if (--callsCnt > 0)
      return;

  // When using nodes, ensure checking rate is not lower than 0.1% of nodes
  callsCnt = Limits.nodes ? std::min(1024, int(Limits.nodes / 1024)) : 1024;

  static TimePoint lastInfoTime = now();

  TimePoint elapsed = Time.elapsed();
  TimePoint tick = Limits.startTime + elapsed;

  if (tick - lastInfoTime >= 1000)
  {
      lastInfoTime = tick;
      dbg_print();
  }

  // We should not stop pondering until told so by the GUI
  if (ponder)
      return;

  if (   rootPos.two_boards()
      && Time.elapsed() < Limits.time[rootPos.side_to_move()] - 1000
      && (Partner.sitRequested || Partner.weDead))
      return;

  if (   (Limits.use_time_management() && (elapsed > Time.maximum() - 10 || stopOnPonderhit))
      || (Limits.movetime && elapsed >= Limits.movetime)
      || (Limits.nodes && Threads.nodes_searched() >= (uint64_t)Limits.nodes))
      Threads.stop = true;
}


/// UCI::pv() formats PV information according to the UCI protocol. UCI requires
/// that all (if any) unsearched PV lines are sent using a previous search score.

string UCI::pv(const Position& pos, Depth depth, Value alpha, Value beta) {

  std::stringstream ss;
  TimePoint elapsed = Time.elapsed() + 1;
  const RootMoves& rootMoves = pos.this_thread()->rootMoves;
  size_t pvIdx = pos.this_thread()->pvIdx;
  size_t multiPV = std::min((size_t)Options["MultiPV"], rootMoves.size());
  uint64_t nodesSearched = Threads.nodes_searched();
  uint64_t tbHits = Threads.tb_hits() + (TB::RootInTB ? rootMoves.size() : 0);

  for (size_t i = 0; i < multiPV; ++i)
  {
      bool updated = rootMoves[i].score != -VALUE_INFINITE;

      if (depth == 1 && !updated)
          continue;

      Depth d = updated ? depth : depth - 1;
      Value v = updated ? rootMoves[i].score : rootMoves[i].previousScore;

      bool tb = TB::RootInTB && abs(v) < VALUE_MATE_IN_MAX_PLY;
      v = tb ? rootMoves[i].tbScore : v;

      if (ss.rdbuf()->in_avail()) // Not at first line
          ss << "\n";

      if (Options["Protocol"] == "xboard")
      {
          ss << d << " "
             << UCI::value(v) << " "
             << elapsed / 10 << " "
             << nodesSearched << " "
             << rootMoves[i].selDepth << " "
             << nodesSearched * 1000 / elapsed << " "
             << tbHits << "\t";

          for (Move m : rootMoves[i].pv)
              ss << " " << UCI::move(pos, m);
      }
      else
      {
      ss << "info"
         << " depth "    << d
         << " seldepth " << rootMoves[i].selDepth
         << " multipv "  << i + 1
         << " score "    << UCI::value(v);

      if (!tb && i == pvIdx)
          ss << (v >= beta ? " lowerbound" : v <= alpha ? " upperbound" : "");

      ss << " nodes "    << nodesSearched
         << " nps "      << nodesSearched * 1000 / elapsed;

      if (elapsed > 1000) // Earlier makes little sense
          ss << " hashfull " << TT.hashfull();

      ss << " tbhits "   << tbHits
         << " time "     << elapsed
         << " pv";

      for (Move m : rootMoves[i].pv)
          ss << " " << UCI::move(pos, m);
      }
  }

  return ss.str();
}


/// RootMove::extract_ponder_from_tt() is called in case we have no ponder move
/// before exiting the search, for instance, in case we stop the search during a
/// fail high at root. We try hard to have a ponder move to return to the GUI,
/// otherwise in case of 'ponder on' we have nothing to think on.

bool RootMove::extract_ponder_from_tt(Position& pos) {

    StateInfo st;
    bool ttHit;

    assert(pv.size() == 1);

    if (pv[0] == MOVE_NONE)
        return false;

    pos.do_move(pv[0], st);
    TTEntry* tte = TT.probe(pos.key(), ttHit);

    if (ttHit)
    {
        Move m = tte->move(); // Local copy to be SMP safe
        if (MoveList<LEGAL>(pos).contains(m))
            pv.push_back(m);
    }

    pos.undo_move(pv[0]);
    return pv.size() > 1;
}

void Tablebases::rank_root_moves(Position& pos, Search::RootMoves& rootMoves) {

    RootInTB = false;
    UseRule50 = bool(Options["Syzygy50MoveRule"]);
    ProbeDepth = int(Options["SyzygyProbeDepth"]);
    Cardinality = int(Options["SyzygyProbeLimit"]);
    bool dtz_available = true;

    // Tables with fewer pieces than SyzygyProbeLimit are searched with
    // ProbeDepth == DEPTH_ZERO
    if (Cardinality > MaxCardinality)
    {
        Cardinality = MaxCardinality;
        ProbeDepth = 0;
    }

    if (Cardinality >= popcount(pos.pieces()) && !pos.can_castle(ANY_CASTLING))
    {
        // Rank moves using DTZ tables
        RootInTB = root_probe(pos, rootMoves);

        if (!RootInTB)
        {
            // DTZ tables are missing; try to rank moves using WDL tables
            dtz_available = false;
            RootInTB = root_probe_wdl(pos, rootMoves);
        }
    }

    if (RootInTB)
    {
        // Sort moves according to TB rank
        std::sort(rootMoves.begin(), rootMoves.end(),
                  [](const RootMove &a, const RootMove &b) { return a.tbRank > b.tbRank; } );

        // Probe during search only if DTZ is not available and we are winning
        if (dtz_available || rootMoves[0].tbScore <= VALUE_DRAW)
            Cardinality = 0;
    }
    else
    {
        // Clean up if root_probe() and root_probe_wdl() have failed
        for (auto& m : rootMoves)
            m.tbRank = 0;
    }
}<|MERGE_RESOLUTION|>--- conflicted
+++ resolved
@@ -974,13 +974,8 @@
         &&  depth >= 5
         &&  abs(beta) < VALUE_TB_WIN_IN_MAX_PLY)
     {
-<<<<<<< HEAD
         Value raisedBeta = std::min(beta + (189 + 20 * !!pos.capture_the_flag_piece()) * (1 + pos.check_counting() + (pos.extinction_value() != VALUE_NONE)) - 45 * improving, VALUE_INFINITE);
-        MovePicker mp(pos, ttMove, raisedBeta - ss->staticEval, &thisThread->captureHistory);
-=======
-        Value raisedBeta = std::min(beta + 189 - 45 * improving, VALUE_INFINITE);
         MovePicker mp(pos, ttMove, raisedBeta - ss->staticEval, &captureHistory);
->>>>>>> 195a4fec
         int probCutCount = 0;
 
         while (  (move = mp.next_move()) != MOVE_NONE
@@ -1120,10 +1115,6 @@
               if (!pos.see_ge(move, Value(-(32 - std::min(lmrDepth, 18) + 10 * !!pos.capture_the_flag_piece()) * lmrDepth * lmrDepth)))
                   continue;
           }
-<<<<<<< HEAD
-          else if (!pos.see_ge(move, Value(-194 - 120 * pos.captures_to_hand()) * depth)) // (~25 Elo)
-              continue;
-=======
           else
           {
               if (   !givesCheck
@@ -1131,10 +1122,9 @@
                   && captureHistory[movedPiece][to_sq(move)][type_of(pos.piece_on(to_sq(move)))] < 0)
                   continue;
 
-              if (!pos.see_ge(move, Value(-194) * depth)) // (~25 Elo)
+              if (!pos.see_ge(move, Value(-194 - 120 * pos.captures_to_hand()) * depth)) // (~25 Elo)
                   continue;
           }
->>>>>>> 195a4fec
       }
 
       // Step 14. Extensions (~75 Elo)
