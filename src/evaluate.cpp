--- conflicted
+++ resolved
@@ -487,9 +487,10 @@
 
     // Find the squares that opponent attacks in our king flank, and the squares
     // which are attacked twice in that flank but not defended by our pawns.
-    kingFlank = KingFlank[file_of(ksq)];
+    File f = std::max(std::min(file_of(ksq), File(pos.max_file() - 1)), FILE_B);
+    kingFlank = pos.max_file() == FILE_H ? KingFlank[file_of(ksq)] : file_bb(f) | adjacent_files_bb(f);
     b1 = attackedBy[Them][ALL_PIECES] & kingFlank & Camp;
-    b2 = b1 & attackedBy2[Them] & ~attackedBy[Us][PAWN];
+    b2 = b1 & attackedBy2[Them] & ~attackedBy[Us][PAWN] & ~attackedBy[Us][SHOGI_PAWN];
 
     int tropism = popcount(b1) + popcount(b2);
 
@@ -561,22 +562,13 @@
         unsafeChecks &= mobilityArea[Them];
 
         kingDanger +=        kingAttackersCount[Them] * kingAttackersWeight[Them]
-<<<<<<< HEAD
                      + 69  * kingAttacksCount[Them] * (1 + 2 * !!pos.max_check_count())
                      + 185 * popcount(kingRing[Us] & weak) * (1 + pos.captures_to_hand() + !!pos.max_check_count())
-                     + 129 * popcount(pos.blockers_for_king(Us) | unsafeChecks)
+                     + 150 * popcount(pos.blockers_for_king(Us) | unsafeChecks)
+                     +   4 * tropism
                      - 873 * !(pos.count<QUEEN>(Them) || pos.captures_to_hand()) / (1 + !!pos.max_check_count())
                      -   6 * mg_value(score) / 8
-                     -   2;
-=======
-                     +  69 * kingAttacksCount[Them]
-                     + 185 * popcount(kingRing[Us] & weak)
-                     + 150 * popcount(pos.blockers_for_king(Us) | unsafeChecks)
-                     +   4 * tropism
-                     - 873 * !pos.count<QUEEN>(Them)
-                     -   6 * mg_value(score) / 8
                      -   30;
->>>>>>> 738a6dfd
 
         // Transform the kingDanger units into a Score, and subtract it from the evaluation
         if (kingDanger > 0)
@@ -587,32 +579,16 @@
         }
     }
 
-<<<<<<< HEAD
-    File f = std::max(std::min(file_of(ksq), File(pos.max_file() - 1)), FILE_B);
-    Bitboard kf = pos.max_file() == FILE_H ? KingFlank[f] : file_bb(f) | adjacent_files_bb(f);
-
-=======
->>>>>>> 738a6dfd
     // Penalty when our king is on a pawnless flank
     if (!(pos.pieces(PAWN) & kingFlank))
         score -= PawnlessFlank;
 
-<<<<<<< HEAD
-    // Find the squares that opponent attacks in our king flank, and the squares
-    // which are attacked twice in that flank but not defended by our pawns.
-    b1 = attackedBy[Them][ALL_PIECES] & kf & Camp;
-    b2 = b1 & attackedBy2[Them] & ~(attackedBy[Us][PAWN] | attackedBy[Us][SHOGI_PAWN]);
-
-    // King tropism, to anticipate slow motion attacks on our king
-    score -= CloseEnemies * (popcount(b1) + popcount(b2)) * (1 + pos.captures_to_hand() + !!pos.max_check_count());
+    // King tropism bonus, to anticipate slow motion attacks on our king
+    score -= CloseEnemies * tropism * (1 + pos.captures_to_hand() + !!pos.max_check_count());
 
     // For drop games, king danger is independent of game phase
     if (pos.captures_to_hand())
         score = make_score(mg_value(score), mg_value(score)) / (1 + !pos.shogi_doubled_pawn());
-=======
-    // King tropism bonus, to anticipate slow motion attacks on our king
-    score -= CloseEnemies * tropism;
->>>>>>> 738a6dfd
 
     if (T)
         Trace::add(KING, Us, score);
@@ -676,17 +652,8 @@
         {
             Square s = pop_lsb(&b);
             score += ThreatByMinor[type_of(pos.piece_on(s))];
-<<<<<<< HEAD
-
             if (type_of(pos.piece_on(s)) != PAWN && type_of(pos.piece_on(s)) != SHOGI_PAWN)
                 score += ThreatByRank * (int)relative_rank(Them, s, pos.max_rank());
-
-            else if (pos.blockers_for_king(Them) & s)
-                score += ThreatByRank * (int)relative_rank(Them, s, pos.max_rank()) / 2;
-=======
-            if (type_of(pos.piece_on(s)) != PAWN)
-                score += ThreatByRank * (int)relative_rank(Them, s);
->>>>>>> 738a6dfd
         }
 
         b = weak & attackedBy[Us][ROOK];
@@ -694,16 +661,8 @@
         {
             Square s = pop_lsb(&b);
             score += ThreatByRook[type_of(pos.piece_on(s))];
-<<<<<<< HEAD
             if (type_of(pos.piece_on(s)) != PAWN && type_of(pos.piece_on(s)) != SHOGI_PAWN)
                 score += ThreatByRank * (int)relative_rank(Them, s, pos.max_rank());
-
-            else if (pos.blockers_for_king(Them) & s)
-                score += ThreatByRank * (int)relative_rank(Them, s, pos.max_rank()) / 2;
-=======
-            if (type_of(pos.piece_on(s)) != PAWN)
-                score += ThreatByRank * (int)relative_rank(Them, s);
->>>>>>> 738a6dfd
         }
 
         if (weak & attackedBy[Us][KING])
@@ -782,14 +741,7 @@
 
         assert(!(pos.pieces(Them, PAWN) & forward_file_bb(Us, s + Up)));
 
-<<<<<<< HEAD
-        if (forward_file_bb(Us, s) & pos.pieces(Them))
-            score -= HinderPassedPawn;
-
         int r = relative_rank(Us, s, pos.max_rank());
-=======
-        int r = relative_rank(Us, s);
->>>>>>> 738a6dfd
         int w = PassedDanger[r];
 
         Score bonus = PassedRank[r];
@@ -897,7 +849,9 @@
   template<Tracing T> template<Color Us>
   Score Evaluation<T>::space() const {
 
-    if (pos.non_pawn_material() < SpaceThreshold)
+    bool pawnsOnly = !(pos.pieces(Us) ^ pos.pieces(Us, PAWN));
+
+    if (pos.non_pawn_material() < SpaceThreshold && !pos.captures_to_hand() && !pawnsOnly)
         return SCORE_ZERO;
 
     constexpr Color Them = (Us == WHITE ? BLACK : WHITE);
@@ -905,14 +859,6 @@
       Us == WHITE ? CenterFiles & (Rank2BB | Rank3BB | Rank4BB)
                   : CenterFiles & (Rank7BB | Rank6BB | Rank5BB);
 
-<<<<<<< HEAD
-    bool pawnsOnly = !(pos.pieces(Us) ^ pos.pieces(Us, PAWN));
-
-    if (pos.non_pawn_material() < SpaceThreshold && !pos.captures_to_hand() && !pawnsOnly)
-        return SCORE_ZERO;
-
-=======
->>>>>>> 738a6dfd
     // Find the available squares for our pieces inside the area defined by SpaceMask
     Bitboard safe =   SpaceMask
                    & ~pos.pieces(Us, PAWN, SHOGI_PAWN)
