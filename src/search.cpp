/*
  Stockfish, a UCI chess playing engine derived from Glaurung 2.1
  Copyright (C) 2004-2020 The Stockfish developers (see AUTHORS file)

  Stockfish is free software: you can redistribute it and/or modify
  it under the terms of the GNU General Public License as published by
  the Free Software Foundation, either version 3 of the License, or
  (at your option) any later version.

  Stockfish is distributed in the hope that it will be useful,
  but WITHOUT ANY WARRANTY; without even the implied warranty of
  MERCHANTABILITY or FITNESS FOR A PARTICULAR PURPOSE.  See the
  GNU General Public License for more details.

  You should have received a copy of the GNU General Public License
  along with this program.  If not, see <http://www.gnu.org/licenses/>.
*/

#include <algorithm>
#include <cassert>
#include <cmath>
#include <cstring>   // For std::memset
#include <iostream>
#include <sstream>

#include "evaluate.h"
#include "misc.h"
#include "movegen.h"
#include "movepick.h"
#include "partner.h"
#include "position.h"
#include "search.h"
#include "thread.h"
#include "timeman.h"
#include "tt.h"
#include "uci.h"
#include "xboard.h"
#include "syzygy/tbprobe.h"

namespace Search {

  LimitsType Limits;
}

namespace Tablebases {

  int Cardinality;
  bool RootInTB;
  bool UseRule50;
  Depth ProbeDepth;
}

namespace TB = Tablebases;

using std::string;
using Eval::evaluate;
using namespace Search;

namespace {

  // Different node types, used as a template parameter
  enum NodeType { NonPV, PV };

  constexpr uint64_t TtHitAverageWindow     = 4096;
  constexpr uint64_t TtHitAverageResolution = 1024;

  // Razor and futility margins
  constexpr int RazorMargin = 510;
  Value futility_margin(Depth d, bool improving) {
    return Value(234 * (d - improving));
  }

  // Reductions lookup table, initialized at startup
  int Reductions[MAX_MOVES]; // [depth or moveNumber]

  Depth reduction(bool i, Depth d, int mn) {
    int r = Reductions[d] * Reductions[mn];
    return (r + 503) / 1024 + (!i && r > 915);
  }

  constexpr int futility_move_count(bool improving, Depth depth) {
    return (3 + depth * depth) / (2 - improving);
  }

  // History and stats update bonus, based on depth
  int stat_bonus(Depth d) {
    return d > 13 ? 29 : 17 * d * d + 134 * d - 134;
  }

  // Add a small random component to draw evaluations to avoid 3fold-blindness
  Value value_draw(Thread* thisThread) {
    return VALUE_DRAW + Value(2 * (thisThread->nodes & 1) - 1);
  }

  // Skill structure is used to implement strength limit
  struct Skill {
    explicit Skill(int l) : level(l) {}
    bool enabled() const { return level < 20; }
    bool time_to_pick(Depth depth) const { return depth == 1 + std::max(level, 0); }
    Move pick_best(size_t multiPV);

    int level;
    Move best = MOVE_NONE;
  };

  // Breadcrumbs are used to mark nodes as being searched by a given thread
  struct Breadcrumb {
    std::atomic<Thread*> thread;
    std::atomic<Key> key;
  };
  std::array<Breadcrumb, 1024> breadcrumbs;

  // ThreadHolding structure keeps track of which thread left breadcrumbs at the given
  // node for potential reductions. A free node will be marked upon entering the moves
  // loop by the constructor, and unmarked upon leaving that loop by the destructor.
  struct ThreadHolding {
    explicit ThreadHolding(Thread* thisThread, Key posKey, int ply) {
       location = ply < 8 ? &breadcrumbs[posKey & (breadcrumbs.size() - 1)] : nullptr;
       otherThread = false;
       owning = false;
       if (location)
       {
          // See if another already marked this location, if not, mark it ourselves
          Thread* tmp = (*location).thread.load(std::memory_order_relaxed);
          if (tmp == nullptr)
          {
              (*location).thread.store(thisThread, std::memory_order_relaxed);
              (*location).key.store(posKey, std::memory_order_relaxed);
              owning = true;
          }
          else if (   tmp != thisThread
                   && (*location).key.load(std::memory_order_relaxed) == posKey)
              otherThread = true;
       }
    }

    ~ThreadHolding() {
       if (owning) // Free the marked location
           (*location).thread.store(nullptr, std::memory_order_relaxed);
    }

    bool marked() { return otherThread; }

    private:
    Breadcrumb* location;
    bool otherThread, owning;
  };

  template <NodeType NT>
  Value search(Position& pos, Stack* ss, Value alpha, Value beta, Depth depth, bool cutNode);

  template <NodeType NT>
  Value qsearch(Position& pos, Stack* ss, Value alpha, Value beta, Depth depth = 0);

  Value value_to_tt(Value v, int ply);
  Value value_from_tt(Value v, int ply, int r50c);
  void update_pv(Move* pv, Move move, Move* childPv);
  void update_continuation_histories(Stack* ss, Piece pc, Square to, int bonus);
  void update_quiet_stats(const Position& pos, Stack* ss, Move move, int bonus, int depth);
  void update_all_stats(const Position& pos, Stack* ss, Move bestMove, Value bestValue, Value beta, Square prevSq,
                        Move* quietsSearched, int quietCount, Move* capturesSearched, int captureCount, Depth depth);

  // perft() is our utility to verify move generation. All the leaf nodes up
  // to the given depth are generated and counted, and the sum is returned.
  template<bool Root>
  uint64_t perft(Position& pos, Depth depth) {

    StateInfo st;
    ASSERT_ALIGNED(&st, Eval::NNUE::kCacheLineSize);

    uint64_t cnt, nodes = 0;
    const bool leaf = (depth == 2);

    for (const auto& m : MoveList<LEGAL>(pos))
    {
        assert(pos.pseudo_legal(m));
        if (Root && depth <= 1)
            cnt = 1, nodes++;
        else
        {
            pos.do_move(m, st);
            cnt = leaf ? MoveList<LEGAL>(pos).size() : perft<false>(pos, depth - 1);
            nodes += cnt;
            pos.undo_move(m);
        }
        if (Root)
            sync_cout << UCI::move(pos, m) << ": " << cnt << sync_endl;
    }
    return nodes;
  }

} // namespace


/// Search::init() is called at startup to initialize various lookup tables

void Search::init() {

  for (int i = 1; i < MAX_MOVES; ++i)
      Reductions[i] = int((21.3 + 2 * std::log(Threads.size())) * std::log(i + 0.25 * std::log(i)));
}


/// Search::clear() resets search state to its initial value

void Search::clear() {

  Threads.main()->wait_for_search_finished();

  Time.availableNodes = 0;
  TT.clear();
  Threads.clear();
  Tablebases::init(Options["SyzygyPath"]); // Free mapped files
}


/// MainThread::search() is started when the program receives the UCI 'go'
/// command. It searches from the root position and outputs the "bestmove".

void MainThread::search() {

  if (Limits.perft)
  {
      nodes = perft<true>(rootPos, Limits.perft);
      sync_cout << "\nNodes searched: " << nodes << "\n" << sync_endl;
      return;
  }

  Color us = rootPos.side_to_move();
  Time.init(rootPos, Limits, us, rootPos.game_ply());
  TT.new_search();

  Eval::NNUE::verify();

  if (rootMoves.empty() || (Options["Protocol"] == "xboard" && rootPos.is_optional_game_end()))
  {
      rootMoves.emplace_back(MOVE_NONE);
      Value variantResult;
      Value result =  rootPos.is_game_end(variantResult) ? variantResult
                    : rootPos.checkers()                 ? rootPos.checkmate_value()
                                                         : rootPos.stalemate_value();
      if (Options["Protocol"] == "xboard")
      {
          // rotate MOVE_NONE to front (for optional game end)
          std::rotate(rootMoves.rbegin(), rootMoves.rbegin() + 1, rootMoves.rend());
          sync_cout << (  result == VALUE_DRAW ? "1/2-1/2 {Draw}"
                        : (rootPos.side_to_move() == BLACK ? -result : result) == VALUE_MATE ? "1-0 {White wins}"
                        : "0-1 {Black wins}")
                    << sync_endl;
      }
      else
      sync_cout << "info depth 0 score "
                << UCI::value(result)
                << sync_endl;
  }
  else
  {
      Threads.start_searching(); // start non-main threads
      Thread::search();          // main thread start searching
  }

  if (rootPos.two_boards() && !Threads.abort && Options["Protocol"] == "xboard")
  {
      while (!Threads.stop && (Partner.sitRequested || Partner.weDead) && Time.elapsed() < Limits.time[us] - 1000)
      {}
  }

  // When we reach the maximum depth, we can arrive here without a raise of
  // Threads.stop. However, if we are pondering or in an infinite search,
  // the UCI protocol states that we shouldn't print the best move before the
  // GUI sends a "stop" or "ponderhit" command. We therefore simply wait here
  // until the GUI sends one of those commands.

  while (!Threads.stop && (ponder || Limits.infinite))
  {} // Busy wait for a stop or a ponder reset

  // Stop the threads if not already stopped (also raise the stop if
  // "ponderhit" just reset Threads.ponder).
  Threads.stop = true;

  // Wait until all threads have finished
  Threads.wait_for_search_finished();

  // When playing in 'nodes as time' mode, subtract the searched nodes from
  // the available ones before exiting.
  if (Limits.npmsec)
      Time.availableNodes += Limits.inc[us] - Threads.nodes_searched();

  bestThread = this;

  if (   int(Options["MultiPV"]) == 1
      && !Limits.depth
      && !(Skill(Options["Skill Level"]).enabled() || int(Options["UCI_LimitStrength"]))
      && rootMoves[0].pv[0] != MOVE_NONE)
      bestThread = Threads.get_best_thread();

  bestPreviousScore = bestThread->rootMoves[0].score;

  // Send again PV info if we have a new best thread
  if (bestThread != this)
      sync_cout << UCI::pv(bestThread->rootPos, bestThread->completedDepth, -VALUE_INFINITE, VALUE_INFINITE) << sync_endl;

  if (Options["Protocol"] == "xboard")
  {
      // Send move only when not in analyze mode and not at game end
      if (!Limits.infinite && !ponder && rootMoves[0].pv[0] != MOVE_NONE && !Threads.abort.exchange(true))
      {
          Move bestMove = bestThread->rootMoves[0].pv[0];
          sync_cout << "move " << UCI::move(rootPos, bestMove) << sync_endl;
          if (XBoard::stateMachine->moveAfterSearch)
          {
              XBoard::stateMachine->do_move(bestMove);
              XBoard::stateMachine->moveAfterSearch = false;
              if (Options["Ponder"] && (   bestThread->rootMoves[0].pv.size() > 1
                                        || bestThread->rootMoves[0].extract_ponder_from_tt(rootPos)))
                  XBoard::stateMachine->ponderMove = bestThread->rootMoves[0].pv[1];
          }
      }
      return;
  }

  sync_cout << "bestmove " << UCI::move(rootPos, bestThread->rootMoves[0].pv[0]);

  if (bestThread->rootMoves[0].pv.size() > 1 || bestThread->rootMoves[0].extract_ponder_from_tt(rootPos))
      std::cout << " ponder " << UCI::move(rootPos, bestThread->rootMoves[0].pv[1]);

  std::cout << sync_endl;
}


/// Thread::search() is the main iterative deepening loop. It calls search()
/// repeatedly with increasing depth until the allocated thinking time has been
/// consumed, the user stops the search, or the maximum search depth is reached.

void Thread::search() {

  // To allow access to (ss-7) up to (ss+2), the stack must be oversized.
  // The former is needed to allow update_continuation_histories(ss-1, ...),
  // which accesses its argument at ss-6, also near the root.
  // The latter is needed for statScores and killer initialization.
  Stack stack[MAX_PLY+10], *ss = stack+7;
  Move  pv[MAX_PLY+1];
  Value bestValue, alpha, beta, delta;
  Move  lastBestMove = MOVE_NONE;
  Depth lastBestMoveDepth = 0;
  MainThread* mainThread = (this == Threads.main() ? Threads.main() : nullptr);
  double timeReduction = 1, totBestMoveChanges = 0;
  Color us = rootPos.side_to_move();
  int iterIdx = 0;

  std::memset(ss-7, 0, 10 * sizeof(Stack));
  for (int i = 7; i > 0; i--)
      (ss-i)->continuationHistory = &this->continuationHistory[0][0][NO_PIECE][0]; // Use as a sentinel

  ss->pv = pv;

  bestValue = delta = alpha = -VALUE_INFINITE;
  beta = VALUE_INFINITE;

  if (mainThread)
  {
      if (mainThread->bestPreviousScore == VALUE_INFINITE)
          for (int i = 0; i < 4; ++i)
              mainThread->iterValue[i] = VALUE_ZERO;
      else
          for (int i = 0; i < 4; ++i)
              mainThread->iterValue[i] = mainThread->bestPreviousScore;
  }

  std::copy(&lowPlyHistory[2][0], &lowPlyHistory.back().back() + 1, &lowPlyHistory[0][0]);
  std::fill(&lowPlyHistory[MAX_LPH - 2][0], &lowPlyHistory.back().back() + 1, 0);

  size_t multiPV = size_t(Options["MultiPV"]);

  // Pick integer skill levels, but non-deterministically round up or down
  // such that the average integer skill corresponds to the input floating point one.
  // UCI_Elo is converted to a suitable fractional skill level, using anchoring
  // to CCRL Elo (goldfish 1.13 = 2000) and a fit through Ordo derived Elo
  // for match (TC 60+0.6) results spanning a wide range of k values.
  PRNG rng(now());
  double floatLevel = Options["UCI_LimitStrength"] ?
                      std::clamp(std::pow((Options["UCI_Elo"] - 1346.6) / 143.4, 1 / 0.806), 0.0, 20.0) :
                        double(Options["Skill Level"]);
  int intLevel = int(floatLevel) +
                 ((floatLevel - int(floatLevel)) * 1024 > rng.rand<unsigned>() % 1024  ? 1 : 0);
  Skill skill(intLevel);

  // When playing with strength handicap enable MultiPV search that we will
  // use behind the scenes to retrieve a set of possible moves.
  if (skill.enabled())
      multiPV = std::max(multiPV, (size_t)4);

  multiPV = std::min(multiPV, rootMoves.size());
  ttHitAverage = TtHitAverageWindow * TtHitAverageResolution / 2;

  int ct = int(Options["Contempt"]) * PawnValueEg / 100; // From centipawns

  // In analysis mode, adjust contempt in accordance with user preference
  if (Limits.infinite || Options["UCI_AnalyseMode"])
      ct =  Options["Analysis Contempt"] == "Off"  ? 0
          : Options["Analysis Contempt"] == "Both" ? ct
          : Options["Analysis Contempt"] == "White" && us == BLACK ? -ct
          : Options["Analysis Contempt"] == "Black" && us == WHITE ? -ct
          : ct;

  // Evaluation score is from the white point of view
  contempt = (us == WHITE ?  make_score(ct, ct / 2)
                          : -make_score(ct, ct / 2));

  int searchAgainCounter = 0;

  // Iterative deepening loop until requested to stop or the target depth is reached
  while (   ++rootDepth < MAX_PLY
         && !Threads.stop
         && !(Limits.depth && mainThread && rootDepth > Limits.depth))
  {
      // Age out PV variability metric
      if (mainThread)
          totBestMoveChanges /= 2;

      // Save the last iteration's scores before first PV line is searched and
      // all the move scores except the (new) PV are set to -VALUE_INFINITE.
      for (RootMove& rm : rootMoves)
          rm.previousScore = rm.score;

      size_t pvFirst = 0;
      pvLast = 0;

      if (!Threads.increaseDepth)
         searchAgainCounter++;

      // MultiPV loop. We perform a full root search for each PV line
      for (pvIdx = 0; pvIdx < multiPV && !Threads.stop; ++pvIdx)
      {
          if (pvIdx == pvLast)
          {
              pvFirst = pvLast;
              for (pvLast++; pvLast < rootMoves.size(); pvLast++)
                  if (rootMoves[pvLast].tbRank != rootMoves[pvFirst].tbRank)
                      break;
          }

          // Reset UCI info selDepth for each depth and each PV line
          selDepth = 0;

          // Reset aspiration window starting size
          if (rootDepth >= 4)
          {
              Value prev = rootMoves[pvIdx].previousScore;
              delta = Value(17 * (1 + rootPos.captures_to_hand()));
              alpha = std::max(prev - delta,-VALUE_INFINITE);
              beta  = std::min(prev + delta, VALUE_INFINITE);

              // Adjust contempt based on root move's previousScore (dynamic contempt)
              int dct = ct + (113 - ct / 2) * prev / (abs(prev) + 147);

              contempt = (us == WHITE ?  make_score(dct, dct / 2)
                                      : -make_score(dct, dct / 2));
          }

          // Start with a small aspiration window and, in the case of a fail
          // high/low, re-search with a bigger window until we don't fail
          // high/low anymore.
          failedHighCnt = 0;
          while (true)
          {
              Depth adjustedDepth = std::max(1, rootDepth - failedHighCnt - searchAgainCounter);
              bestValue = ::search<PV>(rootPos, ss, alpha, beta, adjustedDepth, false);

              // Bring the best move to the front. It is critical that sorting
              // is done with a stable algorithm because all the values but the
              // first and eventually the new best one are set to -VALUE_INFINITE
              // and we want to keep the same order for all the moves except the
              // new PV that goes to the front. Note that in case of MultiPV
              // search the already searched PV lines are preserved.
              std::stable_sort(rootMoves.begin() + pvIdx, rootMoves.begin() + pvLast);

              // If search has been stopped, we break immediately. Sorting is
              // safe because RootMoves is still valid, although it refers to
              // the previous iteration.
              if (Threads.stop)
                  break;

              // When failing high/low give some update (without cluttering
              // the UI) before a re-search.
              if (   mainThread
                  && multiPV == 1
                  && (bestValue <= alpha || bestValue >= beta)
                  && Time.elapsed() > 3000)
                  sync_cout << UCI::pv(rootPos, rootDepth, alpha, beta) << sync_endl;

              // In case of failing low/high increase aspiration window and
              // re-search, otherwise exit the loop.
              if (bestValue <= alpha)
              {
                  beta = (alpha + beta) / 2;
                  alpha = std::max(bestValue - delta, -VALUE_INFINITE);

                  failedHighCnt = 0;
                  if (mainThread)
                      mainThread->stopOnPonderhit = false;
              }
              else if (bestValue >= beta)
              {
                  beta = std::min(bestValue + delta, VALUE_INFINITE);
                  ++failedHighCnt;
              }
              else
                  break;

              delta += delta / 4 + 5;

              assert(alpha >= -VALUE_INFINITE && beta <= VALUE_INFINITE);
          }

          // Sort the PV lines searched so far and update the GUI
          std::stable_sort(rootMoves.begin() + pvFirst, rootMoves.begin() + pvIdx + 1);

          if (    mainThread
              && (Threads.stop || pvIdx + 1 == multiPV || Time.elapsed() > 3000))
              sync_cout << UCI::pv(rootPos, rootDepth, alpha, beta) << sync_endl;
      }

      if (!Threads.stop)
          completedDepth = rootDepth;

      if (rootMoves[0].pv[0] != lastBestMove) {
         lastBestMove = rootMoves[0].pv[0];
         lastBestMoveDepth = rootDepth;
      }

      // Have we found a "mate in x"?
      if (   Limits.mate
          && bestValue >= VALUE_MATE_IN_MAX_PLY
          && VALUE_MATE - bestValue <= 2 * Limits.mate)
          Threads.stop = true;

      if (!mainThread)
          continue;

      // If skill level is enabled and time is up, pick a sub-optimal best move
      if (skill.enabled() && skill.time_to_pick(rootDepth))
          skill.pick_best(multiPV);

      // Do we have time for the next iteration? Can we stop searching now?
      if (    Limits.use_time_management()
          && !Threads.stop
          && !mainThread->stopOnPonderhit)
      {
          double fallingEval = (318 + 6 * (mainThread->bestPreviousScore - bestValue)
                                    + 6 * (mainThread->iterValue[iterIdx] - bestValue)) / 825.0;
          fallingEval = std::clamp(fallingEval, 0.5, 1.5);

          // If the bestMove is stable over several iterations, reduce time accordingly
          timeReduction = lastBestMoveDepth + 9 < completedDepth ? 1.92 : 0.95;
          double reduction = (1.47 + mainThread->previousTimeReduction) / (2.32 * timeReduction);

          // Use part of the gained time from a previous stable move for the current move
          for (Thread* th : Threads)
          {
              totBestMoveChanges += th->bestMoveChanges;
              th->bestMoveChanges = 0;
          }
          double bestMoveInstability = 1 + 2 * totBestMoveChanges / Threads.size();

          double totalTime = Time.optimum() * fallingEval * reduction * bestMoveInstability;

          // Cap used time in case of a single legal move for a better viewer experience in tournaments
          // yielding correct scores and sufficiently fast moves.
          if (rootMoves.size() == 1)
              totalTime = std::min(500.0, totalTime);

          if (completedDepth >= 8 && rootPos.two_boards() && Options["Protocol"] == "xboard")
          {
              if (Limits.time[us])
                  Partner.ptell<FAIRY>("time " + std::to_string((Limits.time[us] - Time.elapsed()) / 10));
              if (Limits.time[~us])
                  Partner.ptell<FAIRY>("otim " + std::to_string(Limits.time[~us] / 10));
              if (!Partner.weDead && bestValue <= VALUE_MATED_IN_MAX_PLY)
              {
                  Partner.ptell("dead");
                  Partner.weDead = true;
              }
              else if (Partner.weDead && bestValue > VALUE_MATED_IN_MAX_PLY)
              {
                  Partner.ptell("x");
                  Partner.weDead = false;
              }
              else if (!Partner.weWin && bestValue >= VALUE_MATE_IN_MAX_PLY && Limits.time[~us] < Partner.time * 10)
              {
                  Partner.ptell("sit");
                  Partner.weWin = true;
              }
              else if (Partner.weWin && (bestValue < VALUE_MATE_IN_MAX_PLY || Limits.time[~us] > Partner.time * 10))
              {
                  Partner.ptell("x");
                  Partner.weWin = false;
              }
          }

          // Stop the search if we have exceeded the totalTime
          if (Time.elapsed() > totalTime)
          {
              // If we are allowed to ponder do not stop the search now but
              // keep pondering until the GUI sends "ponderhit" or "stop".
              if (mainThread->ponder)
                  mainThread->stopOnPonderhit = true;
              else if (!(rootPos.two_boards() && (Partner.sitRequested || Partner.weDead)))
                  Threads.stop = true;
          }
          else if (   Threads.increaseDepth
                   && !mainThread->ponder
                   && Time.elapsed() > totalTime * 0.58)
                   Threads.increaseDepth = false;
          else
                   Threads.increaseDepth = true;
      }

      mainThread->iterValue[iterIdx] = bestValue;
      iterIdx = (iterIdx + 1) & 3;
  }

  if (!mainThread)
      return;

  mainThread->previousTimeReduction = timeReduction;

  // If skill level is enabled, swap best PV line with the sub-optimal one
  if (skill.enabled())
      std::swap(rootMoves[0], *std::find(rootMoves.begin(), rootMoves.end(),
                skill.best ? skill.best : skill.pick_best(multiPV)));
}


namespace {

  // search<>() is the main search function for both PV and non-PV nodes

  template <NodeType NT>
  Value search(Position& pos, Stack* ss, Value alpha, Value beta, Depth depth, bool cutNode) {

    constexpr bool PvNode = NT == PV;
    const bool rootNode = PvNode && ss->ply == 0;
    const Depth maxNextDepth = rootNode ? depth : depth + 1;

    // Check if we have an upcoming move which draws by repetition, or
    // if the opponent had an alternative move earlier to this position.
    if (   pos.rule50_count() >= 3
        && alpha < VALUE_DRAW
        && !rootNode
        && pos.has_game_cycle(ss->ply))
    {
        alpha = value_draw(pos.this_thread());
        if (alpha >= beta)
            return alpha;
    }

    // Dive into quiescence search when the depth reaches zero
    if (depth <= 0)
        return qsearch<NT>(pos, ss, alpha, beta);

    assert(-VALUE_INFINITE <= alpha && alpha < beta && beta <= VALUE_INFINITE);
    assert(PvNode || (alpha == beta - 1));
    assert(0 < depth && depth < MAX_PLY);
    assert(!(PvNode && cutNode));

    Move pv[MAX_PLY+1], capturesSearched[32], quietsSearched[64];
    StateInfo st;
    ASSERT_ALIGNED(&st, Eval::NNUE::kCacheLineSize);

    TTEntry* tte;
    Key posKey;
    Move ttMove, move, excludedMove, bestMove;
    Depth extension, newDepth;
    Value bestValue, value, ttValue, eval, maxValue, probCutBeta;
    bool formerPv, givesCheck, improving, didLMR, priorCapture;
    bool captureOrPromotion, doFullDepthSearch, moveCountPruning,
         ttCapture, singularQuietLMR;
    Piece movedPiece;
    int moveCount, captureCount, quietCount;

    // Step 1. Initialize node
    Thread* thisThread = pos.this_thread();
    ss->inCheck = pos.checkers();
    priorCapture = pos.captured_piece();
    Color us = pos.side_to_move();
    moveCount = captureCount = quietCount = ss->moveCount = 0;
    bestValue = -VALUE_INFINITE;
    maxValue = VALUE_INFINITE;

    // Check for the available remaining time
    if (thisThread == Threads.main())
        static_cast<MainThread*>(thisThread)->check_time();

    // Used to send selDepth info to GUI (selDepth counts from 1, ply from 0)
    if (PvNode && thisThread->selDepth < ss->ply + 1)
        thisThread->selDepth = ss->ply + 1;

    if (!rootNode)
    {
        Value variantResult;
        if (pos.is_game_end(variantResult, ss->ply))
            return variantResult;

        // Step 2. Check for aborted search and immediate draw
        if (   Threads.stop.load(std::memory_order_relaxed)
            || ss->ply >= MAX_PLY)
            return (ss->ply >= MAX_PLY && !ss->inCheck) ? evaluate(pos)
                                                        : value_draw(pos.this_thread());

        // Step 3. Mate distance pruning. Even if we mate at the next move our score
        // would be at best mate_in(ss->ply+1), but if alpha is already bigger because
        // a shorter mate was found upward in the tree then there is no need to search
        // because we will never beat the current alpha. Same logic but with reversed
        // signs applies also in the opposite condition of being mated instead of giving
        // mate. In this case return a fail-high score.
        alpha = std::max(mated_in(ss->ply), alpha);
        beta = std::min(mate_in(ss->ply+1), beta);
        if (alpha >= beta)
            return alpha;
    }

    assert(0 <= ss->ply && ss->ply < MAX_PLY);

    (ss+1)->ply = ss->ply + 1;
    (ss+1)->ttPv = false;
    (ss+1)->excludedMove = bestMove = MOVE_NONE;
    (ss+2)->killers[0] = (ss+2)->killers[1] = MOVE_NONE;
    Square prevSq = to_sq((ss-1)->currentMove);

    // Initialize statScore to zero for the grandchildren of the current position.
    // So statScore is shared between all grandchildren and only the first grandchild
    // starts with statScore = 0. Later grandchildren start with the last calculated
    // statScore of the previous grandchild. This influences the reduction rules in
    // LMR which are based on the statScore of parent position.
    if (!rootNode)
        (ss+2)->statScore = 0;

    // Step 4. Transposition table lookup. We don't want the score of a partial
    // search to overwrite a previous full search TT value, so we use a different
    // position key in case of an excluded move.
    excludedMove = ss->excludedMove;
    posKey = excludedMove == MOVE_NONE ? pos.key() : pos.key() ^ make_key(excludedMove);
    tte = TT.probe(posKey, ss->ttHit);
    ttValue = ss->ttHit ? value_from_tt(tte->value(), ss->ply, pos.rule50_count()) : VALUE_NONE;
    ttMove =  rootNode ? thisThread->rootMoves[thisThread->pvIdx].pv[0]
            : ss->ttHit    ? tte->move() : MOVE_NONE;
    if (!excludedMove)
        ss->ttPv = PvNode || (ss->ttHit && tte->is_pv());
    formerPv = ss->ttPv && !PvNode;

    if (   ss->ttPv
        && depth > 12
        && ss->ply - 1 < MAX_LPH
        && !priorCapture
        && is_ok((ss-1)->currentMove))
        thisThread->lowPlyHistory[ss->ply - 1][from_to((ss-1)->currentMove)] << stat_bonus(depth - 5);

    // thisThread->ttHitAverage can be used to approximate the running average of ttHit
    thisThread->ttHitAverage =   (TtHitAverageWindow - 1) * thisThread->ttHitAverage / TtHitAverageWindow
                                + TtHitAverageResolution * ss->ttHit;

    // At non-PV nodes we check for an early TT cutoff
    if (  !PvNode
        && ss->ttHit
        && tte->depth() >= depth
        && ttValue != VALUE_NONE // Possible in case of TT access race
        && (ttValue >= beta ? (tte->bound() & BOUND_LOWER)
                            : (tte->bound() & BOUND_UPPER)))
    {
        // If ttMove is quiet, update move sorting heuristics on TT hit
        if (ttMove)
        {
            if (ttValue >= beta)
            {
                if (!pos.capture_or_promotion(ttMove))
                    update_quiet_stats(pos, ss, ttMove, stat_bonus(depth), depth);

                // Extra penalty for early quiet moves of the previous ply
                if ((ss-1)->moveCount <= 2 && !priorCapture)
                    update_continuation_histories(ss-1, pos.piece_on(prevSq), prevSq, -stat_bonus(depth + 1));
            }
            // Penalty for a quiet ttMove that fails low
            else if (!pos.capture_or_promotion(ttMove))
            {
                int penalty = -stat_bonus(depth);
                thisThread->mainHistory[us][from_to(ttMove)] << penalty;
                update_continuation_histories(ss, pos.moved_piece(ttMove), to_sq(ttMove), penalty);
            }
        }

        if (pos.rule50_count() < 90)
            return ttValue;
    }

    // Step 5. Tablebases probe
    if (!rootNode && TB::Cardinality)
    {
        int piecesCount = pos.count<ALL_PIECES>();

        if (    piecesCount <= TB::Cardinality
            && (piecesCount <  TB::Cardinality || depth >= TB::ProbeDepth)
            &&  pos.rule50_count() == 0
            &&  Options["UCI_Variant"] == "chess"
            && !pos.can_castle(ANY_CASTLING))
        {
            TB::ProbeState err;
            TB::WDLScore wdl = Tablebases::probe_wdl(pos, &err);

            // Force check of time on the next occasion
            if (thisThread == Threads.main())
                static_cast<MainThread*>(thisThread)->callsCnt = 0;

            if (err != TB::ProbeState::FAIL)
            {
                thisThread->tbHits.fetch_add(1, std::memory_order_relaxed);

                int drawScore = TB::UseRule50 ? 1 : 0;

                // use the range VALUE_MATE_IN_MAX_PLY to VALUE_TB_WIN_IN_MAX_PLY to score
                value =  wdl < -drawScore ? VALUE_MATED_IN_MAX_PLY + ss->ply + 1
                       : wdl >  drawScore ? VALUE_MATE_IN_MAX_PLY - ss->ply - 1
                                          : VALUE_DRAW + 2 * wdl * drawScore;

                Bound b =  wdl < -drawScore ? BOUND_UPPER
                         : wdl >  drawScore ? BOUND_LOWER : BOUND_EXACT;

                if (    b == BOUND_EXACT
                    || (b == BOUND_LOWER ? value >= beta : value <= alpha))
                {
                    tte->save(posKey, value_to_tt(value, ss->ply), ss->ttPv, b,
                              std::min(MAX_PLY - 1, depth + 6),
                              MOVE_NONE, VALUE_NONE);

                    return value;
                }

                if (PvNode)
                {
                    if (b == BOUND_LOWER)
                        bestValue = value, alpha = std::max(alpha, bestValue);
                    else
                        maxValue = value;
                }
            }
        }
    }

    CapturePieceToHistory& captureHistory = thisThread->captureHistory;

    // Step 6. Static evaluation of the position
    if (ss->inCheck)
    {
        // Skip early pruning when in check
        ss->staticEval = eval = VALUE_NONE;
        improving = false;
        goto moves_loop;
    }
    else if (ss->ttHit)
    {
        // Never assume anything about values stored in TT
        ss->staticEval = eval = tte->eval();
        if (eval == VALUE_NONE)
            ss->staticEval = eval = evaluate(pos);

        if (eval == VALUE_DRAW)
            eval = value_draw(thisThread);

        // Can ttValue be used as a better position evaluation?
        if (    ttValue != VALUE_NONE
            && (tte->bound() & (ttValue > eval ? BOUND_LOWER : BOUND_UPPER)))
            eval = ttValue;
    }
    else
    {
        if ((ss-1)->currentMove != MOVE_NULL)
            ss->staticEval = eval = evaluate(pos);
        else
            ss->staticEval = eval = -(ss-1)->staticEval + 2 * Eval::tempo_value(pos);

        tte->save(posKey, VALUE_NONE, ss->ttPv, BOUND_NONE, DEPTH_NONE, MOVE_NONE, eval);
    }

    // Step 7. Razoring (~1 Elo)
    if (   !rootNode // The required rootNode PV handling is not available in qsearch
        &&  depth == 1
        && !pos.must_capture()
        && !pos.capture_the_flag_piece()
        && !pos.check_counting()
        &&  eval <= alpha - RazorMargin)
        return qsearch<NT>(pos, ss, alpha, beta);

    improving =  (ss-2)->staticEval == VALUE_NONE
               ? ss->staticEval > (ss-4)->staticEval || (ss-4)->staticEval == VALUE_NONE
               : ss->staticEval > (ss-2)->staticEval;

    // Skip early pruning in case of mandatory capture
    if (pos.must_capture() && pos.has_capture())
        goto moves_loop;

    // Step 8. Futility pruning: child node (~50 Elo)
    if (   !PvNode
        &&  depth < 8
        && !(   pos.extinction_value() == -VALUE_MATE
             && pos.extinction_piece_types().find(ALL_PIECES) == pos.extinction_piece_types().end())
        && !(pos.capture_the_flag_piece() && !pos.checking_permitted())
        &&  eval - futility_margin(depth, improving) * (1 + pos.check_counting() + 2 * pos.must_capture()) >= beta
        &&  eval < VALUE_KNOWN_WIN) // Do not return unproven wins
        return eval;

    // Step 9. Null move search with verification search (~40 Elo)
    if (   !PvNode
        && (ss-1)->currentMove != MOVE_NULL
        && (ss-1)->statScore < 22977
        &&  eval >= beta
        &&  eval >= ss->staticEval
<<<<<<< HEAD
        &&  ss->staticEval >= beta - 30 * depth - 28 * improving + 84 * ss->ttPv + 182 + 200 * (!pos.double_step_enabled() && pos.piece_to_char()[PAWN] != ' ')
=======
        &&  ss->staticEval >= beta - 30 * depth - 28 * improving + 84 * ss->ttPv + 168
>>>>>>> 190dd26b
        && !excludedMove
        &&  pos.non_pawn_material(us)
        &&  pos.count<ALL_PIECES>(~us) != pos.count<PAWN>(~us)
        && !pos.flip_enclosed_pieces()
        && (ss->ply >= thisThread->nmpMinPly || us != thisThread->nmpColor))
    {
        assert(eval - beta >= 0);

        // Null move dynamic reduction based on depth and value
<<<<<<< HEAD
        Depth R = (982 - 200 * pos.must_capture() - 150 * !pos.checking_permitted() + 85 * depth) / 256 + std::min(int(eval - beta) / 192, 3);
=======
        Depth R = (1015 + 85 * depth) / 256 + std::min(int(eval - beta) / 191, 3);
>>>>>>> 190dd26b

        ss->currentMove = MOVE_NULL;
        ss->continuationHistory = &thisThread->continuationHistory[0][0][NO_PIECE][0];

        pos.do_null_move(st);

        Value nullValue = -search<NonPV>(pos, ss+1, -beta, -beta+1, depth-R, !cutNode);

        pos.undo_null_move();

        if (nullValue >= beta)
        {
            // Do not return unproven mate or TB scores
            if (nullValue >= VALUE_TB_WIN_IN_MAX_PLY)
                nullValue = beta;

            if (thisThread->nmpMinPly || (abs(beta) < VALUE_KNOWN_WIN && depth < 14))
                return nullValue;

            assert(!thisThread->nmpMinPly); // Recursive verification is not allowed

            // Do verification search at high depths, with null move pruning disabled
            // for us, until ply exceeds nmpMinPly.
            thisThread->nmpMinPly = ss->ply + 3 * (depth-R) / 4;
            thisThread->nmpColor = us;

            Value v = search<NonPV>(pos, ss, beta-1, beta, depth-R, false);

            thisThread->nmpMinPly = 0;

            if (v >= beta)
                return nullValue;
        }
    }

<<<<<<< HEAD
    probCutBeta = beta + (176 + 20 * !!pos.capture_the_flag_piece()) * (1 + pos.check_counting() + (pos.extinction_value() != VALUE_NONE)) - 49 * improving;
=======
    probCutBeta = beta + 183 - 49 * improving;
>>>>>>> 190dd26b

    // Step 10. ProbCut (~10 Elo)
    // If we have a good enough capture and a reduced search returns a value
    // much above beta, we can (almost) safely prune the previous move.
    if (   !PvNode
        &&  depth > 4
        &&  abs(beta) < VALUE_TB_WIN_IN_MAX_PLY
        // if value from transposition table is lower than probCutBeta, don't attempt probCut
        // there and in further interactions with transposition table cutoff depth is set to depth - 3
        // because probCut search has depth set to depth - 4 but we also do a move before it
        // so effective depth is equal to depth - 3
        && !(   ss->ttHit
             && tte->depth() >= depth - 3
             && ttValue != VALUE_NONE
             && ttValue < probCutBeta))
    {
        // if ttMove is a capture and value from transposition table is good enough produce probCut
        // cutoff without digging into actual probCut search
        if (   ss->ttHit
            && tte->depth() >= depth - 3
            && ttValue != VALUE_NONE
            && ttValue >= probCutBeta
            && ttMove
            && pos.capture_or_promotion(ttMove))
            return probCutBeta;

        assert(probCutBeta < VALUE_INFINITE);
        MovePicker mp(pos, ttMove, probCutBeta - ss->staticEval, &captureHistory);
        int probCutCount = 0;
        bool ttPv = ss->ttPv;
        ss->ttPv = false;

        while (   (move = mp.next_move()) != MOVE_NONE
               && probCutCount < 2 + 2 * cutNode)
            if (move != excludedMove && pos.legal(move))
            {
                assert(pos.capture_or_promotion(move));
                assert(depth >= 5);

                captureOrPromotion = true;
                probCutCount++;

                ss->currentMove = move;
                ss->continuationHistory = &thisThread->continuationHistory[ss->inCheck]
                                                                          [captureOrPromotion]
                                                                          [history_slot(pos.moved_piece(move))]
                                                                          [to_sq(move)];

                pos.do_move(move, st);

                // Perform a preliminary qsearch to verify that the move holds
                value = -qsearch<NonPV>(pos, ss+1, -probCutBeta, -probCutBeta+1);

                // If the qsearch held, perform the regular search
                if (value >= probCutBeta)
                    value = -search<NonPV>(pos, ss+1, -probCutBeta, -probCutBeta+1, depth - 4, !cutNode);

                pos.undo_move(move);

                if (value >= probCutBeta)
                {
                    // if transposition table doesn't have equal or more deep info write probCut data into it
                    if ( !(ss->ttHit
                       && tte->depth() >= depth - 3
                       && ttValue != VALUE_NONE))
                        tte->save(posKey, value_to_tt(value, ss->ply), ttPv,
                            BOUND_LOWER,
                            depth - 3, move, ss->staticEval);
                    return value;
                }
            }
         ss->ttPv = ttPv;
    }

    // Step 11. If the position is not in TT, decrease depth by 2
    if (   PvNode
        && depth >= 6
        && !ttMove)
        depth -= 2;

moves_loop: // When in check, search starts from here

    const PieceToHistory* contHist[] = { (ss-1)->continuationHistory, (ss-2)->continuationHistory,
                                          nullptr                   , (ss-4)->continuationHistory,
                                          nullptr                   , (ss-6)->continuationHistory };

    Move countermove = thisThread->counterMoves[pos.piece_on(prevSq)][prevSq];

    MovePicker mp(pos, ttMove, depth, &thisThread->mainHistory,
                                      &thisThread->lowPlyHistory,
                                      &captureHistory,
                                      contHist,
                                      countermove,
                                      ss->killers,
                                      ss->ply);

    value = bestValue;
    singularQuietLMR = moveCountPruning = false;
    ttCapture = ttMove && pos.capture_or_promotion(ttMove);

    // Mark this node as being searched
    ThreadHolding th(thisThread, posKey, ss->ply);

    // Step 12. Loop through all pseudo-legal moves until no moves remain
    // or a beta cutoff occurs.
    while ((move = mp.next_move(moveCountPruning)) != MOVE_NONE)
    {
      assert(is_ok(move));

      if (move == excludedMove)
          continue;

      // At root obey the "searchmoves" option and skip moves not listed in Root
      // Move List. As a consequence any illegal move is also skipped. In MultiPV
      // mode we also skip PV moves which have been already searched and those
      // of lower "TB rank" if we are in a TB root position.
      if (rootNode && !std::count(thisThread->rootMoves.begin() + thisThread->pvIdx,
                                  thisThread->rootMoves.begin() + thisThread->pvLast, move))
          continue;

      // Check for legality
      if (!rootNode && !pos.legal(move))
          continue;

      ss->moveCount = ++moveCount;

      if (rootNode && thisThread == Threads.main() && Time.elapsed() > 3000 && Options["Protocol"] != "xboard")
          sync_cout << "info depth " << depth
                    << " currmove " << UCI::move(pos, move)
                    << " currmovenumber " << moveCount + thisThread->pvIdx << sync_endl;
      if (PvNode)
          (ss+1)->pv = nullptr;

      extension = 0;
      captureOrPromotion = pos.capture_or_promotion(move);
      movedPiece = pos.moved_piece(move);
      givesCheck = pos.gives_check(move);

      // Calculate new depth for this move
      newDepth = depth - 1;

      // Step 13. Pruning at shallow depth (~200 Elo)
      if (  !rootNode
          && (pos.non_pawn_material(us) || pos.count<ALL_PIECES>(us) == pos.count<PAWN>(us))
          && bestValue > VALUE_TB_LOSS_IN_MAX_PLY)
      {
          // Skip quiet moves if movecount exceeds our FutilityMoveCount threshold
          moveCountPruning = moveCount >= futility_move_count(improving, depth)
                            || (pos.must_capture() && (moveCountPruning || (pos.capture(move) && pos.legal(move))));

          // Reduced depth of the next LMR search
          int lmrDepth = std::max(newDepth - reduction(improving, depth, moveCount), 0);

          if (   !captureOrPromotion
              && !givesCheck
              && !(pos.must_capture() && pos.attackers_to(to_sq(move), ~us)))
          {
              // Countermoves based pruning (~20 Elo)
              if (   lmrDepth < 4 + ((ss-1)->statScore > 0 || (ss-1)->moveCount == 1)
                  && (*contHist[0])[history_slot(movedPiece)][to_sq(move)] < CounterMovePruneThreshold
                  && (*contHist[1])[history_slot(movedPiece)][to_sq(move)] < CounterMovePruneThreshold)
                  continue;

              // Futility pruning: parent node (~5 Elo)
              if (   lmrDepth < 7
                  && !ss->inCheck
<<<<<<< HEAD
                  && !(   pos.extinction_value() == -VALUE_MATE
                       && pos.extinction_piece_types().find(ALL_PIECES) == pos.extinction_piece_types().end())
                  && ss->staticEval + (283 + 170 * lmrDepth) * (1 + pos.check_counting()) <= alpha
                  &&  (*contHist[0])[history_slot(movedPiece)][to_sq(move)]
                    + (*contHist[1])[history_slot(movedPiece)][to_sq(move)]
                    + (*contHist[3])[history_slot(movedPiece)][to_sq(move)]
                    + (*contHist[5])[history_slot(movedPiece)][to_sq(move)] / 2 < 27376)
                  continue;

              // Prune moves with negative SEE (~20 Elo)
              if (!pos.see_ge(move, Value(-(29 - std::min(lmrDepth, 18) + 10 * !!pos.capture_the_flag_piece()) * lmrDepth * lmrDepth)))
=======
                  && ss->staticEval + 266 + 170 * lmrDepth <= alpha
                  &&  (*contHist[0])[movedPiece][to_sq(move)]
                    + (*contHist[1])[movedPiece][to_sq(move)]
                    + (*contHist[3])[movedPiece][to_sq(move)]
                    + (*contHist[5])[movedPiece][to_sq(move)] / 2 < 27376)
                  continue;

              // Prune moves with negative SEE (~20 Elo)
              if (!pos.see_ge(move, Value(-(30 - std::min(lmrDepth, 18)) * lmrDepth * lmrDepth)))
>>>>>>> 190dd26b
                  continue;
          }
          else if (!pos.must_capture())
          {
              // Capture history based pruning when the move doesn't give check
              if (   !givesCheck
                  && lmrDepth < 1
                  && captureHistory[movedPiece][to_sq(move)][type_of(pos.piece_on(to_sq(move)))] < 0)
                  continue;

<<<<<<< HEAD
              // See based pruning
              if (!pos.see_ge(move, Value(-221 - 120 * pos.captures_to_hand()) * depth)) // (~25 Elo)
=======
              // SEE based pruning
              if (!pos.see_ge(move, Value(-213) * depth)) // (~25 Elo)
>>>>>>> 190dd26b
                  continue;
          }
      }

      // Step 14. Extensions (~75 Elo)

      // Singular extension search (~70 Elo). If all moves but one fail low on a
      // search of (alpha-s, beta-s), and just one fails high on (alpha, beta),
      // then that move is singular and should be extended. To verify this we do
      // a reduced search on all the other moves but the ttMove and if the
      // result is lower than ttValue minus a margin, then we will extend the ttMove.
      if (    depth >= 7
          &&  move == ttMove
          && !rootNode
          && !excludedMove // Avoid recursive singular search
       /* &&  ttValue != VALUE_NONE Already implicit in the next condition */
          &&  abs(ttValue) < VALUE_KNOWN_WIN
          && (tte->bound() & BOUND_LOWER)
          &&  tte->depth() >= depth - 3)
      {
          Value singularBeta = ttValue - ((formerPv + 4) * depth) / 2;
          Depth singularDepth = (depth - 1 + 3 * formerPv) / 2;
          ss->excludedMove = move;
          value = search<NonPV>(pos, ss, singularBeta - 1, singularBeta, singularDepth, cutNode);
          ss->excludedMove = MOVE_NONE;

          if (value < singularBeta)
          {
              extension = 1;
              singularQuietLMR = !ttCapture;
          }

          // Multi-cut pruning
          // Our ttMove is assumed to fail high, and now we failed high also on a reduced
          // search without the ttMove. So we assume this expected Cut-node is not singular,
          // that multiple moves fail high, and we can prune the whole subtree by returning
          // a soft bound.
          else if (singularBeta >= beta)
              return singularBeta;

          // If the eval of ttMove is greater than beta we try also if there is another
          // move that pushes it over beta, if so also produce a cutoff.
          else if (ttValue >= beta)
          {
              ss->excludedMove = move;
              value = search<NonPV>(pos, ss, beta - 1, beta, (depth + 3) / 2, cutNode);
              ss->excludedMove = MOVE_NONE;

              if (value >= beta)
                  return beta;
          }
      }

      // Check extension (~2 Elo)
      else if (    givesCheck
               && (pos.is_discovery_check_on_king(~us, move) || pos.see_ge(move)))
          extension = 1;

      // Last captures extension
      else if (   PieceValue[EG][pos.captured_piece()] > PawnValueEg
               && pos.non_pawn_material() <= 2 * RookValueMg)
          extension = 1;

      // Late irreversible move extension
      if (   move == ttMove
          && pos.rule50_count() > 80
          && (captureOrPromotion || type_of(movedPiece) == PAWN))
          extension = 2;

      // Losing chess capture extension
      else if (    pos.must_capture()
               &&  pos.capture(move)
               &&  (ss->inCheck || MoveList<CAPTURES>(pos).size() == 1))
          extension = 1;

      // Add extension to new depth
      newDepth += extension;

      // Speculative prefetch as early as possible
      prefetch(TT.first_entry(pos.key_after(move)));

      // Update the current move (this must be done after singular extension search)
      ss->currentMove = move;
      ss->continuationHistory = &thisThread->continuationHistory[ss->inCheck]
                                                                [captureOrPromotion]
                                                                [history_slot(movedPiece)]
                                                                [to_sq(move)];

      // Step 15. Make the move
      pos.do_move(move, st, givesCheck);

      // Step 16. Reduced depth search (LMR, ~200 Elo). If the move fails high it will be
      // re-searched at full depth.
      if (    depth >= 3
          &&  moveCount > 1 + 2 * rootNode
          && (  !captureOrPromotion
              || moveCountPruning
              || ss->staticEval + PieceValue[EG][pos.captured_piece()] <= alpha
              || cutNode
<<<<<<< HEAD
              || thisThread->ttHitAverage < 427 * TtHitAverageResolution * TtHitAverageWindow / 1024)
          && !(pos.must_capture() && (givesCheck || pos.has_capture())))
=======
              || thisThread->ttHitAverage < 432 * TtHitAverageResolution * TtHitAverageWindow / 1024))
>>>>>>> 190dd26b
      {
          Depth r = reduction(improving, depth, moveCount);

          // Decrease reduction if the ttHit running average is large
          if (thisThread->ttHitAverage > 537 * TtHitAverageResolution * TtHitAverageWindow / 1024)
              r--;

          // Increase reduction if other threads are searching this position
          if (th.marked())
              r++;

          // Decrease reduction if position is or has been on the PV (~10 Elo)
          if (ss->ttPv)
              r -= 2;

          // Increase reduction at root and non-PV nodes when the best move does not change frequently
          if ((rootNode || !PvNode) && depth > 10 && thisThread->bestMoveChanges <= 2)
              r++;

          if (moveCountPruning && !formerPv)
              r++;

          // Decrease reduction if opponent's move count is high (~5 Elo)
          if ((ss-1)->moveCount > 13)
              r--;

          // Decrease reduction if ttMove has been singularly extended (~3 Elo)
          if (singularQuietLMR)
              r--;

          if (!captureOrPromotion)
          {
              // Increase reduction if ttMove is a capture (~5 Elo)
              if (ttCapture)
                  r++;

              // Increase reduction at root if failing high
              r += rootNode ? thisThread->failedHighCnt * thisThread->failedHighCnt * moveCount / 512 : 0;

              // Increase reduction for cut nodes (~10 Elo)
              if (cutNode)
                  r += 2;

              // Decrease reduction for moves that escape a capture. Filter out
              // castling moves, because they are coded as "king captures rook" and
              // hence break make_move(). (~2 Elo)
              else if (    type_of(move) == NORMAL
                       && !pos.see_ge(reverse_move(move)))
                  r -= 2 + ss->ttPv - (type_of(movedPiece) == PAWN);

              ss->statScore =  thisThread->mainHistory[us][from_to(move)]
                             + (*contHist[0])[history_slot(movedPiece)][to_sq(move)]
                             + (*contHist[1])[history_slot(movedPiece)][to_sq(move)]
                             + (*contHist[3])[history_slot(movedPiece)][to_sq(move)]
                             - 5287;

              // Decrease/increase reduction by comparing opponent's stat score (~10 Elo)
              if (ss->statScore >= -105 && (ss-1)->statScore < -103)
                  r--;

              else if ((ss-1)->statScore >= -122 && ss->statScore < -129)
                  r++;

              // Decrease/increase reduction for moves with a good/bad history (~30 Elo)
              r -= ss->statScore / (14884 - 4434 * pos.captures_to_hand());
          }
          else
          {
              // Increase reduction for captures/promotions if late move and at low depth
              if (depth < 8 && moveCount > 2)
                  r++;

              // Unless giving check, this capture is likely bad
              if (   !givesCheck
                  && ss->staticEval + PieceValue[EG][pos.captured_piece()] + 210 * depth <= alpha)
                  r++;
          }

          Depth d = std::clamp(newDepth - r, 1, newDepth);

          value = -search<NonPV>(pos, ss+1, -(alpha+1), -alpha, d, true);

          doFullDepthSearch = value > alpha && d != newDepth;

          didLMR = true;
      }
      else
      {
          doFullDepthSearch = !PvNode || moveCount > 1;

          didLMR = false;
      }

      // Step 17. Full depth search when LMR is skipped or fails high
      if (doFullDepthSearch)
      {
          value = -search<NonPV>(pos, ss+1, -(alpha+1), -alpha, newDepth, !cutNode);

          if (didLMR && !captureOrPromotion)
          {
              int bonus = value > alpha ?  stat_bonus(newDepth)
                                        : -stat_bonus(newDepth);

              if (move == ss->killers[0])
                  bonus += bonus / 4;

              update_continuation_histories(ss, movedPiece, to_sq(move), bonus);
          }
      }

      // For PV nodes only, do a full PV search on the first move or after a fail
      // high (in the latter case search only if value < beta), otherwise let the
      // parent node fail low with value <= alpha and try another move.
      if (PvNode && (moveCount == 1 || (value > alpha && (rootNode || value < beta))))
      {
          (ss+1)->pv = pv;
          (ss+1)->pv[0] = MOVE_NONE;

          value = -search<PV>(pos, ss+1, -beta, -alpha,
                              std::min(maxNextDepth, newDepth), false);
      }

      // Step 18. Undo move
      pos.undo_move(move);

      assert(value > -VALUE_INFINITE && value < VALUE_INFINITE);

      // Step 19. Check for a new best move
      // Finished searching the move. If a stop occurred, the return value of
      // the search cannot be trusted, and we return immediately without
      // updating best move, PV and TT.
      if (Threads.stop.load(std::memory_order_relaxed))
          return VALUE_ZERO;

      if (rootNode)
      {
          RootMove& rm = *std::find(thisThread->rootMoves.begin(),
                                    thisThread->rootMoves.end(), move);

          // PV move or new best move?
          if (moveCount == 1 || value > alpha)
          {
              rm.score = value;
              rm.selDepth = thisThread->selDepth;
              rm.pv.resize(1);

              assert((ss+1)->pv);

              for (Move* m = (ss+1)->pv; *m != MOVE_NONE; ++m)
                  rm.pv.push_back(*m);

              // We record how often the best move has been changed in each
              // iteration. This information is used for time management: when
              // the best move changes frequently, we allocate some more time.
              if (moveCount > 1)
                  ++thisThread->bestMoveChanges;
          }
          else
              // All other moves but the PV are set to the lowest value: this
              // is not a problem when sorting because the sort is stable and the
              // move position in the list is preserved - just the PV is pushed up.
              rm.score = -VALUE_INFINITE;
      }

      if (value > bestValue)
      {
          bestValue = value;

          if (value > alpha)
          {
              bestMove = move;

              if (PvNode && !rootNode) // Update pv even in fail-high case
                  update_pv(ss->pv, move, (ss+1)->pv);

              if (PvNode && value < beta) // Update alpha! Always alpha < beta
                  alpha = value;
              else
              {
                  assert(value >= beta); // Fail high
                  ss->statScore = 0;
                  break;
              }
          }
      }

      if (move != bestMove)
      {
          if (captureOrPromotion && captureCount < 32)
              capturesSearched[captureCount++] = move;

          else if (!captureOrPromotion && quietCount < 64)
              quietsSearched[quietCount++] = move;
      }
    }

    // The following condition would detect a stop only after move loop has been
    // completed. But in this case bestValue is valid because we have fully
    // searched our subtree, and we can anyhow save the result in TT.
    /*
       if (Threads.stop)
        return VALUE_DRAW;
    */

    // Step 20. Check for mate and stalemate
    // All legal moves have been searched and if there are no legal moves, it
    // must be a mate or a stalemate. If we are in a singular extension search then
    // return a fail low score.

    assert(moveCount || !ss->inCheck || excludedMove || !MoveList<LEGAL>(pos).size());

    if (!moveCount)
        bestValue = excludedMove ? alpha
                   :     ss->inCheck ? pos.checkmate_value(ss->ply) : pos.stalemate_value(ss->ply);

    else if (bestMove)
        update_all_stats(pos, ss, bestMove, bestValue, beta, prevSq,
                         quietsSearched, quietCount, capturesSearched, captureCount, depth);

    // Bonus for prior countermove that caused the fail low
    else if (   (depth >= 3 || PvNode)
             && !priorCapture)
        update_continuation_histories(ss-1, pos.piece_on(prevSq), prevSq, stat_bonus(depth));

    if (PvNode)
        bestValue = std::min(bestValue, maxValue);

    // If no good move is found and the previous position was ttPv, then the previous
    // opponent move is probably good and the new position is added to the search tree.
    if (bestValue <= alpha)
        ss->ttPv = ss->ttPv || ((ss-1)->ttPv && depth > 3);
    // Otherwise, a counter move has been found and if the position is the last leaf
    // in the search tree, remove the position from the search tree.
    else if (depth > 3)
        ss->ttPv = ss->ttPv && (ss+1)->ttPv;

    if (!excludedMove && !(rootNode && thisThread->pvIdx))
        tte->save(posKey, value_to_tt(bestValue, ss->ply), ss->ttPv,
                  bestValue >= beta ? BOUND_LOWER :
                  PvNode && bestMove ? BOUND_EXACT : BOUND_UPPER,
                  depth, bestMove, ss->staticEval);

    assert(bestValue > -VALUE_INFINITE && bestValue < VALUE_INFINITE);

    return bestValue;
  }


  // qsearch() is the quiescence search function, which is called by the main search
  // function with zero depth, or recursively with further decreasing depth per call.
  template <NodeType NT>
  Value qsearch(Position& pos, Stack* ss, Value alpha, Value beta, Depth depth) {

    constexpr bool PvNode = NT == PV;

    assert(alpha >= -VALUE_INFINITE && alpha < beta && beta <= VALUE_INFINITE);
    assert(PvNode || (alpha == beta - 1));
    assert(depth <= 0);

    Move pv[MAX_PLY+1];
    StateInfo st;
    ASSERT_ALIGNED(&st, Eval::NNUE::kCacheLineSize);

    TTEntry* tte;
    Key posKey;
    Move ttMove, move, bestMove;
    Depth ttDepth;
    Value bestValue, value, ttValue, futilityValue, futilityBase, oldAlpha;
    bool pvHit, givesCheck, captureOrPromotion;
    int moveCount;

    if (PvNode)
    {
        oldAlpha = alpha; // To flag BOUND_EXACT when eval above alpha and no available moves
        (ss+1)->pv = pv;
        ss->pv[0] = MOVE_NONE;
    }

    Thread* thisThread = pos.this_thread();
    (ss+1)->ply = ss->ply + 1;
    bestMove = MOVE_NONE;
    ss->inCheck = pos.checkers();
    moveCount = 0;

    Value gameResult;
    if (pos.is_game_end(gameResult, ss->ply))
        return gameResult;

    // Check for maximum ply reached
    if (ss->ply >= MAX_PLY)
        return !ss->inCheck ? evaluate(pos) : VALUE_DRAW;

    assert(0 <= ss->ply && ss->ply < MAX_PLY);

    // Decide whether or not to include checks: this fixes also the type of
    // TT entry depth that we are going to use. Note that in qsearch we use
    // only two types of depth in TT: DEPTH_QS_CHECKS or DEPTH_QS_NO_CHECKS.
    ttDepth = ss->inCheck || depth >= DEPTH_QS_CHECKS ? DEPTH_QS_CHECKS
                                                  : DEPTH_QS_NO_CHECKS;
    // Transposition table lookup
    posKey = pos.key();
    tte = TT.probe(posKey, ss->ttHit);
    ttValue = ss->ttHit ? value_from_tt(tte->value(), ss->ply, pos.rule50_count()) : VALUE_NONE;
    ttMove = ss->ttHit ? tte->move() : MOVE_NONE;
    pvHit = ss->ttHit && tte->is_pv();

    if (  !PvNode
        && ss->ttHit
        && tte->depth() >= ttDepth
        && ttValue != VALUE_NONE // Only in case of TT access race
        && (ttValue >= beta ? (tte->bound() & BOUND_LOWER)
                            : (tte->bound() & BOUND_UPPER)))
        return ttValue;

    // Evaluate the position statically
    if (ss->inCheck)
    {
        ss->staticEval = VALUE_NONE;
        bestValue = futilityBase = -VALUE_INFINITE;
    }
    else
    {
        if (ss->ttHit)
        {
            // Never assume anything about values stored in TT
            if ((ss->staticEval = bestValue = tte->eval()) == VALUE_NONE)
                ss->staticEval = bestValue = evaluate(pos);

            // Can ttValue be used as a better position evaluation?
            if (    ttValue != VALUE_NONE
                && (tte->bound() & (ttValue > bestValue ? BOUND_LOWER : BOUND_UPPER)))
                bestValue = ttValue;
        }
        else
            ss->staticEval = bestValue =
            (ss-1)->currentMove != MOVE_NULL ? evaluate(pos)
                                             : -(ss-1)->staticEval + 2 * Eval::tempo_value(pos);

        // Stand pat. Return immediately if static value is at least beta
        if (bestValue >= beta)
        {
            if (!ss->ttHit)
                tte->save(posKey, value_to_tt(bestValue, ss->ply), false, BOUND_LOWER,
                          DEPTH_NONE, MOVE_NONE, ss->staticEval);

            return bestValue;
        }

        if (PvNode && bestValue > alpha)
            alpha = bestValue;

        futilityBase = bestValue + 155;
    }

    const PieceToHistory* contHist[] = { (ss-1)->continuationHistory, (ss-2)->continuationHistory,
                                          nullptr                   , (ss-4)->continuationHistory,
                                          nullptr                   , (ss-6)->continuationHistory };

    // Initialize a MovePicker object for the current position, and prepare
    // to search the moves. Because the depth is <= 0 here, only captures,
    // queen and checking knight promotions, and other checks(only if depth >= DEPTH_QS_CHECKS)
    // will be generated.
    MovePicker mp(pos, ttMove, depth, &thisThread->mainHistory,
                                      &thisThread->captureHistory,
                                      contHist,
                                      to_sq((ss-1)->currentMove));

    // Loop through the moves until no moves remain or a beta cutoff occurs
    while ((move = mp.next_move()) != MOVE_NONE)
    {
      assert(is_ok(move));

      givesCheck = pos.gives_check(move);
      captureOrPromotion = pos.capture_or_promotion(move);

      moveCount++;

      // Futility pruning
      if (    bestValue > VALUE_TB_LOSS_IN_MAX_PLY
          && !givesCheck
          && !(   pos.extinction_value() == -VALUE_MATE
               && pos.piece_on(to_sq(move))
               && pos.extinction_piece_types().find(type_of(pos.piece_on(to_sq(move)))) != pos.extinction_piece_types().end())
          &&  futilityBase > -VALUE_KNOWN_WIN
          && !pos.advanced_pawn_push(move))
      {
          assert(type_of(move) != ENPASSANT); // Due to !pos.advanced_pawn_push

          // moveCount pruning
          if (moveCount > 2)
              continue;

          futilityValue = futilityBase + PieceValue[EG][pos.piece_on(to_sq(move))];

          if (futilityValue <= alpha)
          {
              bestValue = std::max(bestValue, futilityValue);
              continue;
          }

          if (futilityBase <= alpha && !pos.see_ge(move, VALUE_ZERO + 1))
          {
              bestValue = std::max(bestValue, futilityBase);
              continue;
          }
      }

      // Do not search moves with negative SEE values
      if (    bestValue > VALUE_TB_LOSS_IN_MAX_PLY
          && !(givesCheck && pos.is_discovery_check_on_king(~pos.side_to_move(), move))
          && !pos.see_ge(move))
          continue;

      // Speculative prefetch as early as possible
      prefetch(TT.first_entry(pos.key_after(move)));

      // Check for legality just before making the move
      if (!pos.legal(move))
      {
          moveCount--;
          continue;
      }

      ss->currentMove = move;
      ss->continuationHistory = &thisThread->continuationHistory[ss->inCheck]
                                                                [captureOrPromotion]
                                                                [history_slot(pos.moved_piece(move))]
                                                                [to_sq(move)];

      // CounterMove based pruning
      if (  !captureOrPromotion
          && bestValue > VALUE_TB_LOSS_IN_MAX_PLY
          && (*contHist[0])[history_slot(pos.moved_piece(move))][to_sq(move)] < CounterMovePruneThreshold
          && (*contHist[1])[history_slot(pos.moved_piece(move))][to_sq(move)] < CounterMovePruneThreshold)
          continue;

      // Make and search the move
      pos.do_move(move, st, givesCheck);
      value = -qsearch<NT>(pos, ss+1, -beta, -alpha, depth - 1);
      pos.undo_move(move);

      assert(value > -VALUE_INFINITE && value < VALUE_INFINITE);

      // Check for a new best move
      if (value > bestValue)
      {
          bestValue = value;

          if (value > alpha)
          {
              bestMove = move;

              if (PvNode) // Update pv even in fail-high case
                  update_pv(ss->pv, move, (ss+1)->pv);

              if (PvNode && value < beta) // Update alpha here!
                  alpha = value;
              else
                  break; // Fail high
          }
       }
    }

    // All legal moves have been searched. A special case: if we're in check
    // and no legal moves were found, it is checkmate.
    if (ss->inCheck && bestValue == -VALUE_INFINITE)
    {
        assert(!MoveList<LEGAL>(pos).size());

        return pos.checkmate_value(ss->ply); // Plies to mate from the root
    }

    tte->save(posKey, value_to_tt(bestValue, ss->ply), pvHit,
              bestValue >= beta ? BOUND_LOWER :
              PvNode && bestValue > oldAlpha  ? BOUND_EXACT : BOUND_UPPER,
              ttDepth, bestMove, ss->staticEval);

    assert(bestValue > -VALUE_INFINITE && bestValue < VALUE_INFINITE);

    return bestValue;
  }


  // value_to_tt() adjusts a mate or TB score from "plies to mate from the root" to
  // "plies to mate from the current position". Standard scores are unchanged.
  // The function is called before storing a value in the transposition table.

  Value value_to_tt(Value v, int ply) {

    assert(v != VALUE_NONE);

    return  v >= VALUE_TB_WIN_IN_MAX_PLY  ? v + ply
          : v <= VALUE_TB_LOSS_IN_MAX_PLY ? v - ply : v;
  }


  // value_from_tt() is the inverse of value_to_tt(): it adjusts a mate or TB score
  // from the transposition table (which refers to the plies to mate/be mated from
  // current position) to "plies to mate/be mated (TB win/loss) from the root". However,
  // for mate scores, to avoid potentially false mate scores related to the 50 moves rule
  // and the graph history interaction, we return an optimal TB score instead.

  Value value_from_tt(Value v, int ply, int r50c) {

    if (v == VALUE_NONE)
        return VALUE_NONE;

    if (v >= VALUE_TB_WIN_IN_MAX_PLY)  // TB win or better
    {
        if (v >= VALUE_MATE_IN_MAX_PLY && VALUE_MATE - v > 99 - r50c)
            return VALUE_MATE_IN_MAX_PLY - 1; // do not return a potentially false mate score

        return v - ply;
    }

    if (v <= VALUE_TB_LOSS_IN_MAX_PLY) // TB loss or worse
    {
        if (v <= VALUE_MATED_IN_MAX_PLY && VALUE_MATE + v > 99 - r50c)
            return VALUE_MATED_IN_MAX_PLY + 1; // do not return a potentially false mate score

        return v + ply;
    }

    return v;
  }


  // update_pv() adds current move and appends child pv[]

  void update_pv(Move* pv, Move move, Move* childPv) {

    for (*pv++ = move; childPv && *childPv != MOVE_NONE; )
        *pv++ = *childPv++;
    *pv = MOVE_NONE;
  }


  // update_all_stats() updates stats at the end of search() when a bestMove is found

  void update_all_stats(const Position& pos, Stack* ss, Move bestMove, Value bestValue, Value beta, Square prevSq,
                        Move* quietsSearched, int quietCount, Move* capturesSearched, int captureCount, Depth depth) {

    int bonus1, bonus2;
    Color us = pos.side_to_move();
    Thread* thisThread = pos.this_thread();
    CapturePieceToHistory& captureHistory = thisThread->captureHistory;
    Piece moved_piece = pos.moved_piece(bestMove);
    PieceType captured = type_of(pos.piece_on(to_sq(bestMove)));

    bonus1 = stat_bonus(depth + 1);
    bonus2 = bestValue > beta + PawnValueMg ? bonus1               // larger bonus
                                            : stat_bonus(depth);   // smaller bonus

    if (!pos.capture_or_promotion(bestMove))
    {
        update_quiet_stats(pos, ss, bestMove, bonus2, depth);

        // Decrease all the non-best quiet moves
        for (int i = 0; i < quietCount; ++i)
        {
            thisThread->mainHistory[us][from_to(quietsSearched[i])] << -bonus2;
            update_continuation_histories(ss, pos.moved_piece(quietsSearched[i]), to_sq(quietsSearched[i]), -bonus2);
        }
    }
    else
        captureHistory[moved_piece][to_sq(bestMove)][captured] << bonus1;

    // Extra penalty for a quiet early move that was not a TT move or main killer move in previous ply when it gets refuted
    if (   ((ss-1)->moveCount == 1 + (ss-1)->ttHit || ((ss-1)->currentMove == (ss-1)->killers[0]))
        && !pos.captured_piece())
            update_continuation_histories(ss-1, pos.piece_on(prevSq), prevSq, -bonus1);

    // Decrease all the non-best capture moves
    for (int i = 0; i < captureCount; ++i)
    {
        moved_piece = pos.moved_piece(capturesSearched[i]);
        captured = type_of(pos.piece_on(to_sq(capturesSearched[i])));
        captureHistory[moved_piece][to_sq(capturesSearched[i])][captured] << -bonus1;
    }
  }


  // update_continuation_histories() updates histories of the move pairs formed
  // by moves at ply -1, -2, -4, and -6 with current move.

  void update_continuation_histories(Stack* ss, Piece pc, Square to, int bonus) {

    for (int i : {1, 2, 4, 6})
    {
        if (ss->inCheck && i > 2)
            break;
        if (is_ok((ss-i)->currentMove))
            (*(ss-i)->continuationHistory)[history_slot(pc)][to] << bonus;
    }
  }


  // update_quiet_stats() updates move sorting heuristics

  void update_quiet_stats(const Position& pos, Stack* ss, Move move, int bonus, int depth) {

    if (ss->killers[0] != move)
    {
        ss->killers[1] = ss->killers[0];
        ss->killers[0] = move;
    }

    Color us = pos.side_to_move();
    Thread* thisThread = pos.this_thread();
    thisThread->mainHistory[us][from_to(move)] << bonus;
    update_continuation_histories(ss, pos.moved_piece(move), to_sq(move), bonus);

    if (type_of(pos.moved_piece(move)) != PAWN && type_of(move) != DROP)
        thisThread->mainHistory[us][from_to(reverse_move(move))] << -bonus;

    if (is_ok((ss-1)->currentMove))
    {
        Square prevSq = to_sq((ss-1)->currentMove);
        thisThread->counterMoves[pos.piece_on(prevSq)][prevSq] = move;
    }

    if (depth > 11 && ss->ply < MAX_LPH)
        thisThread->lowPlyHistory[ss->ply][from_to(move)] << stat_bonus(depth - 7);
  }

  // When playing with strength handicap, choose best move among a set of RootMoves
  // using a statistical rule dependent on 'level'. Idea by Heinz van Saanen.

  Move Skill::pick_best(size_t multiPV) {

    const RootMoves& rootMoves = Threads.main()->rootMoves;
    static PRNG rng(now()); // PRNG sequence should be non-deterministic

    // RootMoves are already sorted by score in descending order
    Value topScore = rootMoves[0].score;
    int delta = std::min(topScore - rootMoves[multiPV - 1].score, PawnValueMg);
    int weakness = 120 - 2 * level;
    int maxScore = -VALUE_INFINITE;

    // Choose best move. For each move score we add two terms, both dependent on
    // weakness. One is deterministic and bigger for weaker levels, and one is
    // random. Then we choose the move with the resulting highest score.
    for (size_t i = 0; i < multiPV; ++i)
    {
        // This is our magic formula
        int push = (  weakness * int(topScore - rootMoves[i].score)
                    + delta * (rng.rand<unsigned>() % weakness)) / 128;

        if (rootMoves[i].score + push >= maxScore)
        {
            maxScore = rootMoves[i].score + push;
            best = rootMoves[i].pv[0];
        }
    }

    return best;
  }

} // namespace


/// MainThread::check_time() is used to print debug info and, more importantly,
/// to detect when we are out of available time and thus stop the search.

void MainThread::check_time() {

  if (--callsCnt > 0)
      return;

  // When using nodes, ensure checking rate is not lower than 0.1% of nodes
  callsCnt = Limits.nodes ? std::min(1024, int(Limits.nodes / 1024)) : 1024;

  static TimePoint lastInfoTime = now();

  TimePoint elapsed = Time.elapsed();
  TimePoint tick = Limits.startTime + elapsed;

  if (tick - lastInfoTime >= 1000)
  {
      lastInfoTime = tick;
      dbg_print();
  }

  // We should not stop pondering until told so by the GUI
  if (ponder)
      return;

  if (   rootPos.two_boards()
      && Time.elapsed() < Limits.time[rootPos.side_to_move()] - 1000
      && (Partner.sitRequested || Partner.weDead))
      return;

  if (   (Limits.use_time_management() && (elapsed > Time.maximum() - 10 || stopOnPonderhit))
      || (Limits.movetime && elapsed >= Limits.movetime)
      || (Limits.nodes && Threads.nodes_searched() >= (uint64_t)Limits.nodes))
      Threads.stop = true;
}


/// UCI::pv() formats PV information according to the UCI protocol. UCI requires
/// that all (if any) unsearched PV lines are sent using a previous search score.

string UCI::pv(const Position& pos, Depth depth, Value alpha, Value beta) {

  std::stringstream ss;
  TimePoint elapsed = Time.elapsed() + 1;
  const RootMoves& rootMoves = pos.this_thread()->rootMoves;
  size_t pvIdx = pos.this_thread()->pvIdx;
  size_t multiPV = std::min((size_t)Options["MultiPV"], rootMoves.size());
  uint64_t nodesSearched = Threads.nodes_searched();
  uint64_t tbHits = Threads.tb_hits() + (TB::RootInTB ? rootMoves.size() : 0);

  for (size_t i = 0; i < multiPV; ++i)
  {
      bool updated = rootMoves[i].score != -VALUE_INFINITE;

      if (depth == 1 && !updated && i > 0)
          continue;

      Depth d = updated ? depth : std::max(1, depth - 1);
      Value v = updated ? rootMoves[i].score : rootMoves[i].previousScore;

      if (v == -VALUE_INFINITE)
          v = VALUE_ZERO;

      bool tb = TB::RootInTB && abs(v) < VALUE_MATE_IN_MAX_PLY;
      v = tb ? rootMoves[i].tbScore : v;

      if (ss.rdbuf()->in_avail()) // Not at first line
          ss << "\n";

      if (Options["Protocol"] == "xboard")
      {
          ss << d << " "
             << UCI::value(v) << " "
             << elapsed / 10 << " "
             << nodesSearched << " "
             << rootMoves[i].selDepth << " "
             << nodesSearched * 1000 / elapsed << " "
             << tbHits << "\t";

          for (Move m : rootMoves[i].pv)
              ss << " " << UCI::move(pos, m);
      }
      else
      {
      ss << "info"
         << " depth "    << d
         << " seldepth " << rootMoves[i].selDepth
         << " multipv "  << i + 1
         << " score "    << UCI::value(v);

      if (Options["UCI_ShowWDL"])
          ss << UCI::wdl(v, pos.game_ply());

      if (!tb && i == pvIdx)
          ss << (v >= beta ? " lowerbound" : v <= alpha ? " upperbound" : "");

      ss << " nodes "    << nodesSearched
         << " nps "      << nodesSearched * 1000 / elapsed;

      if (elapsed > 1000) // Earlier makes little sense
          ss << " hashfull " << TT.hashfull();

      ss << " tbhits "   << tbHits
         << " time "     << elapsed
         << " pv";

      for (Move m : rootMoves[i].pv)
          ss << " " << UCI::move(pos, m);
      }
  }

  return ss.str();
}


/// RootMove::extract_ponder_from_tt() is called in case we have no ponder move
/// before exiting the search, for instance, in case we stop the search during a
/// fail high at root. We try hard to have a ponder move to return to the GUI,
/// otherwise in case of 'ponder on' we have nothing to think on.

bool RootMove::extract_ponder_from_tt(Position& pos) {

    StateInfo st;
    ASSERT_ALIGNED(&st, Eval::NNUE::kCacheLineSize);

    bool ttHit;

    assert(pv.size() == 1);

    if (pv[0] == MOVE_NONE)
        return false;

    pos.do_move(pv[0], st);
    TTEntry* tte = TT.probe(pos.key(), ttHit);

    if (ttHit)
    {
        Move m = tte->move(); // Local copy to be SMP safe
        if (MoveList<LEGAL>(pos).contains(m))
            pv.push_back(m);
    }

    pos.undo_move(pv[0]);
    return pv.size() > 1;
}

void Tablebases::rank_root_moves(Position& pos, Search::RootMoves& rootMoves) {

    RootInTB = false;
    UseRule50 = bool(Options["Syzygy50MoveRule"]);
    ProbeDepth = int(Options["SyzygyProbeDepth"]);
    Cardinality = int(Options["SyzygyProbeLimit"]);
    bool dtz_available = true;

    // Tables with fewer pieces than SyzygyProbeLimit are searched with
    // ProbeDepth == DEPTH_ZERO
    if (Cardinality > MaxCardinality)
    {
        Cardinality = MaxCardinality;
        ProbeDepth = 0;
    }

    if (Cardinality >= popcount(pos.pieces()) && !pos.can_castle(ANY_CASTLING))
    {
        // Rank moves using DTZ tables
        RootInTB = root_probe(pos, rootMoves);

        if (!RootInTB)
        {
            // DTZ tables are missing; try to rank moves using WDL tables
            dtz_available = false;
            RootInTB = root_probe_wdl(pos, rootMoves);
        }
    }

    if (RootInTB)
    {
        // Sort moves according to TB rank
        std::stable_sort(rootMoves.begin(), rootMoves.end(),
                  [](const RootMove &a, const RootMove &b) { return a.tbRank > b.tbRank; } );

        // Probe during search only if DTZ is not available and we are winning
        if (dtz_available || rootMoves[0].tbScore <= VALUE_DRAW)
            Cardinality = 0;
    }
    else
    {
        // Clean up if root_probe() and root_probe_wdl() have failed
        for (auto& m : rootMoves)
            m.tbRank = 0;
    }
}<|MERGE_RESOLUTION|>--- conflicted
+++ resolved
@@ -914,11 +914,7 @@
         && (ss-1)->statScore < 22977
         &&  eval >= beta
         &&  eval >= ss->staticEval
-<<<<<<< HEAD
-        &&  ss->staticEval >= beta - 30 * depth - 28 * improving + 84 * ss->ttPv + 182 + 200 * (!pos.double_step_enabled() && pos.piece_to_char()[PAWN] != ' ')
-=======
-        &&  ss->staticEval >= beta - 30 * depth - 28 * improving + 84 * ss->ttPv + 168
->>>>>>> 190dd26b
+        &&  ss->staticEval >= beta - 30 * depth - 28 * improving + 84 * ss->ttPv + 168 + 200 * (!pos.double_step_enabled() && pos.piece_to_char()[PAWN] != ' ')
         && !excludedMove
         &&  pos.non_pawn_material(us)
         &&  pos.count<ALL_PIECES>(~us) != pos.count<PAWN>(~us)
@@ -928,11 +924,7 @@
         assert(eval - beta >= 0);
 
         // Null move dynamic reduction based on depth and value
-<<<<<<< HEAD
-        Depth R = (982 - 200 * pos.must_capture() - 150 * !pos.checking_permitted() + 85 * depth) / 256 + std::min(int(eval - beta) / 192, 3);
-=======
-        Depth R = (1015 + 85 * depth) / 256 + std::min(int(eval - beta) / 191, 3);
->>>>>>> 190dd26b
+        Depth R = (1015 - 200 * pos.must_capture() - 150 * !pos.checking_permitted() + 85 * depth) / 256 + std::min(int(eval - beta) / 191, 3);
 
         ss->currentMove = MOVE_NULL;
         ss->continuationHistory = &thisThread->continuationHistory[0][0][NO_PIECE][0];
@@ -968,11 +960,7 @@
         }
     }
 
-<<<<<<< HEAD
-    probCutBeta = beta + (176 + 20 * !!pos.capture_the_flag_piece()) * (1 + pos.check_counting() + (pos.extinction_value() != VALUE_NONE)) - 49 * improving;
-=======
-    probCutBeta = beta + 183 - 49 * improving;
->>>>>>> 190dd26b
+    probCutBeta = beta + (183 + 20 * !!pos.capture_the_flag_piece()) * (1 + pos.check_counting() + (pos.extinction_value() != VALUE_NONE)) - 49 * improving;
 
     // Step 10. ProbCut (~10 Elo)
     // If we have a good enough capture and a reduced search returns a value
@@ -1139,10 +1127,9 @@
               // Futility pruning: parent node (~5 Elo)
               if (   lmrDepth < 7
                   && !ss->inCheck
-<<<<<<< HEAD
                   && !(   pos.extinction_value() == -VALUE_MATE
                        && pos.extinction_piece_types().find(ALL_PIECES) == pos.extinction_piece_types().end())
-                  && ss->staticEval + (283 + 170 * lmrDepth) * (1 + pos.check_counting()) <= alpha
+                  && ss->staticEval + (266 + 170 * lmrDepth) * (1 + pos.check_counting()) <= alpha
                   &&  (*contHist[0])[history_slot(movedPiece)][to_sq(move)]
                     + (*contHist[1])[history_slot(movedPiece)][to_sq(move)]
                     + (*contHist[3])[history_slot(movedPiece)][to_sq(move)]
@@ -1150,18 +1137,7 @@
                   continue;
 
               // Prune moves with negative SEE (~20 Elo)
-              if (!pos.see_ge(move, Value(-(29 - std::min(lmrDepth, 18) + 10 * !!pos.capture_the_flag_piece()) * lmrDepth * lmrDepth)))
-=======
-                  && ss->staticEval + 266 + 170 * lmrDepth <= alpha
-                  &&  (*contHist[0])[movedPiece][to_sq(move)]
-                    + (*contHist[1])[movedPiece][to_sq(move)]
-                    + (*contHist[3])[movedPiece][to_sq(move)]
-                    + (*contHist[5])[movedPiece][to_sq(move)] / 2 < 27376)
-                  continue;
-
-              // Prune moves with negative SEE (~20 Elo)
-              if (!pos.see_ge(move, Value(-(30 - std::min(lmrDepth, 18)) * lmrDepth * lmrDepth)))
->>>>>>> 190dd26b
+              if (!pos.see_ge(move, Value(-(30 - std::min(lmrDepth, 18) + 10 * !!pos.capture_the_flag_piece()) * lmrDepth * lmrDepth)))
                   continue;
           }
           else if (!pos.must_capture())
@@ -1172,13 +1148,8 @@
                   && captureHistory[movedPiece][to_sq(move)][type_of(pos.piece_on(to_sq(move)))] < 0)
                   continue;
 
-<<<<<<< HEAD
-              // See based pruning
-              if (!pos.see_ge(move, Value(-221 - 120 * pos.captures_to_hand()) * depth)) // (~25 Elo)
-=======
               // SEE based pruning
-              if (!pos.see_ge(move, Value(-213) * depth)) // (~25 Elo)
->>>>>>> 190dd26b
+              if (!pos.see_ge(move, Value(-213 - 120 * pos.captures_to_hand()) * depth)) // (~25 Elo)
                   continue;
           }
       }
@@ -1278,12 +1249,8 @@
               || moveCountPruning
               || ss->staticEval + PieceValue[EG][pos.captured_piece()] <= alpha
               || cutNode
-<<<<<<< HEAD
-              || thisThread->ttHitAverage < 427 * TtHitAverageResolution * TtHitAverageWindow / 1024)
+              || thisThread->ttHitAverage < 432 * TtHitAverageResolution * TtHitAverageWindow / 1024)
           && !(pos.must_capture() && (givesCheck || pos.has_capture())))
-=======
-              || thisThread->ttHitAverage < 432 * TtHitAverageResolution * TtHitAverageWindow / 1024))
->>>>>>> 190dd26b
       {
           Depth r = reduction(improving, depth, moveCount);
 
