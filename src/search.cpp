/*
  Stockfish, a UCI chess playing engine derived from Glaurung 2.1
  Copyright (C) 2004-2008 Tord Romstad (Glaurung author)
  Copyright (C) 2008-2015 Marco Costalba, Joona Kiiski, Tord Romstad
  Copyright (C) 2015-2019 Marco Costalba, Joona Kiiski, Gary Linscott, Tord Romstad

  Stockfish is free software: you can redistribute it and/or modify
  it under the terms of the GNU General Public License as published by
  the Free Software Foundation, either version 3 of the License, or
  (at your option) any later version.

  Stockfish is distributed in the hope that it will be useful,
  but WITHOUT ANY WARRANTY; without even the implied warranty of
  MERCHANTABILITY or FITNESS FOR A PARTICULAR PURPOSE.  See the
  GNU General Public License for more details.

  You should have received a copy of the GNU General Public License
  along with this program.  If not, see <http://www.gnu.org/licenses/>.
*/

#include <algorithm>
#include <cassert>
#include <cmath>
#include <cstring>   // For std::memset
#include <iostream>
#include <sstream>

#include "evaluate.h"
#include "misc.h"
#include "movegen.h"
#include "movepick.h"
#include "position.h"
#include "search.h"
#include "thread.h"
#include "timeman.h"
#include "tt.h"
#include "uci.h"
#include "syzygy/tbprobe.h"

namespace Search {

  LimitsType Limits;
}

namespace Tablebases {

  int Cardinality;
  bool RootInTB;
  bool UseRule50;
  Depth ProbeDepth;
}

namespace TB = Tablebases;

using std::string;
using Eval::evaluate;
using namespace Search;

namespace {

  // Different node types, used as a template parameter
  enum NodeType { NonPV, PV };

  // Razor and futility margins
  constexpr int RazorMargin = 600;
  Value futility_margin(Depth d, bool improving) {
    return Value((175 - 50 * improving) * d / ONE_PLY);
  }

  // Reductions lookup table, initialized at startup
  int Reductions[MAX_MOVES]; // [depth or moveNumber]

  Depth reduction(bool i, Depth d, int mn) {
    int r = Reductions[d / ONE_PLY] * Reductions[mn] / 1024;
    return ((r + 512) / 1024 + (!i && r > 1024)) * ONE_PLY;
  }

  constexpr int futility_move_count(bool improving, int depth) {
    return (5 + depth * depth) * (1 + improving) / 2;
  }

  // History and stats update bonus, based on depth
  int stat_bonus(Depth depth) {
    int d = depth / ONE_PLY;
    return d > 17 ? 0 : 29 * d * d + 138 * d - 134;
  }

  // Add a small random component to draw evaluations to avoid 3fold-blindness
  Value value_draw(Depth depth, Thread* thisThread) {
    return depth < 4 * ONE_PLY ? VALUE_DRAW
                               : VALUE_DRAW + Value(2 * (thisThread->nodes & 1) - 1);
  }

  // Skill structure is used to implement strength limit
  struct Skill {
    explicit Skill(int l) : level(l) {}
    bool enabled() const { return level < 20; }
    bool time_to_pick(Depth depth) const { return depth / ONE_PLY == 1 + level; }
    Move pick_best(size_t multiPV);

    int level;
    Move best = MOVE_NONE;
  };

  template <NodeType NT>
  Value search(Position& pos, Stack* ss, Value alpha, Value beta, Depth depth, bool cutNode);

  template <NodeType NT>
  Value qsearch(Position& pos, Stack* ss, Value alpha, Value beta, Depth depth = DEPTH_ZERO);

  Value value_to_tt(Value v, int ply);
  Value value_from_tt(Value v, int ply);
  void update_pv(Move* pv, Move move, Move* childPv);
  void update_continuation_histories(Stack* ss, Piece pc, Square to, int bonus);
  void update_quiet_stats(const Position& pos, Stack* ss, Move move, Move* quiets, int quietCount, int bonus);
  void update_capture_stats(const Position& pos, Move move, Move* captures, int captureCount, int bonus);

  // perft() is our utility to verify move generation. All the leaf nodes up
  // to the given depth are generated and counted, and the sum is returned.
  template<bool Root>
  uint64_t perft(Position& pos, Depth depth) {

    StateInfo st;
    uint64_t cnt, nodes = 0;
    const bool leaf = (depth == 2 * ONE_PLY);

    for (const auto& m : MoveList<LEGAL>(pos))
    {
        if (Root && depth <= ONE_PLY)
            cnt = 1, nodes++;
        else
        {
            pos.do_move(m, st);
            cnt = leaf ? MoveList<LEGAL>(pos).size() : perft<false>(pos, depth - ONE_PLY);
            nodes += cnt;
            pos.undo_move(m);
        }
        if (Root)
            sync_cout << UCI::move(pos, m) << ": " << cnt << sync_endl;
    }
    return nodes;
  }

} // namespace


/// Search::init() is called at startup to initialize various lookup tables

void Search::init() {

  for (int i = 1; i < MAX_MOVES; ++i)
      Reductions[i] = int(1024 * std::log(i) / std::sqrt(1.95));
}


/// Search::clear() resets search state to its initial value

void Search::clear() {

  Threads.main()->wait_for_search_finished();

  Time.availableNodes = 0;
  TT.clear();
  Threads.clear();
  Tablebases::init(Options["SyzygyPath"]); // Free mapped files
}


/// MainThread::search() is started when the program receives the UCI 'go'
/// command. It searches from the root position and outputs the "bestmove".

void MainThread::search() {

  if (Limits.perft)
  {
      nodes = perft<true>(rootPos, Limits.perft * ONE_PLY);
      sync_cout << "\nNodes searched: " << nodes << "\n" << sync_endl;
      return;
  }

  Color us = rootPos.side_to_move();
  Time.init(rootPos, Limits, us, rootPos.game_ply());
  TT.new_search();

  if (rootMoves.empty())
  {
      rootMoves.emplace_back(MOVE_NONE);
      Value variantResult;
      sync_cout << "info depth 0 score "
                << UCI::value(  rootPos.is_game_end(variantResult) ? variantResult
                              : rootPos.checkers() ? rootPos.checkmate_value() : rootPos.stalemate_value())
                << sync_endl;
  }
  else
  {
      for (Thread* th : Threads)
      {
          th->bestMoveChanges = 0;
          if (th != this)
              th->start_searching();
      }

      Thread::search(); // Let's start searching!
  }

  // When we reach the maximum depth, we can arrive here without a raise of
  // Threads.stop. However, if we are pondering or in an infinite search,
  // the UCI protocol states that we shouldn't print the best move before the
  // GUI sends a "stop" or "ponderhit" command. We therefore simply wait here
  // until the GUI sends one of those commands.

  while (!Threads.stop && (ponder || Limits.infinite))
  {} // Busy wait for a stop or a ponder reset

  // Stop the threads if not already stopped (also raise the stop if
  // "ponderhit" just reset Threads.ponder).
  Threads.stop = true;

  // Wait until all threads have finished
  for (Thread* th : Threads)
      if (th != this)
          th->wait_for_search_finished();

  // When playing in 'nodes as time' mode, subtract the searched nodes from
  // the available ones before exiting.
  if (Limits.npmsec)
      Time.availableNodes += Limits.inc[us] - Threads.nodes_searched();

  Thread* bestThread = this;

  // Check if there are threads with a better score than main thread
  if (    Options["MultiPV"] == 1
      && !Limits.depth
      && !Skill(Options["Skill Level"]).enabled()
      &&  rootMoves[0].pv[0] != MOVE_NONE)
  {
      std::map<Move, int64_t> votes;
      Value minScore = this->rootMoves[0].score;

      // Find out minimum score and reset votes for moves which can be voted
      for (Thread* th: Threads)
          minScore = std::min(minScore, th->rootMoves[0].score);

      // Vote according to score and depth
      for (Thread* th : Threads)
      {
          int64_t s = th->rootMoves[0].score - minScore + 1;
          votes[th->rootMoves[0].pv[0]] += 200 + s * s * int(th->completedDepth);
      }

      // Select best thread
      auto bestVote = votes[this->rootMoves[0].pv[0]];
      for (Thread* th : Threads)
          if (votes[th->rootMoves[0].pv[0]] > bestVote)
          {
              bestVote = votes[th->rootMoves[0].pv[0]];
              bestThread = th;
          }
  }

  previousScore = bestThread->rootMoves[0].score;

  // Send again PV info if we have a new best thread
  if (bestThread != this)
      sync_cout << UCI::pv(bestThread->rootPos, bestThread->completedDepth, -VALUE_INFINITE, VALUE_INFINITE) << sync_endl;

  sync_cout << "bestmove " << UCI::move(rootPos, bestThread->rootMoves[0].pv[0]);

  if (bestThread->rootMoves[0].pv.size() > 1 || bestThread->rootMoves[0].extract_ponder_from_tt(rootPos))
      std::cout << " ponder " << UCI::move(rootPos, bestThread->rootMoves[0].pv[1]);

  std::cout << sync_endl;
}


/// Thread::search() is the main iterative deepening loop. It calls search()
/// repeatedly with increasing depth until the allocated thinking time has been
/// consumed, the user stops the search, or the maximum search depth is reached.

void Thread::search() {

  // To allow access to (ss-7) up to (ss+2), the stack must be oversized.
  // The former is needed to allow update_continuation_histories(ss-1, ...),
  // which accesses its argument at ss-6, also near the root.
  // The latter is needed for statScores and killer initialization.
  Stack stack[MAX_PLY+10], *ss = stack+7;
  Move  pv[MAX_PLY+1];
  Value bestValue, alpha, beta, delta;
  Move  lastBestMove = MOVE_NONE;
  Depth lastBestMoveDepth = DEPTH_ZERO;
  MainThread* mainThread = (this == Threads.main() ? Threads.main() : nullptr);
  double timeReduction = 1, totBestMoveChanges = 0;
  Color us = rootPos.side_to_move();

  std::memset(ss-7, 0, 10 * sizeof(Stack));
  for (int i = 7; i > 0; i--)
     (ss-i)->continuationHistory = &this->continuationHistory[NO_PIECE][0]; // Use as sentinel
  ss->pv = pv;

  bestValue = delta = alpha = -VALUE_INFINITE;
  beta = VALUE_INFINITE;

  size_t multiPV = Options["MultiPV"];
  Skill skill(Options["Skill Level"]);

  // When playing with strength handicap enable MultiPV search that we will
  // use behind the scenes to retrieve a set of possible moves.
  if (skill.enabled())
      multiPV = std::max(multiPV, (size_t)4);

  multiPV = std::min(multiPV, rootMoves.size());

  int ct = int(Options["Contempt"]) * PawnValueEg / 100; // From centipawns

  // In analysis mode, adjust contempt in accordance with user preference
  if (Limits.infinite || Options["UCI_AnalyseMode"])
      ct =  Options["Analysis Contempt"] == "Off"  ? 0
          : Options["Analysis Contempt"] == "Both" ? ct
          : Options["Analysis Contempt"] == "White" && us == BLACK ? -ct
          : Options["Analysis Contempt"] == "Black" && us == WHITE ? -ct
          : ct;

  // Evaluation score is from the white point of view
  contempt = (us == WHITE ?  make_score(ct, ct / 2)
                          : -make_score(ct, ct / 2));

  // Iterative deepening loop until requested to stop or the target depth is reached
  while (   (rootDepth += ONE_PLY) < DEPTH_MAX
         && !Threads.stop
         && !(Limits.depth && mainThread && rootDepth / ONE_PLY > Limits.depth))
  {
      // Age out PV variability metric
      if (mainThread)
          totBestMoveChanges /= 2;

      // Save the last iteration's scores before first PV line is searched and
      // all the move scores except the (new) PV are set to -VALUE_INFINITE.
      for (RootMove& rm : rootMoves)
          rm.previousScore = rm.score;

      size_t pvFirst = 0;
      pvLast = 0;

      // MultiPV loop. We perform a full root search for each PV line
      for (pvIdx = 0; pvIdx < multiPV && !Threads.stop; ++pvIdx)
      {
          if (pvIdx == pvLast)
          {
              pvFirst = pvLast;
              for (pvLast++; pvLast < rootMoves.size(); pvLast++)
                  if (rootMoves[pvLast].tbRank != rootMoves[pvFirst].tbRank)
                      break;
          }

          // Reset UCI info selDepth for each depth and each PV line
          selDepth = 0;

          // Reset aspiration window starting size
          if (rootDepth >= 5 * ONE_PLY)
          {
              Value previousScore = rootMoves[pvIdx].previousScore;
              delta = Value(20);
              alpha = std::max(previousScore - delta,-VALUE_INFINITE);
              beta  = std::min(previousScore + delta, VALUE_INFINITE);

              // Adjust contempt based on root move's previousScore (dynamic contempt)
              int dct = ct + 88 * previousScore / (abs(previousScore) + 200);

              contempt = (us == WHITE ?  make_score(dct, dct / 2)
                                      : -make_score(dct, dct / 2));
          }

          // Start with a small aspiration window and, in the case of a fail
          // high/low, re-search with a bigger window until we don't fail
          // high/low anymore.
          int failedHighCnt = 0;
          while (true)
          {
              Depth adjustedDepth = std::max(ONE_PLY, rootDepth - failedHighCnt * ONE_PLY);
              bestValue = ::search<PV>(rootPos, ss, alpha, beta, adjustedDepth, false);

              // Bring the best move to the front. It is critical that sorting
              // is done with a stable algorithm because all the values but the
              // first and eventually the new best one are set to -VALUE_INFINITE
              // and we want to keep the same order for all the moves except the
              // new PV that goes to the front. Note that in case of MultiPV
              // search the already searched PV lines are preserved.
              std::stable_sort(rootMoves.begin() + pvIdx, rootMoves.begin() + pvLast);

              // If search has been stopped, we break immediately. Sorting is
              // safe because RootMoves is still valid, although it refers to
              // the previous iteration.
              if (Threads.stop)
                  break;

              // When failing high/low give some update (without cluttering
              // the UI) before a re-search.
              if (   mainThread
                  && multiPV == 1
                  && (bestValue <= alpha || bestValue >= beta)
                  && Time.elapsed() > 3000)
                  sync_cout << UCI::pv(rootPos, rootDepth, alpha, beta) << sync_endl;

              // In case of failing low/high increase aspiration window and
              // re-search, otherwise exit the loop.
              if (bestValue <= alpha)
              {
                  beta = (alpha + beta) / 2;
                  alpha = std::max(bestValue - delta, -VALUE_INFINITE);

                  if (mainThread)
                  {
                      failedHighCnt = 0;
                      mainThread->stopOnPonderhit = false;
                  }
              }
              else if (bestValue >= beta)
              {
                  beta = std::min(bestValue + delta, VALUE_INFINITE);
                  if (mainThread)
                      ++failedHighCnt;
              }
              else
                  break;

              delta += delta / 4 + 5;

              assert(alpha >= -VALUE_INFINITE && beta <= VALUE_INFINITE);
          }

          // Sort the PV lines searched so far and update the GUI
          std::stable_sort(rootMoves.begin() + pvFirst, rootMoves.begin() + pvIdx + 1);

          if (    mainThread
              && (Threads.stop || pvIdx + 1 == multiPV || Time.elapsed() > 3000))
              sync_cout << UCI::pv(rootPos, rootDepth, alpha, beta) << sync_endl;
      }

      if (!Threads.stop)
          completedDepth = rootDepth;

      if (rootMoves[0].pv[0] != lastBestMove) {
         lastBestMove = rootMoves[0].pv[0];
         lastBestMoveDepth = rootDepth;
      }

      // Have we found a "mate in x"?
      if (   Limits.mate
          && bestValue >= VALUE_MATE_IN_MAX_PLY
          && VALUE_MATE - bestValue <= 2 * Limits.mate)
          Threads.stop = true;

      if (!mainThread)
          continue;

      // If skill level is enabled and time is up, pick a sub-optimal best move
      if (skill.enabled() && skill.time_to_pick(rootDepth))
          skill.pick_best(multiPV);

      // Do we have time for the next iteration? Can we stop searching now?
      if (    Limits.use_time_management()
          && !Threads.stop
          && !mainThread->stopOnPonderhit)
      {
          double fallingEval = (314 + 9 * (mainThread->previousScore - bestValue)) / 581.0;
          fallingEval = clamp(fallingEval, 0.5, 1.5);

          // If the bestMove is stable over several iterations, reduce time accordingly
          timeReduction = lastBestMoveDepth + 10 * ONE_PLY < completedDepth ? 1.95 : 1.0;
          double reduction = std::pow(mainThread->previousTimeReduction, 0.528) / timeReduction;

          // Use part of the gained time from a previous stable move for the current move
          for (Thread* th : Threads)
          {
              totBestMoveChanges += th->bestMoveChanges;
              th->bestMoveChanges = 0;
          }
          double bestMoveInstability = 1 + totBestMoveChanges / Threads.size();

          // Stop the search if we have only one legal move, or if available time elapsed
          if (   rootMoves.size() == 1
              || Time.elapsed() > Time.optimum() * fallingEval * reduction * bestMoveInstability)
          {
              // If we are allowed to ponder do not stop the search now but
              // keep pondering until the GUI sends "ponderhit" or "stop".
              if (mainThread->ponder)
                  mainThread->stopOnPonderhit = true;
              else
                  Threads.stop = true;
          }
      }
  }

  if (!mainThread)
      return;

  mainThread->previousTimeReduction = timeReduction;

  // If skill level is enabled, swap best PV line with the sub-optimal one
  if (skill.enabled())
      std::swap(rootMoves[0], *std::find(rootMoves.begin(), rootMoves.end(),
                skill.best ? skill.best : skill.pick_best(multiPV)));
}


namespace {

  // search<>() is the main search function for both PV and non-PV nodes

  template <NodeType NT>
  Value search(Position& pos, Stack* ss, Value alpha, Value beta, Depth depth, bool cutNode) {

    constexpr bool PvNode = NT == PV;
    const bool rootNode = PvNode && ss->ply == 0;

    // Check if we have an upcoming move which draws by repetition, or
    // if the opponent had an alternative move earlier to this position.
    if (   pos.rule50_count() >= 3
        && alpha < VALUE_DRAW
        && !rootNode
        && pos.has_game_cycle(ss->ply))
    {
        alpha = value_draw(depth, pos.this_thread());
        if (alpha >= beta)
            return alpha;
    }

    // Dive into quiescence search when the depth reaches zero
    if (depth < ONE_PLY)
        return qsearch<NT>(pos, ss, alpha, beta);

    assert(-VALUE_INFINITE <= alpha && alpha < beta && beta <= VALUE_INFINITE);
    assert(PvNode || (alpha == beta - 1));
    assert(DEPTH_ZERO < depth && depth < DEPTH_MAX);
    assert(!(PvNode && cutNode));
    assert(depth / ONE_PLY * ONE_PLY == depth);

    Move pv[MAX_PLY+1], capturesSearched[32], quietsSearched[64];
    StateInfo st;
    TTEntry* tte;
    Key posKey;
    Move ttMove, move, excludedMove, bestMove;
    Depth extension, newDepth;
    Value bestValue, value, ttValue, eval, maxValue;
    bool ttHit, ttPv, inCheck, givesCheck, improving;
    bool captureOrPromotion, doFullDepthSearch, moveCountPruning, ttCapture;
    Piece movedPiece;
    int moveCount, captureCount, quietCount;

    // Step 1. Initialize node
    Thread* thisThread = pos.this_thread();
    inCheck = pos.checkers();
    Color us = pos.side_to_move();
    moveCount = captureCount = quietCount = ss->moveCount = 0;
    bestValue = -VALUE_INFINITE;
    maxValue = VALUE_INFINITE;

    // Check for the available remaining time
    if (thisThread == Threads.main())
        static_cast<MainThread*>(thisThread)->check_time();

    // Used to send selDepth info to GUI (selDepth counts from 1, ply from 0)
    if (PvNode && thisThread->selDepth < ss->ply + 1)
        thisThread->selDepth = ss->ply + 1;

    if (!rootNode)
    {
        Value variantResult;
        if (pos.is_game_end(variantResult, ss->ply))
            return variantResult;

        // Step 2. Check for aborted search and immediate draw
        if (   Threads.stop.load(std::memory_order_relaxed)
            || ss->ply >= MAX_PLY)
            return (ss->ply >= MAX_PLY && !inCheck) ? evaluate(pos)
                                                    : value_draw(depth, pos.this_thread());

        // Step 3. Mate distance pruning. Even if we mate at the next move our score
        // would be at best mate_in(ss->ply+1), but if alpha is already bigger because
        // a shorter mate was found upward in the tree then there is no need to search
        // because we will never beat the current alpha. Same logic but with reversed
        // signs applies also in the opposite condition of being mated instead of giving
        // mate. In this case return a fail-high score.
        alpha = std::max(mated_in(ss->ply), alpha);
        beta = std::min(mate_in(ss->ply+1), beta);
        if (alpha >= beta)
            return alpha;
    }

    assert(0 <= ss->ply && ss->ply < MAX_PLY);

    (ss+1)->ply = ss->ply + 1;
    (ss+1)->excludedMove = bestMove = MOVE_NONE;
    (ss+2)->killers[0] = (ss+2)->killers[1] = MOVE_NONE;
    Square prevSq = to_sq((ss-1)->currentMove);

    // Initialize statScore to zero for the grandchildren of the current position.
    // So statScore is shared between all grandchildren and only the first grandchild
    // starts with statScore = 0. Later grandchildren start with the last calculated
    // statScore of the previous grandchild. This influences the reduction rules in
    // LMR which are based on the statScore of parent position.
	if (rootNode)
		(ss + 4)->statScore = 0;
	else
		(ss + 2)->statScore = 0;

    // Step 4. Transposition table lookup. We don't want the score of a partial
    // search to overwrite a previous full search TT value, so we use a different
    // position key in case of an excluded move.
    excludedMove = ss->excludedMove;
    posKey = pos.key() ^ (Key(excludedMove) << 16); // Isn't a very good hash
    tte = TT.probe(posKey, ttHit);
    ttValue = ttHit ? value_from_tt(tte->value(), ss->ply) : VALUE_NONE;
    ttMove =  rootNode ? thisThread->rootMoves[thisThread->pvIdx].pv[0]
            : ttHit    ? tte->move() : MOVE_NONE;
    ttPv = (ttHit && tte->is_pv()) || (PvNode && depth > 4 * ONE_PLY);

    // At non-PV nodes we check for an early TT cutoff
    if (  !PvNode
        && ttHit
        && tte->depth() >= depth
        && ttValue != VALUE_NONE // Possible in case of TT access race
        && (ttValue >= beta ? (tte->bound() & BOUND_LOWER)
                            : (tte->bound() & BOUND_UPPER)))
    {
        // If ttMove is quiet, update move sorting heuristics on TT hit
        if (ttMove)
        {
            if (ttValue >= beta)
            {
                if (!pos.capture_or_promotion(ttMove))
                    update_quiet_stats(pos, ss, ttMove, nullptr, 0, stat_bonus(depth));

                // Extra penalty for early quiet moves of the previous ply
                if ((ss-1)->moveCount <= 2 && !pos.captured_piece())
                        update_continuation_histories(ss-1, pos.piece_on(prevSq), prevSq, -stat_bonus(depth + ONE_PLY));
            }
            // Penalty for a quiet ttMove that fails low
            else if (!pos.capture_or_promotion(ttMove))
            {
                int penalty = -stat_bonus(depth);
                thisThread->mainHistory[us][from_to(ttMove)] << penalty;
                update_continuation_histories(ss, pos.moved_piece(ttMove), to_sq(ttMove), penalty);
            }
        }
        return ttValue;
    }

    // Step 5. Tablebases probe
    if (!rootNode && TB::Cardinality)
    {
        int piecesCount = pos.count<ALL_PIECES>();

        if (    piecesCount <= TB::Cardinality
            && (piecesCount <  TB::Cardinality || depth >= TB::ProbeDepth)
            &&  pos.rule50_count() == 0
            && !pos.can_castle(ANY_CASTLING))
        {
            TB::ProbeState err;
            TB::WDLScore wdl = Tablebases::probe_wdl(pos, &err);

            // Force check of time on the next occasion
            if (thisThread == Threads.main())
                static_cast<MainThread*>(thisThread)->callsCnt = 0;

            if (err != TB::ProbeState::FAIL)
            {
                thisThread->tbHits.fetch_add(1, std::memory_order_relaxed);

                int drawScore = TB::UseRule50 ? 1 : 0;

                value =  wdl < -drawScore ? -VALUE_MATE + MAX_PLY + ss->ply + 1
                       : wdl >  drawScore ?  VALUE_MATE - MAX_PLY - ss->ply - 1
                                          :  VALUE_DRAW + 2 * wdl * drawScore;

                Bound b =  wdl < -drawScore ? BOUND_UPPER
                         : wdl >  drawScore ? BOUND_LOWER : BOUND_EXACT;

                if (    b == BOUND_EXACT
                    || (b == BOUND_LOWER ? value >= beta : value <= alpha))
                {
                    tte->save(posKey, value_to_tt(value, ss->ply), ttPv, b,
                              std::min(DEPTH_MAX - ONE_PLY, depth + 6 * ONE_PLY),
                              MOVE_NONE, VALUE_NONE);

                    return value;
                }

                if (PvNode)
                {
                    if (b == BOUND_LOWER)
                        bestValue = value, alpha = std::max(alpha, bestValue);
                    else
                        maxValue = value;
                }
            }
        }
    }

    // Step 6. Static evaluation of the position
    if (inCheck)
    {
        ss->staticEval = eval = VALUE_NONE;
        improving = false;
        goto moves_loop;  // Skip early pruning when in check
    }
    else if (ttHit)
    {
        // Never assume anything on values stored in TT
        ss->staticEval = eval = tte->eval();
        if (eval == VALUE_NONE)
            ss->staticEval = eval = evaluate(pos);

        // Can ttValue be used as a better position evaluation?
        if (    ttValue != VALUE_NONE
            && (tte->bound() & (ttValue > eval ? BOUND_LOWER : BOUND_UPPER)))
            eval = ttValue;
    }
    else
    {
        if ((ss-1)->currentMove != MOVE_NULL)
        {
            int bonus = -(ss-1)->statScore / 512;

            ss->staticEval = eval = evaluate(pos) + bonus;
        }
        else
            ss->staticEval = eval = -(ss-1)->staticEval + 2 * Eval::tempo_value(pos);

        tte->save(posKey, VALUE_NONE, ttPv, BOUND_NONE, DEPTH_NONE, MOVE_NONE, eval);
    }

    // Step 7. Razoring (~2 Elo)
    if (   !rootNode // The required rootNode PV handling is not available in qsearch
        &&  depth < 2 * ONE_PLY
        && !pos.must_capture()
        && !pos.capture_the_flag_piece()
        && !pos.max_check_count()
        &&  eval <= alpha - RazorMargin)
        return qsearch<NT>(pos, ss, alpha, beta);

    improving =   ss->staticEval >= (ss-2)->staticEval
               || (ss-2)->staticEval == VALUE_NONE;

    // Skip early pruning in case of mandatory capture
    if (pos.must_capture() && MoveList<CAPTURES>(pos).size())
        goto moves_loop;

    // Step 8. Futility pruning: child node (~30 Elo)
    if (   !PvNode
        &&  depth < 7 * ONE_PLY
        && !(   pos.extinction_value() == -VALUE_MATE
             && pos.extinction_piece_types().find(ALL_PIECES) == pos.extinction_piece_types().end())
        && (pos.checking_permitted() || !pos.capture_the_flag_piece())
        &&  eval - futility_margin(depth, improving) * (1 + !!pos.max_check_count()) >= beta
        &&  eval < VALUE_KNOWN_WIN) // Do not return unproven wins
        return eval;

    // Step 9. Null move search with verification search (~40 Elo)
    if (   !PvNode
        && (ss-1)->currentMove != MOVE_NULL
        && (ss-1)->statScore < 23200
        &&  eval >= beta
        &&  ss->staticEval >= beta - 36 * depth / ONE_PLY + 225
        && !excludedMove
        &&  pos.non_pawn_material(us)
        && (pos.pieces(~us) ^ pos.pieces(~us, PAWN))
        && (pos.pieces() ^ pos.pieces(BREAKTHROUGH_PIECE) ^ pos.pieces(CLOBBER_PIECE))
        && (ss->ply >= thisThread->nmpMinPly || us != thisThread->nmpColor))
    {
        assert(eval - beta >= 0);

        // Null move dynamic reduction based on depth and value
        Depth R = ((823 - 150 * !pos.checking_permitted() + 67 * depth / ONE_PLY) / 256 + std::min(int(eval - beta) / 200, 3)) * ONE_PLY;

        ss->currentMove = MOVE_NULL;
        ss->continuationHistory = &thisThread->continuationHistory[NO_PIECE][0];

        pos.do_null_move(st);

        Value nullValue = -search<NonPV>(pos, ss+1, -beta, -beta+1, depth-R, !cutNode);

        pos.undo_null_move();

        if (nullValue >= beta)
        {
            // Do not return unproven mate scores
            if (nullValue >= VALUE_MATE_IN_MAX_PLY)
                nullValue = beta;

            if (thisThread->nmpMinPly || (abs(beta) < VALUE_KNOWN_WIN && depth < 12 * ONE_PLY))
                return nullValue;

            assert(!thisThread->nmpMinPly); // Recursive verification is not allowed

            // Do verification search at high depths, with null move pruning disabled
            // for us, until ply exceeds nmpMinPly.
            thisThread->nmpMinPly = ss->ply + 3 * (depth-R) / (4 * ONE_PLY);
            thisThread->nmpColor = us;

            Value v = search<NonPV>(pos, ss, beta-1, beta, depth-R, false);

            thisThread->nmpMinPly = 0;

            if (v >= beta)
                return nullValue;
        }
    }

    // Step 10. ProbCut (~10 Elo)
    // If we have a good enough capture and a reduced search returns a value
    // much above beta, we can (almost) safely prune the previous move.
    if (   !PvNode
        &&  depth >= 5 * ONE_PLY
        &&  (pos.pieces() ^ pos.pieces(CLOBBER_PIECE))
        &&  abs(beta) < VALUE_MATE_IN_MAX_PLY)
    {
        Value raisedBeta = std::min(beta + 216 * (1 + !!pos.max_check_count() + (pos.extinction_value() != VALUE_NONE)) - 48 * improving, VALUE_INFINITE);
        MovePicker mp(pos, ttMove, raisedBeta - ss->staticEval, &thisThread->captureHistory);
        int probCutCount = 0;

        while (  (move = mp.next_move()) != MOVE_NONE
               && probCutCount < 2 + 2 * cutNode)
            if (move != excludedMove && pos.legal(move))
            {
                probCutCount++;

                ss->currentMove = move;
                ss->continuationHistory = &thisThread->continuationHistory[pos.moved_piece(move)][to_sq(move)];

                assert(depth >= 5 * ONE_PLY);

                pos.do_move(move, st);

                // Perform a preliminary qsearch to verify that the move holds
                value = -qsearch<NonPV>(pos, ss+1, -raisedBeta, -raisedBeta+1);

                // If the qsearch held, perform the regular search
                if (value >= raisedBeta)
                    value = -search<NonPV>(pos, ss+1, -raisedBeta, -raisedBeta+1, depth - 4 * ONE_PLY, !cutNode);

                pos.undo_move(move);

                if (value >= raisedBeta)
                    return value;
            }
    }

    // Step 11. Internal iterative deepening (~2 Elo)
    if (depth >= (8 - 2 * pos.captures_to_hand()) * ONE_PLY && !ttMove)
    {
        search<NT>(pos, ss, alpha, beta, depth - (7 - 2 * pos.captures_to_hand()) * ONE_PLY, cutNode);

        tte = TT.probe(posKey, ttHit);
        ttValue = ttHit ? value_from_tt(tte->value(), ss->ply) : VALUE_NONE;
        ttMove = ttHit ? tte->move() : MOVE_NONE;
    }

moves_loop: // When in check, search starts from here

    const PieceToHistory* contHist[] = { (ss-1)->continuationHistory, (ss-2)->continuationHistory,
                                          nullptr, (ss-4)->continuationHistory,
                                          nullptr, (ss-6)->continuationHistory };

    Move countermove = thisThread->counterMoves[pos.piece_on(prevSq)][prevSq];

    MovePicker mp(pos, ttMove, depth, &thisThread->mainHistory,
                                      &thisThread->captureHistory,
                                      contHist,
                                      countermove,
                                      ss->killers);

    value = bestValue; // Workaround a bogus 'uninitialized' warning under gcc
    moveCountPruning = false;
    ttCapture = ttMove && pos.capture_or_promotion(ttMove);
    int singularExtensionLMRmultiplier = 0;

    // Step 12. Loop through all pseudo-legal moves until no moves remain
    // or a beta cutoff occurs.
    while ((move = mp.next_move(moveCountPruning)) != MOVE_NONE)
    {
      assert(is_ok(move));

      if (move == excludedMove)
          continue;

      // At root obey the "searchmoves" option and skip moves not listed in Root
      // Move List. As a consequence any illegal move is also skipped. In MultiPV
      // mode we also skip PV moves which have been already searched and those
      // of lower "TB rank" if we are in a TB root position.
      if (rootNode && !std::count(thisThread->rootMoves.begin() + thisThread->pvIdx,
                                  thisThread->rootMoves.begin() + thisThread->pvLast, move))
          continue;

      ss->moveCount = ++moveCount;

      if (rootNode && thisThread == Threads.main() && Time.elapsed() > 3000)
          sync_cout << "info depth " << depth / ONE_PLY
                    << " currmove " << UCI::move(pos, move)
                    << " currmovenumber " << moveCount + thisThread->pvIdx << sync_endl;
      if (PvNode)
          (ss+1)->pv = nullptr;

      extension = DEPTH_ZERO;
      captureOrPromotion = pos.capture_or_promotion(move);
      movedPiece = pos.moved_piece(move);
      givesCheck = pos.gives_check(move);

      // Step 13. Extensions (~70 Elo)

      // Singular extension search (~60 Elo). If all moves but one fail low on a
      // search of (alpha-s, beta-s), and just one fails high on (alpha, beta),
      // then that move is singular and should be extended. To verify this we do
      // a reduced search on all the other moves but the ttMove and if the
      // result is lower than ttValue minus a margin then we will extend the ttMove.
      if (    depth >= 8 * ONE_PLY
          &&  move == ttMove
          && !rootNode
          && !excludedMove // Avoid recursive singular search
       /* &&  ttValue != VALUE_NONE Already implicit in the next condition */
          &&  abs(ttValue) < VALUE_KNOWN_WIN
          && (tte->bound() & BOUND_LOWER)
          &&  tte->depth() >= depth - 3 * ONE_PLY
          &&  pos.legal(move))
      {
          Value singularBeta = ttValue - 2 * depth / ONE_PLY;
          Depth halfDepth = depth / (2 * ONE_PLY) * ONE_PLY; // ONE_PLY invariant
          ss->excludedMove = move;
          value = search<NonPV>(pos, ss, singularBeta - 1, singularBeta, halfDepth, cutNode);
          ss->excludedMove = MOVE_NONE;

          if (value < singularBeta)
              {
              extension = ONE_PLY;
              singularExtensionLMRmultiplier++;
              if (value < singularBeta - std::min(3 * depth / ONE_PLY, 39))
              	  singularExtensionLMRmultiplier++;
              }

          // Multi-cut pruning
          // Our ttMove is assumed to fail high, and now we failed high also on a reduced
          // search without the ttMove. So we assume this expected Cut-node is not singular,
          // that is multiple moves fail high, and we can prune the whole subtree by returning
          // the hard beta bound.
          else if (cutNode && singularBeta > beta)
              return beta;
      }

      // Check extension (~2 Elo)
      else if (    givesCheck
               && ((type_of(move) != DROP && (pos.blockers_for_king(~us) & from_sq(move))) || pos.see_ge(move)))
          extension = ONE_PLY;
      else if (    pos.must_capture() // Capture extension (all moves are captures)
               &&  pos.capture(move)
               &&  MoveList<CAPTURES>(pos).size() == 1)
          extension = ONE_PLY;

      // Castling extension
      else if (type_of(move) == CASTLING)
          extension = ONE_PLY;

      // Shuffle extension
      else if (   PvNode
               && pos.rule50_count() > 18
               && depth < 3 * ONE_PLY
               && ss->ply < 3 * thisThread->rootDepth / ONE_PLY) // To avoid too deep searches
          extension = ONE_PLY;

      // Passed pawn extension
      else if (   move == ss->killers[0]
               && pos.advanced_pawn_push(move)
               && pos.pawn_passed(us, to_sq(move)))
          extension = ONE_PLY;

      // Calculate new depth for this move
      newDepth = depth - ONE_PLY + extension;

      // Step 14. Pruning at shallow depth (~170 Elo)
      if (  !rootNode
          && (pos.non_pawn_material(us) || !(pos.pieces(us) ^ pos.pieces(us, PAWN)))
          && bestValue > VALUE_MATED_IN_MAX_PLY)
      {
          // Skip quiet moves if movecount exceeds our FutilityMoveCount threshold
          moveCountPruning = moveCount >= futility_move_count(improving, depth / ONE_PLY);

          if (   !captureOrPromotion
              && !givesCheck
              && (!pos.must_capture() || !pos.attackers_to(to_sq(move), ~us))
              && (!pos.advanced_pawn_push(move) || pos.count<ALL_PIECES>(us) == pos.count<PAWN>(us)))
          {
              // Move count based pruning (~30 Elo)
              if (moveCountPruning)
                  continue;

              // Reduced depth of the next LMR search
              int lmrDepth = std::max(newDepth - reduction(improving, depth, moveCount), DEPTH_ZERO);
              lmrDepth /= ONE_PLY;

              // Countermoves based pruning (~20 Elo)
              if (   lmrDepth < 3 + ((ss-1)->statScore > 0 || (ss-1)->moveCount == 1)
                  && (*contHist[0])[movedPiece][to_sq(move)] < CounterMovePruneThreshold
                  && (*contHist[1])[movedPiece][to_sq(move)] < CounterMovePruneThreshold)
                  continue;

              // Futility pruning: parent node (~2 Elo)
              if (   lmrDepth < 7
                  && !inCheck
                  && !(   pos.extinction_value() == -VALUE_MATE
                       && pos.extinction_piece_types().find(ALL_PIECES) == pos.extinction_piece_types().end())
                  && ss->staticEval + 256 + 200 * lmrDepth <= alpha)
                  continue;

              // Prune moves with negative SEE (~10 Elo)
              if (!pos.must_capture() && !pos.see_ge(move, Value(-29 * lmrDepth * lmrDepth)))
                  continue;
          }
          else if (   !pos.must_capture()
                   && !pos.see_ge(move, -(PawnValueEg + 120 * pos.captures_to_hand()) * (depth / ONE_PLY))) // (~20 Elo)
                  continue;
      }

      // Speculative prefetch as early as possible
      prefetch(TT.first_entry(pos.key_after(move)));

      // Check for legality just before making the move
      if (!rootNode && !pos.legal(move))
      {
          ss->moveCount = --moveCount;
          continue;
      }

      // Update the current move (this must be done after singular extension search)
      ss->currentMove = move;
      ss->continuationHistory = &thisThread->continuationHistory[movedPiece][to_sq(move)];

      // Step 15. Make the move
      pos.do_move(move, st, givesCheck);

      // Step 16. Reduced depth search (LMR). If the move fails high it will be
      // re-searched at full depth.
      if (    depth >= 3 * ONE_PLY
<<<<<<< HEAD
          &&  moveCount > 1
          && (!(captureOrPromotion || (pos.must_capture() && MoveList<CAPTURES>(pos).size())) || moveCountPruning))
=======
          &&  moveCount > 1 + 3 * rootNode
          && (  !captureOrPromotion
              || moveCountPruning
              || ss->staticEval + PieceValue[EG][pos.captured_piece()] <= alpha))
>>>>>>> a8abba0b
      {
          Depth r = reduction(improving, depth, moveCount);

          // Decrease reduction if position is or has been on the PV
          if (ttPv)
              r -= 2 * ONE_PLY;

          // Decrease reduction if opponent's move count is high (~10 Elo)
          if ((ss-1)->moveCount > 15)
              r -= ONE_PLY;
          // Decrease reduction if move has been singularly extended
          r -= singularExtensionLMRmultiplier * ONE_PLY;

          if (!captureOrPromotion && !(pos.must_capture() && MoveList<CAPTURES>(pos).size()))
          {
              // Increase reduction if ttMove is a capture (~0 Elo)
              if (ttCapture)
                  r += ONE_PLY;

              // Increase reduction for cut nodes (~5 Elo)
              if (cutNode)
                  r += 2 * ONE_PLY;

              // Decrease reduction for moves that escape a capture. Filter out
              // castling moves, because they are coded as "king captures rook" and
              // hence break make_move(). (~5 Elo)
              else if (    type_of(move) == NORMAL
                       && !pos.see_ge(make_move(to_sq(move), from_sq(move))))
                  r -= 2 * ONE_PLY;

              ss->statScore =  thisThread->mainHistory[us][from_to(move)]
                             + (*contHist[0])[movedPiece][to_sq(move)]
                             + (*contHist[1])[movedPiece][to_sq(move)]
                             + (*contHist[3])[movedPiece][to_sq(move)]
                             - 4000;

              // Decrease/increase reduction by comparing opponent's stat score (~10 Elo)
              if (ss->statScore >= 0 && (ss-1)->statScore < 0)
                  r -= ONE_PLY;

              else if ((ss-1)->statScore >= 0 && ss->statScore < 0)
                  r += ONE_PLY;

              // Decrease/increase reduction for moves with a good/bad history (~30 Elo)
              r -= ss->statScore / 20000 * ONE_PLY;
          }

          Depth d = std::max(newDepth - std::max(r, DEPTH_ZERO), ONE_PLY);

          value = -search<NonPV>(pos, ss+1, -(alpha+1), -alpha, d, true);

          doFullDepthSearch = (value > alpha && d != newDepth);
      }
      else
          doFullDepthSearch = !PvNode || moveCount > 1;

      // Step 17. Full depth search when LMR is skipped or fails high
      if (doFullDepthSearch)
          value = -search<NonPV>(pos, ss+1, -(alpha+1), -alpha, newDepth, !cutNode);

      // For PV nodes only, do a full PV search on the first move or after a fail
      // high (in the latter case search only if value < beta), otherwise let the
      // parent node fail low with value <= alpha and try another move.
      if (PvNode && (moveCount == 1 || (value > alpha && (rootNode || value < beta))))
      {
          (ss+1)->pv = pv;
          (ss+1)->pv[0] = MOVE_NONE;

          value = -search<PV>(pos, ss+1, -beta, -alpha, newDepth, false);
      }

      // Step 18. Undo move
      pos.undo_move(move);

      assert(value > -VALUE_INFINITE && value < VALUE_INFINITE);

      // Step 19. Check for a new best move
      // Finished searching the move. If a stop occurred, the return value of
      // the search cannot be trusted, and we return immediately without
      // updating best move, PV and TT.
      if (Threads.stop.load(std::memory_order_relaxed))
          return VALUE_ZERO;

      if (rootNode)
      {
          RootMove& rm = *std::find(thisThread->rootMoves.begin(),
                                    thisThread->rootMoves.end(), move);

          // PV move or new best move?
          if (moveCount == 1 || value > alpha)
          {
              rm.score = value;
              rm.selDepth = thisThread->selDepth;
              rm.pv.resize(1);

              assert((ss+1)->pv);

              for (Move* m = (ss+1)->pv; *m != MOVE_NONE; ++m)
                  rm.pv.push_back(*m);

              // We record how often the best move has been changed in each
              // iteration. This information is used for time management: When
              // the best move changes frequently, we allocate some more time.
              if (moveCount > 1)
                  ++thisThread->bestMoveChanges;
          }
          else
              // All other moves but the PV are set to the lowest value: this
              // is not a problem when sorting because the sort is stable and the
              // move position in the list is preserved - just the PV is pushed up.
              rm.score = -VALUE_INFINITE;
      }

      if (value > bestValue)
      {
          bestValue = value;

          if (value > alpha)
          {
              bestMove = move;

              if (PvNode && !rootNode) // Update pv even in fail-high case
                  update_pv(ss->pv, move, (ss+1)->pv);

              if (PvNode && value < beta) // Update alpha! Always alpha < beta
                  alpha = value;
              else
              {
                  assert(value >= beta); // Fail high
                  ss->statScore = 0;
                  break;
              }
          }
      }

      if (move != bestMove)
      {
          if (captureOrPromotion && captureCount < 32)
              capturesSearched[captureCount++] = move;

          else if (!captureOrPromotion && quietCount < 64)
              quietsSearched[quietCount++] = move;
      }
    }

    // The following condition would detect a stop only after move loop has been
    // completed. But in this case bestValue is valid because we have fully
    // searched our subtree, and we can anyhow save the result in TT.
    /*
       if (Threads.stop)
        return VALUE_DRAW;
    */

    // Step 20. Check for mate and stalemate
    // All legal moves have been searched and if there are no legal moves, it
    // must be a mate or a stalemate. If we are in a singular extension search then
    // return a fail low score.

    assert(moveCount || !inCheck || excludedMove || !MoveList<LEGAL>(pos).size());

    if (!moveCount)
        bestValue = excludedMove ? alpha
                   :     inCheck ? pos.checkmate_value(ss->ply) : pos.stalemate_value(ss->ply);
    else if (bestMove)
    {
        // Quiet best move: update move sorting heuristics
        if (!pos.capture_or_promotion(bestMove))
            update_quiet_stats(pos, ss, bestMove, quietsSearched, quietCount,
                               stat_bonus(depth + (bestValue > beta + PawnValueMg ? ONE_PLY : DEPTH_ZERO)));

        update_capture_stats(pos, bestMove, capturesSearched, captureCount, stat_bonus(depth + ONE_PLY));

        // Extra penalty for a quiet TT or main killer move in previous ply when it gets refuted
        if (   ((ss-1)->moveCount == 1 || ((ss-1)->currentMove == (ss-1)->killers[0]))
            && !pos.captured_piece())
                update_continuation_histories(ss-1, pos.piece_on(prevSq), prevSq, -stat_bonus(depth + ONE_PLY));

    }
    // Bonus for prior countermove that caused the fail low
    else if (   (depth >= 3 * ONE_PLY || PvNode)
             && !pos.captured_piece())
        update_continuation_histories(ss-1, pos.piece_on(prevSq), prevSq, stat_bonus(depth));

    if (PvNode)
        bestValue = std::min(bestValue, maxValue);

    if (!excludedMove)
        tte->save(posKey, value_to_tt(bestValue, ss->ply), ttPv,
                  bestValue >= beta ? BOUND_LOWER :
                  PvNode && bestMove ? BOUND_EXACT : BOUND_UPPER,
                  depth, bestMove, ss->staticEval);

    assert(bestValue > -VALUE_INFINITE && bestValue < VALUE_INFINITE);

    return bestValue;
  }


  // qsearch() is the quiescence search function, which is called by the main search
  // function with zero depth, or recursively with further decreasing depth per call.
  template <NodeType NT>
  Value qsearch(Position& pos, Stack* ss, Value alpha, Value beta, Depth depth) {

    constexpr bool PvNode = NT == PV;

    assert(alpha >= -VALUE_INFINITE && alpha < beta && beta <= VALUE_INFINITE);
    assert(PvNode || (alpha == beta - 1));
    assert(depth <= DEPTH_ZERO);
    assert(depth / ONE_PLY * ONE_PLY == depth);

    Move pv[MAX_PLY+1];
    StateInfo st;
    TTEntry* tte;
    Key posKey;
    Move ttMove, move, bestMove;
    Depth ttDepth;
    Value bestValue, value, ttValue, futilityValue, futilityBase, oldAlpha;
    bool ttHit, pvHit, inCheck, givesCheck, evasionPrunable;
    int moveCount;

    if (PvNode)
    {
        oldAlpha = alpha; // To flag BOUND_EXACT when eval above alpha and no available moves
        (ss+1)->pv = pv;
        ss->pv[0] = MOVE_NONE;
    }

    Thread* thisThread = pos.this_thread();
    (ss+1)->ply = ss->ply + 1;
    bestMove = MOVE_NONE;
    inCheck = pos.checkers();
    moveCount = 0;

    Value gameResult;
    if (pos.is_game_end(gameResult, ss->ply))
        return gameResult;

    // Check for maximum ply reached
    if (ss->ply >= MAX_PLY)
        return !inCheck ? evaluate(pos) : VALUE_DRAW;

    assert(0 <= ss->ply && ss->ply < MAX_PLY);

    // Decide whether or not to include checks: this fixes also the type of
    // TT entry depth that we are going to use. Note that in qsearch we use
    // only two types of depth in TT: DEPTH_QS_CHECKS or DEPTH_QS_NO_CHECKS.
    ttDepth = inCheck || depth >= DEPTH_QS_CHECKS ? DEPTH_QS_CHECKS
                                                  : DEPTH_QS_NO_CHECKS;
    // Transposition table lookup
    posKey = pos.key();
    tte = TT.probe(posKey, ttHit);
    ttValue = ttHit ? value_from_tt(tte->value(), ss->ply) : VALUE_NONE;
    ttMove = ttHit ? tte->move() : MOVE_NONE;
    pvHit = ttHit && tte->is_pv();

    if (  !PvNode
        && ttHit
        && tte->depth() >= ttDepth
        && ttValue != VALUE_NONE // Only in case of TT access race
        && (ttValue >= beta ? (tte->bound() & BOUND_LOWER)
                            : (tte->bound() & BOUND_UPPER)))
        return ttValue;

    // Evaluate the position statically
    if (inCheck)
    {
        ss->staticEval = VALUE_NONE;
        bestValue = futilityBase = -VALUE_INFINITE;
    }
    else
    {
        if (ttHit)
        {
            // Never assume anything on values stored in TT
            if ((ss->staticEval = bestValue = tte->eval()) == VALUE_NONE)
                ss->staticEval = bestValue = evaluate(pos);

            // Can ttValue be used as a better position evaluation?
            if (    ttValue != VALUE_NONE
                && (tte->bound() & (ttValue > bestValue ? BOUND_LOWER : BOUND_UPPER)))
                bestValue = ttValue;
        }
        else
            ss->staticEval = bestValue =
            (ss-1)->currentMove != MOVE_NULL ? evaluate(pos)
                                             : -(ss-1)->staticEval + 2 * Eval::tempo_value(pos);

        // Stand pat. Return immediately if static value is at least beta
        if (bestValue >= beta)
        {
            if (!ttHit)
                tte->save(posKey, value_to_tt(bestValue, ss->ply), pvHit, BOUND_LOWER,
                          DEPTH_NONE, MOVE_NONE, ss->staticEval);

            return bestValue;
        }

        if (PvNode && bestValue > alpha)
            alpha = bestValue;

        futilityBase = bestValue + 128;
    }

    const PieceToHistory* contHist[] = { (ss-1)->continuationHistory, (ss-2)->continuationHistory,
                                          nullptr, (ss-4)->continuationHistory,
                                          nullptr, (ss-6)->continuationHistory };

    // Initialize a MovePicker object for the current position, and prepare
    // to search the moves. Because the depth is <= 0 here, only captures,
    // queen promotions and checks (only if depth >= DEPTH_QS_CHECKS) will
    // be generated.
    MovePicker mp(pos, ttMove, depth, &thisThread->mainHistory,
                                      &thisThread->captureHistory,
                                      contHist,
                                      to_sq((ss-1)->currentMove));

    // Loop through the moves until no moves remain or a beta cutoff occurs
    while ((move = mp.next_move()) != MOVE_NONE)
    {
      assert(is_ok(move));

      givesCheck = pos.gives_check(move);

      moveCount++;

      // Avoid qsearch explosion for clobber
      if (type_of(pos.moved_piece(move)) == CLOBBER_PIECE && bestValue > VALUE_MATED_IN_MAX_PLY)
          continue;

      // Futility pruning
      if (   !inCheck
          && !givesCheck
          && !(   pos.extinction_value() == -VALUE_MATE
               && pos.extinction_piece_types().find(ALL_PIECES) == pos.extinction_piece_types().end())
          &&  futilityBase > -VALUE_KNOWN_WIN
          && !pos.advanced_pawn_push(move))
      {
          assert(type_of(move) != ENPASSANT); // Due to !pos.advanced_pawn_push

          futilityValue = futilityBase + PieceValue[EG][pos.piece_on(to_sq(move))];

          if (futilityValue <= alpha)
          {
              bestValue = std::max(bestValue, futilityValue);
              continue;
          }

          if (futilityBase <= alpha && !pos.see_ge(move, VALUE_ZERO + 1))
          {
              bestValue = std::max(bestValue, futilityBase);
              continue;
          }
      }

      // Detect non-capture evasions that are candidates to be pruned
      evasionPrunable =    inCheck
                       &&  (depth != DEPTH_ZERO || moveCount > 2)
                       &&  bestValue > VALUE_MATED_IN_MAX_PLY
                       && !pos.capture(move);

      // Don't search moves with negative SEE values
      if (  (!inCheck || evasionPrunable)
          && !pos.see_ge(move))
          continue;

      // Speculative prefetch as early as possible
      prefetch(TT.first_entry(pos.key_after(move)));

      // Check for legality just before making the move
      if (!pos.legal(move))
      {
          moveCount--;
          continue;
      }

      ss->currentMove = move;
      ss->continuationHistory = &thisThread->continuationHistory[pos.moved_piece(move)][to_sq(move)];

      // Make and search the move
      pos.do_move(move, st, givesCheck);
      value = -qsearch<NT>(pos, ss+1, -beta, -alpha, depth - ONE_PLY);
      pos.undo_move(move);

      assert(value > -VALUE_INFINITE && value < VALUE_INFINITE);

      // Check for a new best move
      if (value > bestValue)
      {
          bestValue = value;

          if (value > alpha)
          {
              bestMove = move;

              if (PvNode) // Update pv even in fail-high case
                  update_pv(ss->pv, move, (ss+1)->pv);

              if (PvNode && value < beta) // Update alpha here!
                  alpha = value;
              else
                  break; // Fail high
          }
       }
    }

    // All legal moves have been searched. A special case: If we're in check
    // and no legal moves were found, it is checkmate.
    if (inCheck && bestValue == -VALUE_INFINITE)
        return pos.checkmate_value(ss->ply); // Plies to mate from the root

    tte->save(posKey, value_to_tt(bestValue, ss->ply), pvHit,
              bestValue >= beta ? BOUND_LOWER :
              PvNode && bestValue > oldAlpha  ? BOUND_EXACT : BOUND_UPPER,
              ttDepth, bestMove, ss->staticEval);

    assert(bestValue > -VALUE_INFINITE && bestValue < VALUE_INFINITE);

    return bestValue;
  }


  // value_to_tt() adjusts a mate score from "plies to mate from the root" to
  // "plies to mate from the current position". Non-mate scores are unchanged.
  // The function is called before storing a value in the transposition table.

  Value value_to_tt(Value v, int ply) {

    assert(v != VALUE_NONE);

    return  v >= VALUE_MATE_IN_MAX_PLY  ? v + ply
          : v <= VALUE_MATED_IN_MAX_PLY ? v - ply : v;
  }


  // value_from_tt() is the inverse of value_to_tt(): It adjusts a mate score
  // from the transposition table (which refers to the plies to mate/be mated
  // from current position) to "plies to mate/be mated from the root".

  Value value_from_tt(Value v, int ply) {

    return  v == VALUE_NONE             ? VALUE_NONE
          : v >= VALUE_MATE_IN_MAX_PLY  ? v - ply
          : v <= VALUE_MATED_IN_MAX_PLY ? v + ply : v;
  }


  // update_pv() adds current move and appends child pv[]

  void update_pv(Move* pv, Move move, Move* childPv) {

    for (*pv++ = move; childPv && *childPv != MOVE_NONE; )
        *pv++ = *childPv++;
    *pv = MOVE_NONE;
  }


  // update_continuation_histories() updates histories of the move pairs formed
  // by moves at ply -1, -2, and -4 with current move.

  void update_continuation_histories(Stack* ss, Piece pc, Square to, int bonus) {

    for (int i : {1, 2, 4, 6})
        if (is_ok((ss-i)->currentMove))
            (*(ss-i)->continuationHistory)[pc][to] << bonus;
  }


  // update_capture_stats() updates move sorting heuristics when a new capture best move is found

  void update_capture_stats(const Position& pos, Move move,
                            Move* captures, int captureCount, int bonus) {

      CapturePieceToHistory& captureHistory =  pos.this_thread()->captureHistory;
      Piece moved_piece = pos.moved_piece(move);
      PieceType captured = type_of(pos.piece_on(to_sq(move)));

      if (pos.capture_or_promotion(move))
          captureHistory[moved_piece][to_sq(move)][captured] << bonus;

      // Decrease all the other played capture moves
      for (int i = 0; i < captureCount; ++i)
      {
          moved_piece = pos.moved_piece(captures[i]);
          captured = type_of(pos.piece_on(to_sq(captures[i])));
          captureHistory[moved_piece][to_sq(captures[i])][captured] << -bonus;
      }
  }


  // update_quiet_stats() updates move sorting heuristics when a new quiet best move is found

  void update_quiet_stats(const Position& pos, Stack* ss, Move move,
                          Move* quiets, int quietCount, int bonus) {

    if (ss->killers[0] != move)
    {
        ss->killers[1] = ss->killers[0];
        ss->killers[0] = move;
    }

    Color us = pos.side_to_move();
    Thread* thisThread = pos.this_thread();
    thisThread->mainHistory[us][from_to(move)] << bonus;
    update_continuation_histories(ss, pos.moved_piece(move), to_sq(move), bonus);

    if (is_ok((ss-1)->currentMove))
    {
        Square prevSq = to_sq((ss-1)->currentMove);
        thisThread->counterMoves[pos.piece_on(prevSq)][prevSq] = move;
    }

    // Decrease all the other played quiet moves
    for (int i = 0; i < quietCount; ++i)
    {
        thisThread->mainHistory[us][from_to(quiets[i])] << -bonus;
        update_continuation_histories(ss, pos.moved_piece(quiets[i]), to_sq(quiets[i]), -bonus);
    }
  }

  // When playing with strength handicap, choose best move among a set of RootMoves
  // using a statistical rule dependent on 'level'. Idea by Heinz van Saanen.

  Move Skill::pick_best(size_t multiPV) {

    const RootMoves& rootMoves = Threads.main()->rootMoves;
    static PRNG rng(now()); // PRNG sequence should be non-deterministic

    // RootMoves are already sorted by score in descending order
    Value topScore = rootMoves[0].score;
    int delta = std::min(topScore - rootMoves[multiPV - 1].score, PawnValueMg);
    int weakness = 120 - 2 * level;
    int maxScore = -VALUE_INFINITE;

    // Choose best move. For each move score we add two terms, both dependent on
    // weakness. One is deterministic and bigger for weaker levels, and one is
    // random. Then we choose the move with the resulting highest score.
    for (size_t i = 0; i < multiPV; ++i)
    {
        // This is our magic formula
        int push = (  weakness * int(topScore - rootMoves[i].score)
                    + delta * (rng.rand<unsigned>() % weakness)) / 128;

        if (rootMoves[i].score + push >= maxScore)
        {
            maxScore = rootMoves[i].score + push;
            best = rootMoves[i].pv[0];
        }
    }

    return best;
  }

} // namespace

/// MainThread::check_time() is used to print debug info and, more importantly,
/// to detect when we are out of available time and thus stop the search.

void MainThread::check_time() {

  if (--callsCnt > 0)
      return;

  // When using nodes, ensure checking rate is not lower than 0.1% of nodes
  callsCnt = Limits.nodes ? std::min(1024, int(Limits.nodes / 1024)) : 1024;

  static TimePoint lastInfoTime = now();

  TimePoint elapsed = Time.elapsed();
  TimePoint tick = Limits.startTime + elapsed;

  if (tick - lastInfoTime >= 1000)
  {
      lastInfoTime = tick;
      dbg_print();
  }

  // We should not stop pondering until told so by the GUI
  if (ponder)
      return;

  if (   (Limits.use_time_management() && (elapsed > Time.maximum() - 10 || stopOnPonderhit))
      || (Limits.movetime && elapsed >= Limits.movetime)
      || (Limits.nodes && Threads.nodes_searched() >= (uint64_t)Limits.nodes))
      Threads.stop = true;
}


/// UCI::pv() formats PV information according to the UCI protocol. UCI requires
/// that all (if any) unsearched PV lines are sent using a previous search score.

string UCI::pv(const Position& pos, Depth depth, Value alpha, Value beta) {

  std::stringstream ss;
  TimePoint elapsed = Time.elapsed() + 1;
  const RootMoves& rootMoves = pos.this_thread()->rootMoves;
  size_t pvIdx = pos.this_thread()->pvIdx;
  size_t multiPV = std::min((size_t)Options["MultiPV"], rootMoves.size());
  uint64_t nodesSearched = Threads.nodes_searched();
  uint64_t tbHits = Threads.tb_hits() + (TB::RootInTB ? rootMoves.size() : 0);

  for (size_t i = 0; i < multiPV; ++i)
  {
      bool updated = (i <= pvIdx && rootMoves[i].score != -VALUE_INFINITE);

      if (depth == ONE_PLY && !updated)
          continue;

      Depth d = updated ? depth : depth - ONE_PLY;
      Value v = updated ? rootMoves[i].score : rootMoves[i].previousScore;

      bool tb = TB::RootInTB && abs(v) < VALUE_MATE - MAX_PLY;
      v = tb ? rootMoves[i].tbScore : v;

      if (ss.rdbuf()->in_avail()) // Not at first line
          ss << "\n";

      ss << "info"
         << " depth "    << d / ONE_PLY
         << " seldepth " << rootMoves[i].selDepth
         << " multipv "  << i + 1
         << " score "    << UCI::value(v);

      if (!tb && i == pvIdx)
          ss << (v >= beta ? " lowerbound" : v <= alpha ? " upperbound" : "");

      ss << " nodes "    << nodesSearched
         << " nps "      << nodesSearched * 1000 / elapsed;

      if (elapsed > 1000) // Earlier makes little sense
          ss << " hashfull " << TT.hashfull();

      ss << " tbhits "   << tbHits
         << " time "     << elapsed
         << " pv";

      for (Move m : rootMoves[i].pv)
          ss << " " << UCI::move(pos, m);
  }

  return ss.str();
}


/// RootMove::extract_ponder_from_tt() is called in case we have no ponder move
/// before exiting the search, for instance, in case we stop the search during a
/// fail high at root. We try hard to have a ponder move to return to the GUI,
/// otherwise in case of 'ponder on' we have nothing to think on.

bool RootMove::extract_ponder_from_tt(Position& pos) {

    StateInfo st;
    bool ttHit;

    assert(pv.size() == 1);

    if (pv[0] == MOVE_NONE)
        return false;

    pos.do_move(pv[0], st);
    TTEntry* tte = TT.probe(pos.key(), ttHit);

    if (ttHit)
    {
        Move m = tte->move(); // Local copy to be SMP safe
        if (MoveList<LEGAL>(pos).contains(m))
            pv.push_back(m);
    }

    pos.undo_move(pv[0]);
    return pv.size() > 1;
}

void Tablebases::rank_root_moves(Position& pos, Search::RootMoves& rootMoves) {

    RootInTB = false;
    UseRule50 = bool(Options["Syzygy50MoveRule"]);
    ProbeDepth = int(Options["SyzygyProbeDepth"]) * ONE_PLY;
    Cardinality = int(Options["SyzygyProbeLimit"]);
    bool dtz_available = true;

    // Tables with fewer pieces than SyzygyProbeLimit are searched with
    // ProbeDepth == DEPTH_ZERO
    if (Cardinality > MaxCardinality)
    {
        Cardinality = MaxCardinality;
        ProbeDepth = DEPTH_ZERO;
    }

    if (Cardinality >= popcount(pos.pieces()) && !pos.can_castle(ANY_CASTLING))
    {
        // Rank moves using DTZ tables
        RootInTB = root_probe(pos, rootMoves);

        if (!RootInTB)
        {
            // DTZ tables are missing; try to rank moves using WDL tables
            dtz_available = false;
            RootInTB = root_probe_wdl(pos, rootMoves);
        }
    }

    if (RootInTB)
    {
        // Sort moves according to TB rank
        std::sort(rootMoves.begin(), rootMoves.end(),
                  [](const RootMove &a, const RootMove &b) { return a.tbRank > b.tbRank; } );

        // Probe during search only if DTZ is not available and we are winning
        if (dtz_available || rootMoves[0].tbScore <= VALUE_DRAW)
            Cardinality = 0;
    }
    else
    {
        // Assign the same rank to all moves
        for (auto& m : rootMoves)
            m.tbRank = 0;
    }
}<|MERGE_RESOLUTION|>--- conflicted
+++ resolved
@@ -1039,15 +1039,10 @@
       // Step 16. Reduced depth search (LMR). If the move fails high it will be
       // re-searched at full depth.
       if (    depth >= 3 * ONE_PLY
-<<<<<<< HEAD
-          &&  moveCount > 1
-          && (!(captureOrPromotion || (pos.must_capture() && MoveList<CAPTURES>(pos).size())) || moveCountPruning))
-=======
           &&  moveCount > 1 + 3 * rootNode
-          && (  !captureOrPromotion
+          && (  !(captureOrPromotion || (pos.must_capture() && MoveList<CAPTURES>(pos).size()))
               || moveCountPruning
               || ss->staticEval + PieceValue[EG][pos.captured_piece()] <= alpha))
->>>>>>> a8abba0b
       {
           Depth r = reduction(improving, depth, moveCount);
 
