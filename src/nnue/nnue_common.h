--- conflicted
+++ resolved
@@ -75,7 +75,6 @@
   enum {
     PS_NONE     =  0,
     PS_W_PAWN   =  1,
-<<<<<<< HEAD
     PS_B_PAWN   =  1 * SQUARE_NB_CHESS + 1,
     PS_W_KNIGHT =  2 * SQUARE_NB_CHESS + 1,
     PS_B_KNIGHT =  3 * SQUARE_NB_CHESS + 1,
@@ -85,10 +84,7 @@
     PS_B_ROOK   =  7 * SQUARE_NB_CHESS + 1,
     PS_W_QUEEN  =  8 * SQUARE_NB_CHESS + 1,
     PS_B_QUEEN  =  9 * SQUARE_NB_CHESS + 1,
-    PS_W_KING   = 10 * SQUARE_NB_CHESS + 1,
-    PS_END      = PS_W_KING, // pieces without kings (pawns included)
-    PS_B_KING   = 11 * SQUARE_NB_CHESS + 1,
-    PS_END2     = 12 * SQUARE_NB_CHESS + 1
+    PS_NB       = 10 * SQUARE_NB_CHESS + 1,
   };
 
   enum {
@@ -132,7 +128,7 @@
     SHOGI_PS_END2       = 20 * SQUARE_NB_SHOGI + SHOGI_HAND_END
   };
 
-  constexpr uint32_t shogi_kpp_board_index[COLOR_NB][PIECE_NB] = {
+  constexpr uint32_t PieceSquareIndexShogi[COLOR_NB][PIECE_NB] = {
     // convention: W - us, B - them
     // viewed from other side, W and B are reversed
     {
@@ -175,12 +171,12 @@
       PS_NONE, PS_NONE, PS_NONE, PS_NONE, PS_NONE, PS_NONE, PS_NONE, SHOGI_PS_W_KING
     }
   };
-  static_assert(shogi_kpp_board_index[WHITE][make_piece(WHITE, SHOGI_PAWN)] == SHOGI_PS_W_PAWN);
-  static_assert(shogi_kpp_board_index[WHITE][make_piece(WHITE, KING)] == SHOGI_PS_W_KING);
-  static_assert(shogi_kpp_board_index[WHITE][make_piece(BLACK, SHOGI_PAWN)] == SHOGI_PS_B_PAWN);
-  static_assert(shogi_kpp_board_index[WHITE][make_piece(BLACK, KING)] == SHOGI_PS_B_KING);
-
-  constexpr uint32_t shogi_kpp_hand_index[COLOR_NB][PIECE_TYPE_NB] = {
+  static_assert(PieceSquareIndexShogi[WHITE][make_piece(WHITE, SHOGI_PAWN)] == SHOGI_PS_W_PAWN);
+  static_assert(PieceSquareIndexShogi[WHITE][make_piece(WHITE, KING)] == SHOGI_PS_W_KING);
+  static_assert(PieceSquareIndexShogi[WHITE][make_piece(BLACK, SHOGI_PAWN)] == SHOGI_PS_B_PAWN);
+  static_assert(PieceSquareIndexShogi[WHITE][make_piece(BLACK, KING)] == SHOGI_PS_B_KING);
+
+  constexpr uint32_t PieceSquareIndexShogiHand[COLOR_NB][PIECE_TYPE_NB] = {
     // convention: W - us, B - them
     // viewed from other side, W and B are reversed
     {
@@ -205,12 +201,12 @@
       PS_NONE, PS_NONE, PS_NONE, PS_NONE, PS_NONE, PS_NONE, PS_NONE, PS_NONE
     }
   };
-  static_assert(shogi_kpp_hand_index[WHITE][SHOGI_PAWN] == SHOGI_HAND_W_PAWN);
-  static_assert(shogi_kpp_hand_index[WHITE][GOLD] == SHOGI_HAND_W_GOLD);
-  static_assert(shogi_kpp_hand_index[BLACK][SHOGI_PAWN] == SHOGI_HAND_B_PAWN);
-  static_assert(shogi_kpp_hand_index[BLACK][GOLD] == SHOGI_HAND_B_GOLD);
-
-  constexpr uint32_t kpp_board_index[COLOR_NB][PIECE_NB] = {
+  static_assert(PieceSquareIndexShogiHand[WHITE][SHOGI_PAWN] == SHOGI_HAND_W_PAWN);
+  static_assert(PieceSquareIndexShogiHand[WHITE][GOLD] == SHOGI_HAND_W_GOLD);
+  static_assert(PieceSquareIndexShogiHand[BLACK][SHOGI_PAWN] == SHOGI_HAND_B_PAWN);
+  static_assert(PieceSquareIndexShogiHand[BLACK][GOLD] == SHOGI_HAND_B_GOLD);
+
+  constexpr uint32_t PieceSquareIndex[COLOR_NB][PIECE_NB] = {
     // convention: W - us, B - them
     // viewed from other side, W and B are reversed
     {
@@ -221,7 +217,7 @@
       PS_NONE, PS_NONE, PS_NONE, PS_NONE, PS_NONE, PS_NONE, PS_NONE, PS_NONE,
       PS_NONE, PS_NONE, PS_NONE, PS_NONE, PS_NONE, PS_NONE, PS_NONE, PS_NONE,
       PS_NONE, PS_NONE, PS_NONE, PS_NONE, PS_NONE, PS_NONE, PS_NONE, PS_NONE,
-      PS_NONE, PS_NONE, PS_NONE, PS_NONE, PS_NONE, PS_NONE, PS_NONE, PS_W_KING,
+      PS_NONE, PS_NONE, PS_NONE, PS_NONE, PS_NONE, PS_NONE, PS_NONE, PS_NONE,
 
       PS_NONE, PS_B_PAWN, PS_B_KNIGHT, PS_B_BISHOP, PS_B_ROOK, PS_B_QUEEN, PS_B_QUEEN, PS_B_BISHOP,
       PS_B_BISHOP, PS_B_BISHOP, PS_B_QUEEN, PS_B_QUEEN, PS_NONE, PS_NONE, PS_B_QUEEN, PS_B_KNIGHT,
@@ -230,7 +226,7 @@
       PS_NONE, PS_NONE, PS_NONE, PS_NONE, PS_NONE, PS_NONE, PS_NONE, PS_NONE,
       PS_NONE, PS_NONE, PS_NONE, PS_NONE, PS_NONE, PS_NONE, PS_NONE, PS_NONE,
       PS_NONE, PS_NONE, PS_NONE, PS_NONE, PS_NONE, PS_NONE, PS_NONE, PS_NONE,
-      PS_NONE, PS_NONE, PS_NONE, PS_NONE, PS_NONE, PS_NONE, PS_NONE, PS_B_KING,
+      PS_NONE, PS_NONE, PS_NONE, PS_NONE, PS_NONE, PS_NONE, PS_NONE, PS_NONE,
     },
 
     {
@@ -241,7 +237,7 @@
       PS_NONE, PS_NONE, PS_NONE, PS_NONE, PS_NONE, PS_NONE, PS_NONE, PS_NONE,
       PS_NONE, PS_NONE, PS_NONE, PS_NONE, PS_NONE, PS_NONE, PS_NONE, PS_NONE,
       PS_NONE, PS_NONE, PS_NONE, PS_NONE, PS_NONE, PS_NONE, PS_NONE, PS_NONE,
-      PS_NONE, PS_NONE, PS_NONE, PS_NONE, PS_NONE, PS_NONE, PS_NONE, PS_B_KING,
+      PS_NONE, PS_NONE, PS_NONE, PS_NONE, PS_NONE, PS_NONE, PS_NONE, PS_NONE,
 
       PS_NONE, PS_W_PAWN, PS_W_KNIGHT, PS_W_BISHOP, PS_W_ROOK, PS_W_QUEEN, PS_W_QUEEN, PS_W_BISHOP,
       PS_W_BISHOP, PS_W_BISHOP, PS_W_QUEEN, PS_W_QUEEN, PS_NONE, PS_NONE, PS_W_QUEEN, PS_W_KNIGHT,
@@ -250,35 +246,14 @@
       PS_NONE, PS_NONE, PS_NONE, PS_NONE, PS_NONE, PS_NONE, PS_NONE, PS_NONE,
       PS_NONE, PS_NONE, PS_NONE, PS_NONE, PS_NONE, PS_NONE, PS_NONE, PS_NONE,
       PS_NONE, PS_NONE, PS_NONE, PS_NONE, PS_NONE, PS_NONE, PS_NONE, PS_NONE,
-      PS_NONE, PS_NONE, PS_NONE, PS_NONE, PS_NONE, PS_NONE, PS_NONE, PS_W_KING,
+      PS_NONE, PS_NONE, PS_NONE, PS_NONE, PS_NONE, PS_NONE, PS_NONE, PS_NONE,
     }
-=======
-    PS_B_PAWN   =  1 * SQUARE_NB + 1,
-    PS_W_KNIGHT =  2 * SQUARE_NB + 1,
-    PS_B_KNIGHT =  3 * SQUARE_NB + 1,
-    PS_W_BISHOP =  4 * SQUARE_NB + 1,
-    PS_B_BISHOP =  5 * SQUARE_NB + 1,
-    PS_W_ROOK   =  6 * SQUARE_NB + 1,
-    PS_B_ROOK   =  7 * SQUARE_NB + 1,
-    PS_W_QUEEN  =  8 * SQUARE_NB + 1,
-    PS_B_QUEEN  =  9 * SQUARE_NB + 1,
-    PS_NB = 10 * SQUARE_NB + 1
-  };
-
-  constexpr uint32_t PieceSquareIndex[COLOR_NB][PIECE_NB] = {
-    // convention: W - us, B - them
-    // viewed from other side, W and B are reversed
-    { PS_NONE, PS_W_PAWN, PS_W_KNIGHT, PS_W_BISHOP, PS_W_ROOK, PS_W_QUEEN, PS_NONE, PS_NONE,
-      PS_NONE, PS_B_PAWN, PS_B_KNIGHT, PS_B_BISHOP, PS_B_ROOK, PS_B_QUEEN, PS_NONE, PS_NONE },
-    { PS_NONE, PS_B_PAWN, PS_B_KNIGHT, PS_B_BISHOP, PS_B_ROOK, PS_B_QUEEN, PS_NONE, PS_NONE,
-      PS_NONE, PS_W_PAWN, PS_W_KNIGHT, PS_W_BISHOP, PS_W_ROOK, PS_W_QUEEN, PS_NONE, PS_NONE }
->>>>>>> fbbd4adc
   };
   // Check that the fragile array definition is correct
-  static_assert(kpp_board_index[WHITE][make_piece(WHITE, PAWN)] == PS_W_PAWN);
-  static_assert(kpp_board_index[WHITE][make_piece(WHITE, KING)] == PS_W_KING);
-  static_assert(kpp_board_index[WHITE][make_piece(BLACK, PAWN)] == PS_B_PAWN);
-  static_assert(kpp_board_index[WHITE][make_piece(BLACK, KING)] == PS_B_KING);
+  static_assert(PieceSquareIndex[WHITE][make_piece(WHITE, PAWN)] == PS_W_PAWN);
+  static_assert(PieceSquareIndex[WHITE][make_piece(WHITE, KING)] == PS_NONE);
+  static_assert(PieceSquareIndex[WHITE][make_piece(BLACK, PAWN)] == PS_B_PAWN);
+  static_assert(PieceSquareIndex[WHITE][make_piece(BLACK, KING)] == PS_NONE);
 
 
   // Type of input feature after conversion
