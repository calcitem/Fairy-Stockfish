--- conflicted
+++ resolved
@@ -342,7 +342,6 @@
           else
               continue;
 
-<<<<<<< HEAD
           // Determine castling "king" position
           if (castling_enabled() && st->castlingKingSquare[c] == SQ_NONE)
           {
@@ -365,17 +364,11 @@
               else if (!seirawan_gating() || count_in_hand(c, ALL_PIECES) > 0 || captures_to_hand())
                   continue;
           }
-=======
-  // 4. En passant square.
-  // Ignore if square is invalid or not on side to move relative rank 6.
-  bool enpassant = false;
->>>>>>> 58307562
 
           if (castling_enabled() && piece_on(rsq) == rook)
               set_castling_right(c, rsq);
       }
 
-<<<<<<< HEAD
       // Set castling rights for 960 gating variants
       if (gating() && castling_enabled())
           for (Color c : {WHITE, BLACK})
@@ -436,19 +429,6 @@
   }
   else
       ss.putback(token);
-=======
-      // En passant square will be considered only if
-      // a) side to move have a pawn threatening epSquare
-      // b) there is an enemy pawn in front of epSquare
-      // c) there is no piece on epSquare or behind epSquare
-      enpassant = pawn_attacks_bb(~sideToMove, st->epSquare) & pieces(sideToMove, PAWN)
-               && (pieces(~sideToMove, PAWN) & (st->epSquare + pawn_push(~sideToMove)))
-               && !(pieces() & (st->epSquare | (st->epSquare + pawn_push(sideToMove))));
-  }
-
-  if (!enpassant)
-      st->epSquare = SQ_NONE;
->>>>>>> 58307562
 
   // 5-6. Halfmove clock and fullmove number
   if (sfen)
@@ -1049,17 +1029,8 @@
   // En passant captures are a tricky special case. Because they are rather
   // uncommon, we do it simply by testing whether the king is attacked after
   // the move is made.
-  if (type_of(m) == EN_PASSANT)
-  {
-<<<<<<< HEAD
-      if (!count<KING>(us))
-          return true;
-
-      Square capsq = to - pawn_push(us);
-      Bitboard occupied = (pieces() ^ from ^ capsq) | to;
-
-      return !(attackers_to(square<KING>(us), occupied, ~us) & occupied);
-=======
+  if (type_of(m) == EN_PASSANT && count<KING>(us))
+  {
       Square ksq = square<KING>(us);
       Square capsq = to - pawn_push(us);
       Bitboard occupied = (pieces() ^ from ^ capsq) | to;
@@ -1069,9 +1040,7 @@
       assert(piece_on(capsq) == make_piece(~us, PAWN));
       assert(piece_on(to) == NO_PIECE);
 
-      return   !(attacks_bb<  ROOK>(ksq, occupied) & pieces(~us, QUEEN, ROOK))
-            && !(attacks_bb<BISHOP>(ksq, occupied) & pieces(~us, QUEEN, BISHOP));
->>>>>>> 58307562
+      return !(attackers_to(ksq, occupied, ~us) & occupied);
   }
 
   // Castling moves generation does not check if the castling path is clear of
@@ -1324,12 +1293,7 @@
       Square capsq = make_square(file_of(to), rank_of(from));
       Bitboard b = (pieces() ^ from ^ capsq) | to;
 
-<<<<<<< HEAD
       return attackers_to(square<KING>(~sideToMove), b) & pieces(sideToMove) & b;
-=======
-      return  (attacks_bb<  ROOK>(square<KING>(~sideToMove), b) & pieces(sideToMove, QUEEN, ROOK))
-            | (attacks_bb<BISHOP>(square<KING>(~sideToMove), b) & pieces(sideToMove, QUEEN, BISHOP));
->>>>>>> 58307562
   }
   default: //CASTLING
   {
