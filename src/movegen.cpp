--- conflicted
+++ resolved
@@ -348,21 +348,17 @@
             target = ~pos.pieces();
             break;
         case EVASIONS:
-<<<<<<< HEAD
         {
             if (pos.checkers() & pos.non_sliding_riders())
             {
                 target = ~pos.pieces(Us);
                 break;
             }
-            target = between_bb(pos.square<KING>(Us), lsb(pos.checkers())) | pos.checkers();
+            target = between_bb(pos.square<KING>(Us), lsb(pos.checkers()));
             // Leaper attacks can not be blocked
             Square checksq = lsb(pos.checkers());
             if (LeaperAttacks[~Us][type_of(pos.piece_on(checksq))][checksq] & pos.square<KING>(Us))
                 target = pos.checkers();
-=======
-            target = between_bb(pos.square<KING>(Us), lsb(pos.checkers()));
->>>>>>> 50890616
             break;
         }
         case NON_EVASIONS:
