/*
  Stockfish, a UCI chess playing engine derived from Glaurung 2.1
  Copyright (C) 2004-2008 Tord Romstad (Glaurung author)
  Copyright (C) 2008-2015 Marco Costalba, Joona Kiiski, Tord Romstad
  Copyright (C) 2015-2018 Marco Costalba, Joona Kiiski, Gary Linscott, Tord Romstad

  Stockfish is free software: you can redistribute it and/or modify
  it under the terms of the GNU General Public License as published by
  the Free Software Foundation, either version 3 of the License, or
  (at your option) any later version.

  Stockfish is distributed in the hope that it will be useful,
  but WITHOUT ANY WARRANTY; without even the implied warranty of
  MERCHANTABILITY or FITNESS FOR A PARTICULAR PURPOSE.  See the
  GNU General Public License for more details.

  You should have received a copy of the GNU General Public License
  along with this program.  If not, see <http://www.gnu.org/licenses/>.
*/

#include <algorithm>
#include <cassert>
#include <cstring>   // For std::memset
#include <iomanip>
#include <sstream>

#include "bitboard.h"
#include "evaluate.h"
#include "material.h"
#include "pawns.h"
#include "thread.h"

namespace Trace {

  enum Tracing { NO_TRACE, TRACE };

  enum Term { // The first PIECE_TYPE_NB entries are reserved for PieceType
    MATERIAL = PIECE_TYPE_NB, IMBALANCE, MOBILITY, THREAT, PASSED, SPACE, INITIATIVE, VARIANT, TOTAL, TERM_NB
  };

  Score scores[TERM_NB][COLOR_NB];

  double to_cp(Value v) { return double(v) / PawnValueEg; }

  void add(int idx, Color c, Score s) {
    scores[idx][c] = s;
  }

  void add(int idx, Score w, Score b = SCORE_ZERO) {
    scores[idx][WHITE] = w;
    scores[idx][BLACK] = b;
  }

  std::ostream& operator<<(std::ostream& os, Score s) {
    os << std::setw(5) << to_cp(mg_value(s)) << " "
       << std::setw(5) << to_cp(eg_value(s));
    return os;
  }

  std::ostream& operator<<(std::ostream& os, Term t) {

    if (t == MATERIAL || t == IMBALANCE || t == INITIATIVE || t == TOTAL)
        os << " ----  ----"    << " | " << " ----  ----";
    else
        os << scores[t][WHITE] << " | " << scores[t][BLACK];

    os << " | " << scores[t][WHITE] - scores[t][BLACK] << "\n";
    return os;
  }
}

using namespace Trace;

namespace {

  constexpr Bitboard QueenSide   = FileABB | FileBBB | FileCBB | FileDBB;
  constexpr Bitboard CenterFiles = FileCBB | FileDBB | FileEBB | FileFBB;
  constexpr Bitboard KingSide    = FileEBB | FileFBB | FileGBB | FileHBB;
  constexpr Bitboard Center      = (FileDBB | FileEBB) & (Rank4BB | Rank5BB);

  constexpr Bitboard KingFlank[FILE_NB] = {
    QueenSide ^ FileDBB, QueenSide, QueenSide,
    CenterFiles, CenterFiles,
    KingSide, KingSide, KingSide ^ FileEBB
  };

  // Threshold for space evaluation
  constexpr Value SpaceThreshold = Value(12222);

  // KingAttackWeights[PieceType] contains king attack weights by piece type
  constexpr int KingAttackWeights[PIECE_TYPE_NB] = { 0, 0, 77, 55, 44, 10 };

  // Penalties for enemy's safe checks
  constexpr int QueenSafeCheck  = 780;
  constexpr int RookSafeCheck   = 880;
  constexpr int BishopSafeCheck = 435;
  constexpr int KnightSafeCheck = 790;
  constexpr int OtherSafeCheck  = 600;

#define S(mg, eg) make_score(mg, eg)

  // MobilityBonus[PieceType-2][attacked] contains bonuses for middle and end game,
  // indexed by piece type and number of attacked squares in the mobility area.
#ifdef LARGEBOARDS
  constexpr Score MobilityBonus[][38] = {
#else
  constexpr Score MobilityBonus[][32] = {
#endif
    { S(-75,-76), S(-57,-54), S( -9,-28), S( -2,-10), S(  6,  5), S( 14, 12), // Knights
      S( 22, 26), S( 29, 29), S( 36, 29) },
    { S(-48,-59), S(-20,-23), S( 16, -3), S( 26, 13), S( 38, 24), S( 51, 42), // Bishops
      S( 55, 54), S( 63, 57), S( 63, 65), S( 68, 73), S( 81, 78), S( 81, 86),
      S( 91, 88), S( 98, 97) },
    { S(-58,-76), S(-27,-18), S(-15, 28), S(-10, 55), S( -5, 69), S( -2, 82), // Rooks
      S(  9,112), S( 16,118), S( 30,132), S( 29,142), S( 32,155), S( 38,165),
      S( 46,166), S( 48,169), S( 58,171) },
    { S(-39,-36), S(-21,-15), S(  3,  8), S(  3, 18), S( 14, 34), S( 22, 54), // Queens
      S( 28, 61), S( 41, 73), S( 43, 79), S( 48, 92), S( 56, 94), S( 60,104),
      S( 60,113), S( 66,120), S( 67,123), S( 70,126), S( 71,133), S( 73,136),
      S( 79,140), S( 88,143), S( 88,148), S( 99,166), S(102,170), S(102,175),
      S(106,184), S(109,191), S(113,206), S(116,212) }
  };
  constexpr Score MaxMobility  = S(250, 250);
  constexpr Score DropMobility = S(10, 10);

  // Outpost[knight/bishop][supported by pawn] contains bonuses for minor
  // pieces if they occupy or can reach an outpost square, bigger if that
  // square is supported by a pawn.
  constexpr Score Outpost[][2] = {
    { S(22, 6), S(36,12) }, // Knight
    { S( 9, 2), S(15, 5) }  // Bishop
  };

  // RookOnFile[semiopen/open] contains bonuses for each rook when there is
  // no (friendly) pawn on the rook file.
  constexpr Score RookOnFile[] = { S(20, 7), S(45, 20) };

  // ThreatByMinor/ByRook[attacked PieceType] contains bonuses according to
  // which piece type attacks which one. Attacks on lesser pieces which are
  // pawn-defended are not considered.
  constexpr Score ThreatByMinor[PIECE_TYPE_NB] = {
    S(0, 0), S(0, 31), S(39, 42), S(57, 44), S(68, 112), S(47, 120)
  };

  constexpr Score ThreatByRook[PIECE_TYPE_NB] = {
    S(0, 0), S(0, 24), S(38, 71), S(38, 61), S(0, 38), S(36, 38)
  };

  // PassedRank[Rank] contains a bonus according to the rank of a passed pawn
  constexpr Score PassedRank[RANK_NB] = {
    S(0, 0), S(5, 18), S(12, 23), S(10, 31), S(57, 62), S(163, 167), S(271, 250)
  };

  // PassedFile[File] contains a bonus according to the file of a passed pawn
  constexpr Score PassedFile[FILE_NB] = {
    S( -1,  7), S( 0,  9), S(-9, -8), S(-30,-14),
    S(-30,-14), S(-9, -8), S( 0,  9), S( -1,  7)
  };

  // PassedDanger[Rank] contains a term to weight the passed score
  constexpr int PassedDanger[RANK_NB] = { 0, 0, 0, 3, 7, 11, 20 };

  // KingProximity contains a penalty according to distance from king
  constexpr Score KingProximity = S(2, 2);

  // Assorted bonuses and penalties
  constexpr Score BishopPawns        = S(  3,  7);
  constexpr Score CloseEnemies       = S(  6,  0);
  constexpr Score CorneredBishop     = S( 50, 50);
  constexpr Score Hanging            = S( 52, 30);
  constexpr Score HinderPassedPawn   = S(  8,  0);
  constexpr Score KingProtector      = S(  6,  6);
  constexpr Score KnightOnQueen      = S( 21, 11);
  constexpr Score LongDiagonalBishop = S( 22,  0);
  constexpr Score MinorBehindPawn    = S( 16,  0);
  constexpr Score Overload           = S( 13,  6);
  constexpr Score PawnlessFlank      = S( 19, 84);
  constexpr Score RookOnPawn         = S(  8, 24);
  constexpr Score SliderOnQueen      = S( 42, 21);
  constexpr Score ThreatByKing       = S( 23, 76);
  constexpr Score ThreatByPawnPush   = S( 45, 40);
  constexpr Score ThreatByRank       = S( 16,  3);
  constexpr Score ThreatBySafePawn   = S(173,102);
  constexpr Score TrappedRook        = S( 92,  0);
  constexpr Score WeakQueen          = S( 50, 10);
  constexpr Score WeakUnopposedPawn  = S(  5, 29);

#undef S

  // Evaluation class computes and stores attacks tables and other working data
  template<Tracing T>
  class Evaluation {

  public:
    Evaluation() = delete;
    explicit Evaluation(const Position& p) : pos(p) {}
    Evaluation& operator=(const Evaluation&) = delete;
    Value value();

  private:
    template<Color Us> void initialize();
    template<Color Us> Score pieces(PieceType Pt);
    template<Color Us> Score hand(PieceType pt);
    template<Color Us> Score king() const;
    template<Color Us> Score threats() const;
    template<Color Us> Score passed() const;
    template<Color Us> Score space() const;
    template<Color Us> Score variant() const;
    ScaleFactor scale_factor(Value eg) const;
    Score initiative(Value eg) const;

    const Position& pos;
    Material::Entry* me;
    Pawns::Entry* pe;
    Bitboard mobilityArea[COLOR_NB];
    Score mobility[COLOR_NB] = { SCORE_ZERO, SCORE_ZERO };

    // attackedBy[color][piece type] is a bitboard representing all squares
    // attacked by a given color and piece type. Special "piece types" which
    // is also calculated is ALL_PIECES.
    Bitboard attackedBy[COLOR_NB][PIECE_TYPE_NB];

    // attackedBy2[color] are the squares attacked by 2 pieces of a given color,
    // possibly via x-ray or by one pawn and one piece. Diagonal x-ray through
    // pawn or squares attacked by 2 pawns are not explicitly added.
    Bitboard attackedBy2[COLOR_NB];

    // kingRing[color] are the squares adjacent to the king, plus (only for a
    // king on its first rank) the squares two ranks in front. For instance,
    // if black's king is on g8, kingRing[BLACK] is f8, h8, f7, g7, h7, f6, g6
    // and h6. It is set to 0 when king safety evaluation is skipped.
    Bitboard kingRing[COLOR_NB];

    // kingAttackersCount[color] is the number of pieces of the given color
    // which attack a square in the kingRing of the enemy king.
    int kingAttackersCount[COLOR_NB];

    // kingAttackersWeight[color] is the sum of the "weights" of the pieces of
    // the given color which attack a square in the kingRing of the enemy king.
    // The weights of the individual piece types are given by the elements in
    // the KingAttackWeights array.
    int kingAttackersWeight[COLOR_NB];

    // kingAttacksCount[color] is the number of attacks by the given color to
    // squares directly adjacent to the enemy king. Pieces which attack more
    // than one square are counted multiple times. For instance, if there is
    // a white knight on g5 and black's king is on g8, this white knight adds 2
    // to kingAttacksCount[WHITE].
    int kingAttacksCount[COLOR_NB];
  };


  // Evaluation::initialize() computes king and pawn attacks, and the king ring
  // bitboard for a given color. This is done at the beginning of the evaluation.
  template<Tracing T> template<Color Us>
  void Evaluation<T>::initialize() {

    constexpr Color     Them = (Us == WHITE ? BLACK : WHITE);
    constexpr Direction Up   = (Us == WHITE ? NORTH : SOUTH);
    constexpr Direction Down = (Us == WHITE ? SOUTH : NORTH);
    Bitboard LowRanks = rank_bb(relative_rank(Us, RANK_2, pos.max_rank())) | rank_bb(relative_rank(Us, RANK_3, pos.max_rank()));

    // Find our pawns that are blocked or on the first two ranks
    Bitboard b = pos.pieces(Us, PAWN) & (shift<Down>(pos.pieces()) | LowRanks);

    // Squares occupied by those pawns, by our king or queen, or controlled by enemy pawns
    // are excluded from the mobility area.
    if (pos.must_capture())
        mobilityArea[Us] = AllSquares;
    else
        mobilityArea[Us] = ~(b | pos.pieces(Us, KING, QUEEN) | pe->pawn_attacks(Them) | shift<Down>(pos.pieces(Them, SHOGI_PAWN)));

    // Initialise attackedBy bitboards for kings and pawns
    attackedBy[Us][KING]       = pos.count<KING>(Us) ? pos.attacks_from<KING>(Us, pos.square<KING>(Us)) : 0;
    attackedBy[Us][PAWN]       = pe->pawn_attacks(Us);
    attackedBy[Us][SHOGI_PAWN] = shift<Up>(pos.pieces(Us, SHOGI_PAWN));
    attackedBy[Us][ALL_PIECES] = attackedBy[Us][KING] | attackedBy[Us][PAWN] | attackedBy[Us][SHOGI_PAWN];
    attackedBy2[Us]            =  (attackedBy[Us][KING] & attackedBy[Us][PAWN])
                                | (attackedBy[Us][KING] & attackedBy[Us][SHOGI_PAWN])
                                | (attackedBy[Us][PAWN] & attackedBy[Us][SHOGI_PAWN]);

    // Init our king safety tables only if we are going to use them
    if ((pos.count<KING>(Us) && pos.non_pawn_material(Them) >= RookValueMg + KnightValueMg) || pos.captures_to_hand())
    {
        kingRing[Us] = attackedBy[Us][KING];
        if (relative_rank(Us, pos.square<KING>(Us), pos.max_rank()) == RANK_1)
            kingRing[Us] |= shift<Up>(kingRing[Us]);

        if (file_of(pos.square<KING>(Us)) == pos.max_file())
            kingRing[Us] |= shift<WEST>(kingRing[Us]);

        else if (file_of(pos.square<KING>(Us)) == FILE_A)
            kingRing[Us] |= shift<EAST>(kingRing[Us]);

        kingRing[Us] &= pos.board_bb();

        kingAttackersCount[Them] = popcount(kingRing[Us] & (pe->pawn_attacks(Them) | shift<Down>(pos.pieces(Them, SHOGI_PAWN))));
        kingAttacksCount[Them] = kingAttackersWeight[Them] = 0;
    }
    else
        kingRing[Us] = kingAttackersCount[Them] = 0;
  }


  // Evaluation::pieces() scores pieces of a given color and type
  template<Tracing T> template<Color Us>
  Score Evaluation<T>::pieces(PieceType Pt) {

    constexpr Color     Them = (Us == WHITE ? BLACK : WHITE);
    constexpr Direction Down = (Us == WHITE ? SOUTH : NORTH);
    constexpr Bitboard OutpostRanks = (Us == WHITE ? Rank4BB | Rank5BB | Rank6BB
                                                   : Rank5BB | Rank4BB | Rank3BB);
    const Square* pl = pos.squares(Us, Pt);

    Bitboard b, bb;
    Square s;
    Score score = SCORE_ZERO;

    attackedBy[Us][Pt] = 0;

    while ((s = *pl++) != SQ_NONE)
    {
        // Find attacked squares, including x-ray attacks for bishops and rooks
        b = Pt == BISHOP ? attacks_bb<BISHOP>(s, pos.pieces() ^ pos.pieces(QUEEN))
          : Pt ==   ROOK ? attacks_bb<  ROOK>(s, pos.pieces() ^ pos.pieces(QUEEN) ^ pos.pieces(Us, ROOK))
                         : (  (pos.attacks_from(Us, Pt, s) & pos.pieces())
                            | (pos.moves_from(Us, Pt, s) & ~pos.pieces()));

        // Restrict mobility to actual squares of board
        b &= pos.board_bb();

        if (pos.blockers_for_king(Us) & s)
            b &= LineBB[pos.square<KING>(Us)][s];

        attackedBy2[Us] |= attackedBy[Us][ALL_PIECES] & b;
        attackedBy[Us][Pt] |= b;
        attackedBy[Us][ALL_PIECES] |= b;

        if (b & kingRing[Them])
        {
            kingAttackersCount[Us]++;
            kingAttackersWeight[Us] += KingAttackWeights[std::min(Pt, QUEEN)];
            kingAttacksCount[Us] += popcount(b & attackedBy[Them][KING]);
        }

        int mob = popcount(b & mobilityArea[Us]);

        if (Pt <= QUEEN)
            mobility[Us] += MobilityBonus[Pt - 2][mob];
        else
            mobility[Us] += MaxMobility * (mob - 1) / (8 + mob);

        // Piece promotion bonus
        if (pos.promoted_piece_type(Pt) != NO_PIECE_TYPE)
        {
            if (promotion_zone_bb(Us, pos.promotion_rank(), pos.max_rank()) & (b | s))
                score += make_score(PieceValue[MG][pos.promoted_piece_type(Pt)] - PieceValue[MG][Pt],
                                    PieceValue[EG][pos.promoted_piece_type(Pt)] - PieceValue[EG][Pt]) / 10;
        }
        else if (pos.captures_to_hand() && pos.unpromoted_piece_on(s))
            score += make_score(PieceValue[MG][Pt] - PieceValue[MG][pos.unpromoted_piece_on(s)],
                                PieceValue[EG][Pt] - PieceValue[EG][pos.unpromoted_piece_on(s)]) / 8;

        // Penalty if the piece is far from the kings in drop variants
        if (pos.captures_to_hand() && pos.count<KING>(Them) && pos.count<KING>(Us))
            score -= KingProximity * distance(s, pos.square<KING>(Us)) * distance(s, pos.square<KING>(Them));

        if (Pt == BISHOP || Pt == KNIGHT)
        {
            // Bonus if piece is on an outpost square or can reach one
            bb = OutpostRanks & ~pe->pawn_attacks_span(Them);
            if (bb & s)
                score += Outpost[Pt == BISHOP][bool(attackedBy[Us][PAWN] & s)] * 2;

            else if (bb &= b & ~pos.pieces(Us))
                score += Outpost[Pt == BISHOP][bool(attackedBy[Us][PAWN] & bb)];

            // Knight and Bishop bonus for being right behind a pawn
            if (shift<Down>(pos.pieces(PAWN)) & s)
                score += MinorBehindPawn;

            // Penalty if the piece is far from the king
            if (pos.count<KING>(Us))
            score -= KingProtector * distance(s, pos.square<KING>(Us));

            if (Pt == BISHOP)
            {
                // Penalty according to number of pawns on the same color square as the
                // bishop, bigger when the center files are blocked with pawns.
                Bitboard blocked = pos.pieces(Us, PAWN) & shift<Down>(pos.pieces());

                score -= BishopPawns * pe->pawns_on_same_color_squares(Us, s)
                                     * (1 + popcount(blocked & CenterFiles));

                // Bonus for bishop on a long diagonal which can "see" both center squares
                if (more_than_one(Center & (attacks_bb<BISHOP>(s, pos.pieces(PAWN)) | s)))
                    score += LongDiagonalBishop;
            }

            // An important Chess960 pattern: A cornered bishop blocked by a friendly
            // pawn diagonally in front of it is a very serious problem, especially
            // when that pawn is also blocked.
            if (   Pt == BISHOP
                && pos.is_chess960()
                && (s == relative_square(Us, SQ_A1) || s == relative_square(Us, SQ_H1)))
            {
                Direction d = pawn_push(Us) + (file_of(s) == FILE_A ? EAST : WEST);
                if (pos.piece_on(s + d) == make_piece(Us, PAWN))
                    score -= !pos.empty(s + d + pawn_push(Us))                ? CorneredBishop * 4
                            : pos.piece_on(s + d + d) == make_piece(Us, PAWN) ? CorneredBishop * 2
                                                                              : CorneredBishop;
            }
        }

        if (Pt == ROOK)
        {
            // Bonus for aligning rook with enemy pawns on the same rank/file
            if (relative_rank(Us, s, pos.max_rank()) >= RANK_5)
                score += RookOnPawn * popcount(pos.pieces(Them, PAWN) & PseudoAttacks[Us][ROOK][s]);

            // Bonus for rook on an open or semi-open file
            if (pe->semiopen_file(Us, file_of(s)))
                score += RookOnFile[bool(pe->semiopen_file(Them, file_of(s)))];

            // Penalty when trapped by the king, even more if the king cannot castle
            else if (mob <= 3 && pos.count<KING>(Us))
            {
                File kf = file_of(pos.square<KING>(Us));
                if ((kf < FILE_E) == (file_of(s) < kf))
                    score -= (TrappedRook - make_score(mob * 22, 0)) * (1 + !pos.can_castle(Us));
            }
        }

        if (Pt == QUEEN)
        {
            // Penalty if any relative pin or discovered attack against the queen
            Bitboard queenPinners;
            if (pos.slider_blockers(pos.pieces(Them, ROOK, BISHOP), s, queenPinners, Them))
                score -= WeakQueen;
        }
    }
    if (T)
        Trace::add(Pt, Us, score);

    return score;
  }

  // Evaluation::hand() scores pieces of a given color and type in hand
  template<Tracing T> template<Color Us>
  Score Evaluation<T>::hand(PieceType pt) {

    constexpr Color Them = (Us == WHITE ? BLACK : WHITE);

    Score score = SCORE_ZERO;

    if (pos.count_in_hand(Us, pt))
    {
        Bitboard b = pos.drop_region(Us, pt) & ~pos.pieces() & (~attackedBy2[Them] | attackedBy[Us][ALL_PIECES]);
        if ((b & kingRing[Them]) && pt != SHOGI_PAWN)
        {
            kingAttackersCount[Us] += pos.count_in_hand(Us, pt);
            kingAttackersWeight[Us] += KingAttackWeights[std::min(pt, QUEEN)] * pos.count_in_hand(Us, pt);
            kingAttacksCount[Us] += popcount(b & attackedBy[Them][KING]);
        }
        Bitboard theirHalf = pos.board_bb() & ~forward_ranks_bb(Them, relative_rank(Them, Rank((pos.max_rank() - 1) / 2), pos.max_rank()));
        mobility[Us] += DropMobility * popcount(b & theirHalf & ~attackedBy[Them][ALL_PIECES]);
    }

    return score;
  }

  // Evaluation::king() assigns bonuses and penalties to a king of a given color
  template<Tracing T> template<Color Us>
  Score Evaluation<T>::king() const {

    constexpr Color    Them = (Us == WHITE ? BLACK : WHITE);
    Rank r = relative_rank(Us, std::min(Rank((pos.max_rank() - 1) / 2 + 1), pos.max_rank()), pos.max_rank());
    Bitboard Camp = AllSquares ^ forward_ranks_bb(Us, r);

    if (!pos.count<KING>(Us) || !pos.checking_permitted())
        return SCORE_ZERO;

    const Square ksq = pos.square<KING>(Us);
    Bitboard weak, b, b1, b2, safe, unsafeChecks;

    // King shelter and enemy pawns storm
    Score score = pe->king_safety<Us>(pos, ksq);

    // Main king safety evaluation
    if ((kingAttackersCount[Them] > 1 - pos.count<QUEEN>(Them)) || pos.captures_to_hand())
    {
        int kingDanger = 0;
        unsafeChecks = 0;

        // Attacked squares defended at most once by our queen or king
        weak =  attackedBy[Them][ALL_PIECES]
              & ~attackedBy2[Us]
              & (~attackedBy[Us][ALL_PIECES] | attackedBy[Us][KING] | attackedBy[Us][QUEEN]);

        // Analyse the safe enemy's checks which are possible on next move
        safe  = ~pos.pieces(Them);
        safe &= ~attackedBy[Us][ALL_PIECES] | (weak & attackedBy2[Them]);

        std::function <Bitboard (Color, PieceType)> get_attacks = [this](Color c, PieceType pt) {
            return attackedBy[c][pt] | (pos.captures_to_hand() && pos.count_in_hand(c, pt) ? ~pos.pieces() : 0);
        };
        for (PieceType pt : pos.piece_types())
        {
            switch (pt)
            {
            case QUEEN:
                b = attacks_bb(Us, pt, ksq, pos.pieces() ^ pos.pieces(Us, QUEEN)) & get_attacks(Them, pt) & safe & ~attackedBy[Us][QUEEN] & pos.board_bb();
                if (b)
                    kingDanger += QueenSafeCheck;
                break;
            case ROOK:
            case BISHOP:
            case KNIGHT:
                b = attacks_bb(Us, pt, ksq, pos.pieces() ^ pos.pieces(Us, QUEEN)) & get_attacks(Them, pt) & pos.board_bb();
                if (b & safe)
                    kingDanger +=  pt == ROOK   ? RookSafeCheck
                                 : pt == BISHOP ? BishopSafeCheck
                                                : KnightSafeCheck;
                else
                    unsafeChecks |= b;
                break;
            case PAWN:
                if (pos.captures_to_hand() && pos.count_in_hand(Them, pt))
                {
                    b = attacks_bb(Us, pt, ksq, pos.pieces()) & ~pos.pieces() & pos.board_bb();
                    if (b & safe)
                        kingDanger += OtherSafeCheck;
                    else
                        unsafeChecks |= b;
                }
                break;
            case SHOGI_PAWN:
            case KING:
                break;
            default:
                b = attacks_bb(Us, pt, ksq, pos.pieces()) & get_attacks(Them, pt) & pos.board_bb();
                if (b & safe)
                    kingDanger += OtherSafeCheck;
                else
                    unsafeChecks |= b;
            }
        }

        if (pos.max_check_count())
            kingDanger *= 2;

        // Unsafe or occupied checking squares will also be considered, as long as
        // the square is in the attacker's mobility area.
        unsafeChecks &= mobilityArea[Them];

        kingDanger +=        kingAttackersCount[Them] * kingAttackersWeight[Them]
                     + 69  * kingAttacksCount[Them] * (1 + 2 * !!pos.max_check_count())
                     + 185 * popcount(kingRing[Us] & weak) * (1 + pos.captures_to_hand() + !!pos.max_check_count())
                     + 129 * popcount(pos.blockers_for_king(Us) | unsafeChecks)
                     - 873 * !(pos.count<QUEEN>(Them) || pos.captures_to_hand()) / (1 + !!pos.max_check_count())
                     -   6 * mg_value(score) / 8
                     -   2;

        // Transform the kingDanger units into a Score, and subtract it from the evaluation
        if (kingDanger > 0)
        {
            int mobilityDanger = mg_value(mobility[Them] - mobility[Us]);
            kingDanger = std::max(0, kingDanger + mobilityDanger);
            score -= make_score(std::min(kingDanger * kingDanger / 4096, 3000), kingDanger / 16);
        }
    }

    File f = std::max(std::min(file_of(ksq), File(pos.max_file() - 1)), FILE_B);
    Bitboard kf = pos.max_file() == FILE_H ? KingFlank[f] : file_bb(f) | adjacent_files_bb(f);

    // Penalty when our king is on a pawnless flank
    if (!(pos.pieces(PAWN) & kf))
        score -= PawnlessFlank;

    // Find the squares that opponent attacks in our king flank, and the squares
    // which are attacked twice in that flank but not defended by our pawns.
    b1 = attackedBy[Them][ALL_PIECES] & kf & Camp;
    b2 = b1 & attackedBy2[Them] & ~(attackedBy[Us][PAWN] | attackedBy[Us][SHOGI_PAWN]);

    // King tropism, to anticipate slow motion attacks on our king
    score -= CloseEnemies * (popcount(b1) + popcount(b2)) * (1 + pos.captures_to_hand() + !!pos.max_check_count());

    // For drop games, king danger is independent of game phase
    if (pos.captures_to_hand())
        score = make_score(mg_value(score), mg_value(score)) / (1 + !pos.shogi_doubled_pawn());

    if (T)
        Trace::add(KING, Us, score);

    return score;
  }


  // Evaluation::threats() assigns bonuses according to the types of the
  // attacking and the attacked pieces.
  template<Tracing T> template<Color Us>
  Score Evaluation<T>::threats() const {

    constexpr Color     Them     = (Us == WHITE ? BLACK   : WHITE);
    constexpr Direction Up       = (Us == WHITE ? NORTH   : SOUTH);
    constexpr Bitboard  TRank3BB = (Us == WHITE ? Rank3BB : Rank6BB);

    Bitboard b, weak, defended, nonPawnEnemies, stronglyProtected, safe;
    Score score = SCORE_ZERO;

    // Bonuses for variants with mandatory captures
    if (pos.must_capture())
    {
        // Penalties for possible captures
        score -= make_score(100, 100) * popcount(attackedBy[Us][ALL_PIECES] & pos.pieces(Them));

        // Bonus if we threaten to force captures
        Bitboard moves = 0, piecebb = pos.pieces(Us);
        while (piecebb)
        {
            Square s = pop_lsb(&piecebb);
            if (type_of(pos.piece_on(s)) != KING)
                moves |= pos.moves_from(Us, type_of(pos.piece_on(s)), s);
        }
        score += make_score(200, 200) * popcount(attackedBy[Them][ALL_PIECES] & moves & ~pos.pieces());
        score += make_score(200, 200) * popcount(attackedBy[Them][ALL_PIECES] & moves & ~pos.pieces() & ~attackedBy2[Us]);
    }

    // Non-pawn enemies
    nonPawnEnemies = pos.pieces(Them) ^ pos.pieces(Them, PAWN, SHOGI_PAWN);

    // Squares strongly protected by the enemy, either because they defend the
    // square with a pawn, or because they defend the square twice and we don't.
    stronglyProtected =  attackedBy[Them][PAWN]
                       | (attackedBy2[Them] & ~attackedBy2[Us]);

    // Non-pawn enemies, strongly protected
    defended = nonPawnEnemies & stronglyProtected;

    // Enemies not strongly protected and under our attack
    weak = pos.pieces(Them) & ~stronglyProtected & attackedBy[Us][ALL_PIECES];

    // Safe or protected squares
    safe = ~attackedBy[Them][ALL_PIECES] | attackedBy[Us][ALL_PIECES];

    // Bonus according to the kind of attacking pieces
    if (defended | weak)
    {
        b = (defended | weak) & (attackedBy[Us][KNIGHT] | attackedBy[Us][BISHOP]);
        while (b)
        {
            Square s = pop_lsb(&b);
            score += ThreatByMinor[type_of(pos.piece_on(s))];

            if (type_of(pos.piece_on(s)) != PAWN && type_of(pos.piece_on(s)) != SHOGI_PAWN)
                score += ThreatByRank * (int)relative_rank(Them, s, pos.max_rank());

            else if (pos.blockers_for_king(Them) & s)
                score += ThreatByRank * (int)relative_rank(Them, s, pos.max_rank()) / 2;
        }

        b = weak & attackedBy[Us][ROOK];
        while (b)
        {
            Square s = pop_lsb(&b);
            score += ThreatByRook[type_of(pos.piece_on(s))];
            if (type_of(pos.piece_on(s)) != PAWN && type_of(pos.piece_on(s)) != SHOGI_PAWN)
                score += ThreatByRank * (int)relative_rank(Them, s, pos.max_rank());

            else if (pos.blockers_for_king(Them) & s)
                score += ThreatByRank * (int)relative_rank(Them, s, pos.max_rank()) / 2;
        }

        if (weak & attackedBy[Us][KING])
            score += ThreatByKing;

        score += Hanging * popcount(weak & ~attackedBy[Them][ALL_PIECES]);

        b = weak & nonPawnEnemies & attackedBy[Them][ALL_PIECES];
        score += Overload * popcount(b);
    }

    // Bonus for enemy unopposed weak pawns
    if (pos.pieces(Us, ROOK, QUEEN))
        score += WeakUnopposedPawn * pe->weak_unopposed(Them);

<<<<<<< HEAD
    // Our safe or protected pawns
    b =   pos.pieces(Us, PAWN)
       & (~attackedBy[Them][ALL_PIECES] | attackedBy[Us][ALL_PIECES]);

    safeThreats = (pawn_attacks_bb<Us>(b) | shift<Up>(pos.pieces(Us, SHOGI_PAWN))) & nonPawnEnemies;
    score += ThreatBySafePawn * popcount(safeThreats);

=======
>>>>>>> c08e05b4
    // Find squares where our pawns can push on the next move
    b  = shift<Up>(pos.pieces(Us, PAWN)) & ~pos.pieces();
    b |= shift<Up>(b & TRank3BB) & ~pos.pieces();

    // Keep only the squares which are relatively safe
    b &= ~attackedBy[Them][PAWN] & safe;

    // Bonus for safe pawn threats on the next move
    b = pawn_attacks_bb<Us>(b) & pos.pieces(Them);
    score += ThreatByPawnPush * popcount(b);

    // Our safe or protected pawns
    b = pos.pieces(Us, PAWN) & safe;

    b = pawn_attacks_bb<Us>(b) & nonPawnEnemies;
    score += ThreatBySafePawn * popcount(b);

    // Bonus for threats on the next moves against enemy queen
    if (pos.count<QUEEN>(Them) == 1)
    {
        Square s = pos.square<QUEEN>(Them);
        safe = mobilityArea[Us] & ~stronglyProtected;

        b = attackedBy[Us][KNIGHT] & pos.attacks_from<KNIGHT>(Us, s);

        score += KnightOnQueen * popcount(b & safe);

        b =  (attackedBy[Us][BISHOP] & pos.attacks_from<BISHOP>(Us, s))
           | (attackedBy[Us][ROOK  ] & pos.attacks_from<ROOK  >(Us, s));

        score += SliderOnQueen * popcount(b & safe & attackedBy2[Us]);
    }

    if (T)
        Trace::add(THREAT, Us, score);

    return score;
  }

  // Evaluation::passed() evaluates the passed pawns and candidate passed
  // pawns of the given color.

  template<Tracing T> template<Color Us>
  Score Evaluation<T>::passed() const {

    constexpr Color     Them = (Us == WHITE ? BLACK : WHITE);
    constexpr Direction Up   = (Us == WHITE ? NORTH : SOUTH);

    auto king_proximity = [&](Color c, Square s) {
      return pos.count<KING>(c) ? std::min(distance(pos.square<KING>(c), s), 5) : 5;
    };

    Bitboard b, bb, squaresToQueen, defendedSquares, unsafeSquares;
    Score score = SCORE_ZERO;

    b = pe->passed_pawns(Us);

    while (b)
    {
        Square s = pop_lsb(&b);

        assert(!(pos.pieces(Them, PAWN) & forward_file_bb(Us, s + Up)));

        if (forward_file_bb(Us, s) & pos.pieces(Them))
            score -= HinderPassedPawn;

        int r = relative_rank(Us, s, pos.max_rank());
        int w = PassedDanger[r];

        Score bonus = PassedRank[r];

        if (w)
        {
            Square blockSq = s + Up;

            // Skip bonus for antichess variants
            if (pos.extinction_value() != VALUE_MATE)
            {
                // Adjust bonus based on the king's proximity
                bonus += make_score(0, (  king_proximity(Them, blockSq) * 5
                                        - king_proximity(Us,   blockSq) * 2) * w);

                // If blockSq is not the queening square then consider also a second push
                if (r != RANK_7)
                    bonus -= make_score(0, king_proximity(Us, blockSq + Up) * w);
            }

            // If the pawn is free to advance, then increase the bonus
            if (pos.empty(blockSq))
            {
                // If there is a rook or queen attacking/defending the pawn from behind,
                // consider all the squaresToQueen. Otherwise consider only the squares
                // in the pawn's path attacked or occupied by the enemy.
                defendedSquares = unsafeSquares = squaresToQueen = forward_file_bb(Us, s);

                bb = forward_file_bb(Them, s) & pos.pieces(ROOK, QUEEN) & pos.attacks_from<ROOK>(Us, s);

                if (!(pos.pieces(Us) & bb))
                    defendedSquares &= attackedBy[Us][ALL_PIECES];

                if (!(pos.pieces(Them) & bb))
                    unsafeSquares &= attackedBy[Them][ALL_PIECES] | pos.pieces(Them);

                // If there aren't any enemy attacks, assign a big bonus. Otherwise
                // assign a smaller bonus if the block square isn't attacked.
                int k = !unsafeSquares ? 20 : !(unsafeSquares & blockSq) ? 9 : 0;

                // If the path to the queen is fully defended, assign a big bonus.
                // Otherwise assign a smaller bonus if the block square is defended.
                if (defendedSquares == squaresToQueen)
                    k += 6;

                else if (defendedSquares & blockSq)
                    k += 4;

                bonus += make_score(k * w, k * w);
            }
            else if (pos.pieces(Us) & blockSq)
                bonus += make_score(w + r * 2, w + r * 2);
        } // w != 0

        // Scale down bonus for candidate passers which need more than one
        // pawn push to become passed, or have a pawn in front of them.
        if (   !pos.pawn_passed(Us, s + Up)
            || (pos.pieces(PAWN) & forward_file_bb(Us, s)))
            bonus = bonus / 2;

        score += bonus + PassedFile[file_of(s)];
    }

    // Scale by maximum promotion piece value
    Value maxMg = VALUE_ZERO, maxEg = VALUE_ZERO;
    for (PieceType pt : pos.promotion_piece_types())
    {
        maxMg = std::max(maxMg, PieceValue[MG][pt]);
        maxEg = std::max(maxEg, PieceValue[EG][pt]);
    }
    score = make_score(mg_value(score) * int(maxMg) / QueenValueMg,
                       eg_value(score) * int(maxEg) / QueenValueEg);

    // Score passed shogi pawns
    const Square* pl = pos.squares(Us, SHOGI_PAWN);
    Square s;

    PieceType pt = pos.promoted_piece_type(SHOGI_PAWN);
    if (pt != NO_PIECE_TYPE)
    {
        while ((s = *pl++) != SQ_NONE)
        {
            if ((pos.pieces(Them, SHOGI_PAWN) & forward_file_bb(Us, s)) || relative_rank(Us, s, pos.max_rank()) == pos.max_rank())
                continue;

            Square blockSq = s + Up;
            int d = std::max(pos.promotion_rank() - relative_rank(Us, s, pos.max_rank()), 1);
            d += !!(pos.pieces(Us) & blockSq) + !!(attackedBy[Them][ALL_PIECES] & ~attackedBy2[Us] & blockSq);
            score += make_score(PieceValue[MG][pt], PieceValue[EG][pt]) / (4 * d * d);
        }
    }

    if (T)
        Trace::add(PASSED, Us, score);

    return score;
  }


  // Evaluation::space() computes the space evaluation for a given side. The
  // space evaluation is a simple bonus based on the number of safe squares
  // available for minor pieces on the central four files on ranks 2--4. Safe
  // squares one, two or three squares behind a friendly pawn are counted
  // twice. Finally, the space bonus is multiplied by a weight. The aim is to
  // improve play on game opening.

  template<Tracing T> template<Color Us>
  Score Evaluation<T>::space() const {

    constexpr Color Them = (Us == WHITE ? BLACK : WHITE);
    constexpr Bitboard SpaceMask =
      Us == WHITE ? CenterFiles & (Rank2BB | Rank3BB | Rank4BB)
                  : CenterFiles & (Rank7BB | Rank6BB | Rank5BB);

    bool pawnsOnly = !(pos.pieces(Us) ^ pos.pieces(Us, PAWN));

    if (pos.non_pawn_material() < SpaceThreshold && !pos.captures_to_hand() && !pawnsOnly)
        return SCORE_ZERO;

    // Find the available squares for our pieces inside the area defined by SpaceMask
    Bitboard safe =   SpaceMask
                   & ~pos.pieces(Us, PAWN, SHOGI_PAWN)
                   & ~attackedBy[Them][PAWN]
                   & ~attackedBy[Them][SHOGI_PAWN];

    if (pawnsOnly)
        safe = pos.pieces(Us, PAWN) & ~attackedBy[Them][ALL_PIECES];

    // Find all squares which are at most three squares behind some friendly pawn
    Bitboard behind = pos.pieces(Us, PAWN, SHOGI_PAWN);
    behind |= (Us == WHITE ? behind >> NORTH : behind << NORTH);
    behind |= (Us == WHITE ? behind >> (2 * NORTH) : behind << (2 * NORTH));


    int bonus = popcount(safe) + popcount(behind & safe);
    int weight = pos.count<ALL_PIECES>(Us) - 2 * pe->open_files();

    Score score = make_score(bonus * weight * weight / 16, 0);

    if (T)
        Trace::add(SPACE, Us, score);

    return score;
  }


  // Evaluation::variant() computes variant-specific evaluation bonuses for a given side.

  template<Tracing T> template<Color Us>
  Score Evaluation<T>::variant() const {

    constexpr Color Them = (Us == WHITE ? BLACK : WHITE);

    Score score = SCORE_ZERO;

    // Capture the flag
    if (pos.capture_the_flag(Us))
    {
        bool isKingCTF = pos.capture_the_flag_piece() == KING;
        Bitboard ctfPieces = pos.pieces(Us, pos.capture_the_flag_piece());
        int scale = pos.count(Us, pos.capture_the_flag_piece());
        while (ctfPieces)
        {
            Square s1 = pop_lsb(&ctfPieces);
            Bitboard target_squares = pos.capture_the_flag(Us);
            while (target_squares)
            {
                Square s2 = pop_lsb(&target_squares);
                int dist =  distance(s1, s2)
                          + (isKingCTF ? popcount(pos.attackers_to(s2) & pos.pieces(Them)) : 0)
                          + !!(pos.pieces(Us) & s2);
                score += make_score(2500, 2500) / (1 + scale * dist * (!isKingCTF || pos.checking_permitted() ? dist : 1));
            }
        }
    }

    // nCheck
    if (pos.max_check_count())
    {
        int remainingChecks = pos.max_check_count() - pos.checks_given(Us);
        assert(remainingChecks > 0);
        score += make_score(3000, 1000) / (remainingChecks * remainingChecks);
    }

    // Connect-n
    if (pos.connect_n() > 0)
    {
        for (Direction d : {NORTH, NORTH_EAST, EAST, SOUTH_EAST})
        {
            // Find sufficiently large gaps
            Bitboard b = pos.board_bb() & ~pos.pieces(Them);
            for (int i = 1; i < pos.connect_n(); i++)
                b &= shift(d, b);
            // Count number of pieces per gap
            while (b)
            {
                Square s = pop_lsb(&b);
                int c = 0;
                for (int j = 0; j < pos.connect_n(); j++)
                    if (pos.pieces(Us) & (s - j * d))
                        c++;
                score += make_score(200, 200)  * c / (pos.connect_n() - c) / (pos.connect_n() - c);
            }
        }
    }

    if (T)
        Trace::add(VARIANT, Us, score);

    return score;
  }


  // Evaluation::initiative() computes the initiative correction value
  // for the position. It is a second order bonus/malus based on the
  // known attacking/defending status of the players.

  template<Tracing T>
  Score Evaluation<T>::initiative(Value eg) const {

    // No initiative bonus for extinction variants
    if (pos.extinction_value() != VALUE_NONE || pos.captures_to_hand() || pos.connect_n())
      return SCORE_ZERO;

    int outflanking = !pos.count<KING>(WHITE) || !pos.count<KING>(BLACK) ? 0
                     :  distance<File>(pos.square<KING>(WHITE), pos.square<KING>(BLACK))
                      - distance<Rank>(pos.square<KING>(WHITE), pos.square<KING>(BLACK));

    bool pawnsOnBothFlanks =   (pos.pieces(PAWN) & QueenSide)
                            && (pos.pieces(PAWN) & KingSide);

    // Compute the initiative bonus for the attacking side
    int complexity =   8 * pe->pawn_asymmetry()
                    + 12 * pos.count<PAWN>()
                    + 12 * outflanking
                    + 16 * pawnsOnBothFlanks
                    + 48 * !pos.non_pawn_material()
                    -136 ;

    // Now apply the bonus: note that we find the attacking side by extracting
    // the sign of the endgame value, and that we carefully cap the bonus so
    // that the endgame score will never change sign after the bonus.
    int v = ((eg > 0) - (eg < 0)) * std::max(complexity, -abs(eg));

    if (T)
        Trace::add(INITIATIVE, make_score(0, v));

    return make_score(0, v);
  }


  // Evaluation::scale_factor() computes the scale factor for the winning side

  template<Tracing T>
  ScaleFactor Evaluation<T>::scale_factor(Value eg) const {

    Color strongSide = eg > VALUE_DRAW ? WHITE : BLACK;
    int sf = me->scale_factor(pos, strongSide);

    // If scale is not already specific, scale down the endgame via general heuristics
    if (sf == SCALE_FACTOR_NORMAL && !pos.captures_to_hand())
    {
        if (   pos.opposite_bishops()
            && pos.non_pawn_material(WHITE) == BishopValueMg
            && pos.non_pawn_material(BLACK) == BishopValueMg)
            sf = 31;
        else
            sf = std::min(40 + (pos.opposite_bishops() ? 2 : 7) * pos.count<PAWN>(strongSide), sf);
    }

    return ScaleFactor(sf);
  }


  // Evaluation::value() is the main function of the class. It computes the various
  // parts of the evaluation and returns the value of the position from the point
  // of view of the side to move.

  template<Tracing T>
  Value Evaluation<T>::value() {

    assert(!pos.checkers());
    assert(!pos.is_immediate_game_end());

    // Probe the material hash table
    me = Material::probe(pos);

    // If we have a specialized evaluation function for the current material
    // configuration, call it and return.
    if (me->specialized_eval_exists())
        return me->evaluate(pos);

    // Initialize score by reading the incrementally updated scores included in
    // the position object (material + piece square tables) and the material
    // imbalance. Score is computed internally from the white point of view.
    Score score = pos.psq_score();
    if (T)
        Trace::add(MATERIAL, score);
    score += me->imbalance() + pos.this_thread()->contempt;

    // Probe the pawn hash table
    pe = Pawns::probe(pos);
    score += pe->pawn_score(WHITE) - pe->pawn_score(BLACK);

    // Main evaluation begins here

    initialize<WHITE>();
    initialize<BLACK>();

    // Pieces should be evaluated first (populate attack tables).
    // For unused piece types, we still need to set attack bitboard to zero.
    for (PieceType pt = KNIGHT; pt < KING; ++pt)
        if (pt != SHOGI_PAWN)
            score += pieces<WHITE>(pt) - pieces<BLACK>(pt);

    // Evaluate pieces in hand once attack tables are complete
    if (pos.piece_drops())
        for (PieceType pt = PAWN; pt < KING; ++pt)
            score += hand<WHITE>(pt) - hand<BLACK>(pt);

    score += (mobility[WHITE] - mobility[BLACK]) * (1 + pos.captures_to_hand() + pos.must_capture());

    score +=  king<   WHITE>() - king<   BLACK>()
            + threats<WHITE>() - threats<BLACK>()
            + passed< WHITE>() - passed< BLACK>()
            + space<  WHITE>() - space<  BLACK>()
            + variant<WHITE>() - variant<BLACK>();

    score += initiative(eg_value(score));

    // Interpolate between a middlegame and a (scaled by 'sf') endgame score
    ScaleFactor sf = scale_factor(eg_value(score));
    Value v =  mg_value(score) * int(me->game_phase())
             + eg_value(score) * int(PHASE_MIDGAME - me->game_phase()) * sf / SCALE_FACTOR_NORMAL;

    v /= int(PHASE_MIDGAME);

    // In case of tracing add all remaining individual evaluation terms
    if (T)
    {
        Trace::add(IMBALANCE, me->imbalance());
        Trace::add(PAWN, pe->pawn_score(WHITE), pe->pawn_score(BLACK));
        Trace::add(MOBILITY, mobility[WHITE], mobility[BLACK]);
        Trace::add(TOTAL, score);
    }

    return  (pos.side_to_move() == WHITE ? v : -v) // Side to move point of view
           + Eval::tempo_value(pos);
  }

} // namespace


/// tempo_value() returns the evaluation offset for the side to move

Value Eval::tempo_value(const Position& pos) {
  return Tempo * (1 + 4 * pos.captures_to_hand());
}


/// evaluate() is the evaluator for the outer world. It returns a static
/// evaluation of the position from the point of view of the side to move.

Value Eval::evaluate(const Position& pos) {
  return Evaluation<NO_TRACE>(pos).value();
}


/// trace() is like evaluate(), but instead of returning a value, it returns
/// a string (suitable for outputting to stdout) that contains the detailed
/// descriptions and values of each evaluation term. Useful for debugging.

std::string Eval::trace(const Position& pos) {

  std::memset(scores, 0, sizeof(scores));

  pos.this_thread()->contempt = SCORE_ZERO; // Reset any dynamic contempt

  Value v = Evaluation<TRACE>(pos).value();

  v = pos.side_to_move() == WHITE ? v : -v; // Trace scores are from white's point of view

  std::stringstream ss;
  ss << std::showpoint << std::noshowpos << std::fixed << std::setprecision(2)
     << "     Term    |    White    |    Black    |    Total   \n"
     << "             |   MG    EG  |   MG    EG  |   MG    EG \n"
     << " ------------+-------------+-------------+------------\n"
     << "    Material | " << Term(MATERIAL)
     << "   Imbalance | " << Term(IMBALANCE)
     << "  Initiative | " << Term(INITIATIVE)
     << "       Pawns | " << Term(PAWN)
     << "     Knights | " << Term(KNIGHT)
     << "     Bishops | " << Term(BISHOP)
     << "       Rooks | " << Term(ROOK)
     << "      Queens | " << Term(QUEEN)
     << "    Mobility | " << Term(MOBILITY)
     << " King safety | " << Term(KING)
     << "     Threats | " << Term(THREAT)
     << "      Passed | " << Term(PASSED)
     << "       Space | " << Term(SPACE)
     << "     Variant | " << Term(VARIANT)
     << " ------------+-------------+-------------+------------\n"
     << "       Total | " << Term(TOTAL);

  ss << "\nTotal evaluation: " << to_cp(v) << " (white side)\n";

  return ss.str();
}<|MERGE_RESOLUTION|>--- conflicted
+++ resolved
@@ -684,16 +684,6 @@
     if (pos.pieces(Us, ROOK, QUEEN))
         score += WeakUnopposedPawn * pe->weak_unopposed(Them);
 
-<<<<<<< HEAD
-    // Our safe or protected pawns
-    b =   pos.pieces(Us, PAWN)
-       & (~attackedBy[Them][ALL_PIECES] | attackedBy[Us][ALL_PIECES]);
-
-    safeThreats = (pawn_attacks_bb<Us>(b) | shift<Up>(pos.pieces(Us, SHOGI_PAWN))) & nonPawnEnemies;
-    score += ThreatBySafePawn * popcount(safeThreats);
-
-=======
->>>>>>> c08e05b4
     // Find squares where our pawns can push on the next move
     b  = shift<Up>(pos.pieces(Us, PAWN)) & ~pos.pieces();
     b |= shift<Up>(b & TRank3BB) & ~pos.pieces();
@@ -706,9 +696,9 @@
     score += ThreatByPawnPush * popcount(b);
 
     // Our safe or protected pawns
-    b = pos.pieces(Us, PAWN) & safe;
-
-    b = pawn_attacks_bb<Us>(b) & nonPawnEnemies;
+    b = pos.pieces(Us, PAWN, SHOGI_PAWN) & safe;
+
+    b = (pawn_attacks_bb<Us>(b) | shift<Up>(pos.pieces(Us, SHOGI_PAWN))) & nonPawnEnemies;
     score += ThreatBySafePawn * popcount(b);
 
     // Bonus for threats on the next moves against enemy queen
