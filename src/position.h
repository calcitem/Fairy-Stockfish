--- conflicted
+++ resolved
@@ -201,11 +201,6 @@
   int count(Color c, PieceType pt) const;
   template<PieceType Pt> int count(Color c) const;
   template<PieceType Pt> int count() const;
-<<<<<<< HEAD
-  template<PieceType Pt> const Square* squares(Color c) const;
-  const Square* squares(Color c, PieceType pt) const;
-=======
->>>>>>> 045728a7
   template<PieceType Pt> Square square(Color c) const;
   bool is_on_semiopen_file(Color c, Square s) const;
 
@@ -310,11 +305,6 @@
   Bitboard byTypeBB[PIECE_TYPE_NB];
   Bitboard byColorBB[COLOR_NB];
   int pieceCount[PIECE_NB];
-<<<<<<< HEAD
-  Square pieceList[PIECE_NB][64];
-  int index[SQUARE_NB];
-=======
->>>>>>> 045728a7
   int castlingRightsMask[SQUARE_NB];
   Square castlingRookSquare[CASTLING_RIGHT_NB];
   Bitboard castlingPath[CASTLING_RIGHT_NB];
@@ -880,17 +870,6 @@
   return count<Pt>(WHITE) + count<Pt>(BLACK);
 }
 
-<<<<<<< HEAD
-template<PieceType Pt> inline const Square* Position::squares(Color c) const {
-  return pieceList[make_piece(c, Pt)];
-}
-
-inline const Square* Position::squares(Color c, PieceType pt) const {
-  return pieceList[make_piece(c, pt)];
-}
-
-=======
->>>>>>> 045728a7
 template<PieceType Pt> inline Square Position::square(Color c) const {
   assert(count<Pt>(c) == 1);
   return lsb(pieces(c, Pt));
