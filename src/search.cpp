/*
  Stockfish, a UCI chess playing engine derived from Glaurung 2.1
  Copyright (C) 2004-2021 The Stockfish developers (see AUTHORS file)

  Stockfish is free software: you can redistribute it and/or modify
  it under the terms of the GNU General Public License as published by
  the Free Software Foundation, either version 3 of the License, or
  (at your option) any later version.

  Stockfish is distributed in the hope that it will be useful,
  but WITHOUT ANY WARRANTY; without even the implied warranty of
  MERCHANTABILITY or FITNESS FOR A PARTICULAR PURPOSE.  See the
  GNU General Public License for more details.

  You should have received a copy of the GNU General Public License
  along with this program.  If not, see <http://www.gnu.org/licenses/>.
*/

#include <algorithm>
#include <cassert>
#include <cmath>
#include <cstring>   // For std::memset
#include <iostream>
#include <sstream>

#include "evaluate.h"
#include "misc.h"
#include "movegen.h"
#include "movepick.h"
#include "partner.h"
#include "position.h"
#include "search.h"
#include "thread.h"
#include "timeman.h"
#include "tt.h"
#include "uci.h"
#include "xboard.h"
#include "syzygy/tbprobe.h"

namespace Search {

  LimitsType Limits;
}

namespace Tablebases {

  int Cardinality;
  bool RootInTB;
  bool UseRule50;
  Depth ProbeDepth;
}

namespace TB = Tablebases;

using std::string;
using Eval::evaluate;
using namespace Search;

namespace {

  // Different node types, used as a template parameter
  enum NodeType { NonPV, PV };

  constexpr uint64_t TtHitAverageWindow     = 4096;
  constexpr uint64_t TtHitAverageResolution = 1024;

  // Futility margin
  Value futility_margin(Depth d, bool improving) {
    return Value(234 * (d - improving));
  }

  // Reductions lookup table, initialized at startup
  int Reductions[MAX_MOVES]; // [depth or moveNumber]

  Depth reduction(bool i, Depth d, int mn) {
    int r = Reductions[d] * Reductions[mn];
    return (r + 503) / 1024 + (!i && r > 915);
  }

  constexpr int futility_move_count(bool improving, Depth depth) {
    return (3 + depth * depth) / (2 - improving);
  }

  // History and stats update bonus, based on depth
  int stat_bonus(Depth d) {
    return d > 14 ? 29 : 8 * d * d + 224 * d - 215;
  }

  // Add a small random component to draw evaluations to avoid 3-fold blindness
  Value value_draw(Thread* thisThread) {
    return VALUE_DRAW + Value(2 * (thisThread->nodes & 1) - 1);
  }

  // Skill structure is used to implement strength limit
  struct Skill {
    explicit Skill(int l) : level(l) {}
    bool enabled() const { return level < 20; }
    bool time_to_pick(Depth depth) const { return depth == 1 + std::max(level, 0); }
    Move pick_best(size_t multiPV);

    int level;
    Move best = MOVE_NONE;
  };

  // Breadcrumbs are used to mark nodes as being searched by a given thread
  struct Breadcrumb {
    std::atomic<Thread*> thread;
    std::atomic<Key> key;
  };
  std::array<Breadcrumb, 1024> breadcrumbs;

  // ThreadHolding structure keeps track of which thread left breadcrumbs at the given
  // node for potential reductions. A free node will be marked upon entering the moves
  // loop by the constructor, and unmarked upon leaving that loop by the destructor.
  struct ThreadHolding {
    explicit ThreadHolding(Thread* thisThread, Key posKey, int ply) {
       location = ply < 8 ? &breadcrumbs[posKey & (breadcrumbs.size() - 1)] : nullptr;
       otherThread = false;
       owning = false;
       if (location)
       {
          // See if another already marked this location, if not, mark it ourselves
          Thread* tmp = (*location).thread.load(std::memory_order_relaxed);
          if (tmp == nullptr)
          {
              (*location).thread.store(thisThread, std::memory_order_relaxed);
              (*location).key.store(posKey, std::memory_order_relaxed);
              owning = true;
          }
          else if (   tmp != thisThread
                   && (*location).key.load(std::memory_order_relaxed) == posKey)
              otherThread = true;
       }
    }

    ~ThreadHolding() {
       if (owning) // Free the marked location
           (*location).thread.store(nullptr, std::memory_order_relaxed);
    }

    bool marked() { return otherThread; }

    private:
    Breadcrumb* location;
    bool otherThread, owning;
  };

  template <NodeType NT>
  Value search(Position& pos, Stack* ss, Value alpha, Value beta, Depth depth, bool cutNode);

  template <NodeType NT>
  Value qsearch(Position& pos, Stack* ss, Value alpha, Value beta, Depth depth = 0);

  Value value_to_tt(Value v, int ply);
  Value value_from_tt(Value v, int ply, int r50c);
  void update_pv(Move* pv, Move move, Move* childPv);
  void update_continuation_histories(Stack* ss, Piece pc, Square to, int bonus);
  void update_quiet_stats(const Position& pos, Stack* ss, Move move, int bonus, int depth);
  void update_all_stats(const Position& pos, Stack* ss, Move bestMove, Value bestValue, Value beta, Square prevSq,
                        Move* quietsSearched, int quietCount, Move* capturesSearched, int captureCount, Depth depth);

  // perft() is our utility to verify move generation. All the leaf nodes up
  // to the given depth are generated and counted, and the sum is returned.
  template<bool Root>
  uint64_t perft(Position& pos, Depth depth) {

    StateInfo st;
    ASSERT_ALIGNED(&st, Eval::NNUE::kCacheLineSize);

    uint64_t cnt, nodes = 0;
    const bool leaf = (depth == 2);

    for (const auto& m : MoveList<LEGAL>(pos))
    {
        assert(pos.pseudo_legal(m));
        if (Root && depth <= 1)
            cnt = 1, nodes++;
        else
        {
            pos.do_move(m, st);
            cnt = leaf ? MoveList<LEGAL>(pos).size() : perft<false>(pos, depth - 1);
            nodes += cnt;
            pos.undo_move(m);
        }
        if (Root)
            sync_cout << UCI::move(pos, m) << ": " << cnt << sync_endl;
    }
    return nodes;
  }

} // namespace


/// Search::init() is called at startup to initialize various lookup tables

void Search::init() {

  for (int i = 1; i < MAX_MOVES; ++i)
      Reductions[i] = int((21.3 + 2 * std::log(Threads.size())) * std::log(i + 0.25 * std::log(i)));
}


/// Search::clear() resets search state to its initial value

void Search::clear() {

  Threads.main()->wait_for_search_finished();

  Time.availableNodes = 0;
  TT.clear();
  Threads.clear();
  Tablebases::init(Options["SyzygyPath"]); // Free mapped files
}


/// MainThread::search() is started when the program receives the UCI 'go'
/// command. It searches from the root position and outputs the "bestmove".

void MainThread::search() {

  if (Limits.perft)
  {
      nodes = perft<true>(rootPos, Limits.perft);
      sync_cout << "\nNodes searched: " << nodes << "\n" << sync_endl;
      return;
  }

  Color us = rootPos.side_to_move();
  Time.init(rootPos, Limits, us, rootPos.game_ply());
  TT.new_search();

  Eval::NNUE::verify();

  if (rootMoves.empty() || (Options["Protocol"] == "xboard" && rootPos.is_optional_game_end()))
  {
      rootMoves.emplace_back(MOVE_NONE);
      Value variantResult;
      Value result =  rootPos.is_game_end(variantResult) ? variantResult
                    : rootPos.checkers()                 ? rootPos.checkmate_value()
                                                         : rootPos.stalemate_value();
      if (Options["Protocol"] == "xboard")
      {
          // rotate MOVE_NONE to front (for optional game end)
          std::rotate(rootMoves.rbegin(), rootMoves.rbegin() + 1, rootMoves.rend());
          sync_cout << (  result == VALUE_DRAW ? "1/2-1/2 {Draw}"
                        : (rootPos.side_to_move() == BLACK ? -result : result) == VALUE_MATE ? "1-0 {White wins}"
                        : "0-1 {Black wins}")
                    << sync_endl;
      }
      else
      sync_cout << "info depth 0 score "
                << UCI::value(result)
                << sync_endl;
  }
  else
  {
      Threads.start_searching(); // start non-main threads
      Thread::search();          // main thread start searching
  }

  if (rootPos.two_boards() && !Threads.abort && Options["Protocol"] == "xboard")
  {
      while (!Threads.stop && (Partner.sitRequested || Partner.weDead) && Time.elapsed() < Limits.time[us] - 1000)
      {}
  }

  // When we reach the maximum depth, we can arrive here without a raise of
  // Threads.stop. However, if we are pondering or in an infinite search,
  // the UCI protocol states that we shouldn't print the best move before the
  // GUI sends a "stop" or "ponderhit" command. We therefore simply wait here
  // until the GUI sends one of those commands.

  while (!Threads.stop && (ponder || Limits.infinite))
  {} // Busy wait for a stop or a ponder reset

  // Stop the threads if not already stopped (also raise the stop if
  // "ponderhit" just reset Threads.ponder).
  Threads.stop = true;

  // Wait until all threads have finished
  Threads.wait_for_search_finished();

  // When playing in 'nodes as time' mode, subtract the searched nodes from
  // the available ones before exiting.
  if (Limits.npmsec)
      Time.availableNodes += Limits.inc[us] - Threads.nodes_searched();

  bestThread = this;

  if (   int(Options["MultiPV"]) == 1
      && !Limits.depth
      && !(Skill(Options["Skill Level"]).enabled() || int(Options["UCI_LimitStrength"]))
      && rootMoves[0].pv[0] != MOVE_NONE)
      bestThread = Threads.get_best_thread();

  bestPreviousScore = bestThread->rootMoves[0].score;

  // Send again PV info if we have a new best thread
  if (bestThread != this)
      sync_cout << UCI::pv(bestThread->rootPos, bestThread->completedDepth, -VALUE_INFINITE, VALUE_INFINITE) << sync_endl;

  if (Options["Protocol"] == "xboard")
  {
      // Send move only when not in analyze mode and not at game end
      if (!Limits.infinite && !ponder && rootMoves[0].pv[0] != MOVE_NONE && !Threads.abort.exchange(true))
      {
          Move bestMove = bestThread->rootMoves[0].pv[0];
          sync_cout << "move " << UCI::move(rootPos, bestMove) << sync_endl;
          if (XBoard::stateMachine->moveAfterSearch)
          {
              XBoard::stateMachine->do_move(bestMove);
              XBoard::stateMachine->moveAfterSearch = false;
              if (Options["Ponder"] && (   bestThread->rootMoves[0].pv.size() > 1
                                        || bestThread->rootMoves[0].extract_ponder_from_tt(rootPos)))
                  XBoard::stateMachine->ponderMove = bestThread->rootMoves[0].pv[1];
          }
      }
      return;
  }

  sync_cout << "bestmove " << UCI::move(rootPos, bestThread->rootMoves[0].pv[0]);

  if (bestThread->rootMoves[0].pv.size() > 1 || bestThread->rootMoves[0].extract_ponder_from_tt(rootPos))
      std::cout << " ponder " << UCI::move(rootPos, bestThread->rootMoves[0].pv[1]);

  std::cout << sync_endl;
}


/// Thread::search() is the main iterative deepening loop. It calls search()
/// repeatedly with increasing depth until the allocated thinking time has been
/// consumed, the user stops the search, or the maximum search depth is reached.

void Thread::search() {

  // To allow access to (ss-7) up to (ss+2), the stack must be oversized.
  // The former is needed to allow update_continuation_histories(ss-1, ...),
  // which accesses its argument at ss-6, also near the root.
  // The latter is needed for statScores and killer initialization.
  Stack stack[MAX_PLY+10], *ss = stack+7;
  Move  pv[MAX_PLY+1];
  Value bestValue, alpha, beta, delta;
  Move  lastBestMove = MOVE_NONE;
  Depth lastBestMoveDepth = 0;
  MainThread* mainThread = (this == Threads.main() ? Threads.main() : nullptr);
  double timeReduction = 1, totBestMoveChanges = 0;
  Color us = rootPos.side_to_move();
  int iterIdx = 0;

  std::memset(ss-7, 0, 10 * sizeof(Stack));
  for (int i = 7; i > 0; i--)
      (ss-i)->continuationHistory = &this->continuationHistory[0][0][NO_PIECE][0]; // Use as a sentinel

  ss->pv = pv;

  bestValue = delta = alpha = -VALUE_INFINITE;
  beta = VALUE_INFINITE;

  if (mainThread)
  {
      if (mainThread->bestPreviousScore == VALUE_INFINITE)
          for (int i = 0; i < 4; ++i)
              mainThread->iterValue[i] = VALUE_ZERO;
      else
          for (int i = 0; i < 4; ++i)
              mainThread->iterValue[i] = mainThread->bestPreviousScore;
  }

  std::copy(&lowPlyHistory[2][0], &lowPlyHistory.back().back() + 1, &lowPlyHistory[0][0]);
  std::fill(&lowPlyHistory[MAX_LPH - 2][0], &lowPlyHistory.back().back() + 1, 0);

  size_t multiPV = size_t(Options["MultiPV"]);

  // Pick integer skill levels, but non-deterministically round up or down
  // such that the average integer skill corresponds to the input floating point one.
  // UCI_Elo is converted to a suitable fractional skill level, using anchoring
  // to CCRL Elo (goldfish 1.13 = 2000) and a fit through Ordo derived Elo
  // for match (TC 60+0.6) results spanning a wide range of k values.
  PRNG rng(now());
  double floatLevel = Options["UCI_LimitStrength"] ?
                      std::clamp(std::pow((Options["UCI_Elo"] - 1346.6) / 143.4, 1 / 0.806), 0.0, 20.0) :
                        double(Options["Skill Level"]);
  int intLevel = int(floatLevel) +
                 ((floatLevel - int(floatLevel)) * 1024 > rng.rand<unsigned>() % 1024  ? 1 : 0);
  Skill skill(intLevel);

  // When playing with strength handicap enable MultiPV search that we will
  // use behind the scenes to retrieve a set of possible moves.
  if (skill.enabled())
      multiPV = std::max(multiPV, (size_t)4);

  multiPV = std::min(multiPV, rootMoves.size());
  ttHitAverage = TtHitAverageWindow * TtHitAverageResolution / 2;

  int ct = int(Options["Contempt"]) * PawnValueEg / 100; // From centipawns

  // In analysis mode, adjust contempt in accordance with user preference
  if (Limits.infinite || Options["UCI_AnalyseMode"])
      ct =  Options["Analysis Contempt"] == "Off"  ? 0
          : Options["Analysis Contempt"] == "Both" ? ct
          : Options["Analysis Contempt"] == "White" && us == BLACK ? -ct
          : Options["Analysis Contempt"] == "Black" && us == WHITE ? -ct
          : ct;

  // Evaluation score is from the white point of view
  contempt = (us == WHITE ?  make_score(ct, ct / 2)
                          : -make_score(ct, ct / 2));

  int searchAgainCounter = 0;

  // Iterative deepening loop until requested to stop or the target depth is reached
  while (   ++rootDepth < MAX_PLY
         && !Threads.stop
         && !(Limits.depth && mainThread && rootDepth > Limits.depth))
  {
      // Age out PV variability metric
      if (mainThread)
          totBestMoveChanges /= 2;

      // Save the last iteration's scores before first PV line is searched and
      // all the move scores except the (new) PV are set to -VALUE_INFINITE.
      for (RootMove& rm : rootMoves)
          rm.previousScore = rm.score;

      size_t pvFirst = 0;
      pvLast = 0;

      if (!Threads.increaseDepth)
         searchAgainCounter++;

      // MultiPV loop. We perform a full root search for each PV line
      for (pvIdx = 0; pvIdx < multiPV && !Threads.stop; ++pvIdx)
      {
          if (pvIdx == pvLast)
          {
              pvFirst = pvLast;
              for (pvLast++; pvLast < rootMoves.size(); pvLast++)
                  if (rootMoves[pvLast].tbRank != rootMoves[pvFirst].tbRank)
                      break;
          }

          // Reset UCI info selDepth for each depth and each PV line
          selDepth = 0;

          // Reset aspiration window starting size
          if (rootDepth >= 4)
          {
              Value prev = rootMoves[pvIdx].previousScore;
              delta = Value(17 * (1 + rootPos.captures_to_hand()));
              alpha = std::max(prev - delta,-VALUE_INFINITE);
              beta  = std::min(prev + delta, VALUE_INFINITE);

              // Adjust contempt based on root move's previousScore (dynamic contempt)
              int dct = ct + (113 - ct / 2) * prev / (abs(prev) + 147);

              contempt = (us == WHITE ?  make_score(dct, dct / 2)
                                      : -make_score(dct, dct / 2));
          }

          // Start with a small aspiration window and, in the case of a fail
          // high/low, re-search with a bigger window until we don't fail
          // high/low anymore.
          failedHighCnt = 0;
          while (true)
          {
              Depth adjustedDepth = std::max(1, rootDepth - failedHighCnt - searchAgainCounter);
              bestValue = ::search<PV>(rootPos, ss, alpha, beta, adjustedDepth, false);

              // Bring the best move to the front. It is critical that sorting
              // is done with a stable algorithm because all the values but the
              // first and eventually the new best one are set to -VALUE_INFINITE
              // and we want to keep the same order for all the moves except the
              // new PV that goes to the front. Note that in case of MultiPV
              // search the already searched PV lines are preserved.
              std::stable_sort(rootMoves.begin() + pvIdx, rootMoves.begin() + pvLast);

              // If search has been stopped, we break immediately. Sorting is
              // safe because RootMoves is still valid, although it refers to
              // the previous iteration.
              if (Threads.stop)
                  break;

              // When failing high/low give some update (without cluttering
              // the UI) before a re-search.
              if (   mainThread
                  && multiPV == 1
                  && (bestValue <= alpha || bestValue >= beta)
                  && Time.elapsed() > 3000)
                  sync_cout << UCI::pv(rootPos, rootDepth, alpha, beta) << sync_endl;

              // In case of failing low/high increase aspiration window and
              // re-search, otherwise exit the loop.
              if (bestValue <= alpha)
              {
                  beta = (alpha + beta) / 2;
                  alpha = std::max(bestValue - delta, -VALUE_INFINITE);

                  failedHighCnt = 0;
                  if (mainThread)
                      mainThread->stopOnPonderhit = false;
              }
              else if (bestValue >= beta)
              {
                  beta = std::min(bestValue + delta, VALUE_INFINITE);
                  ++failedHighCnt;
              }
              else
                  break;

              delta += delta / 4 + 5;

              assert(alpha >= -VALUE_INFINITE && beta <= VALUE_INFINITE);
          }

          // Sort the PV lines searched so far and update the GUI
          std::stable_sort(rootMoves.begin() + pvFirst, rootMoves.begin() + pvIdx + 1);

          if (    mainThread
              && (Threads.stop || pvIdx + 1 == multiPV || Time.elapsed() > 3000))
              sync_cout << UCI::pv(rootPos, rootDepth, alpha, beta) << sync_endl;
      }

      if (!Threads.stop)
          completedDepth = rootDepth;

      if (rootMoves[0].pv[0] != lastBestMove) {
         lastBestMove = rootMoves[0].pv[0];
         lastBestMoveDepth = rootDepth;
      }

      // Have we found a "mate in x"?
      if (   Limits.mate
          && bestValue >= VALUE_MATE_IN_MAX_PLY
          && VALUE_MATE - bestValue <= 2 * Limits.mate)
          Threads.stop = true;

      if (!mainThread)
          continue;

      // If skill level is enabled and time is up, pick a sub-optimal best move
      if (skill.enabled() && skill.time_to_pick(rootDepth))
          skill.pick_best(multiPV);

      // Do we have time for the next iteration? Can we stop searching now?
      if (    Limits.use_time_management()
          && !Threads.stop
          && !mainThread->stopOnPonderhit)
      {
          double fallingEval = (318 + 6 * (mainThread->bestPreviousScore - bestValue)
                                    + 6 * (mainThread->iterValue[iterIdx] - bestValue)) / 825.0;
          fallingEval = std::clamp(fallingEval, 0.5, 1.5);

          // If the bestMove is stable over several iterations, reduce time accordingly
          timeReduction = lastBestMoveDepth + 9 < completedDepth ? 1.92 : 0.95;
          double reduction = (1.47 + mainThread->previousTimeReduction) / (2.32 * timeReduction);

          // Use part of the gained time from a previous stable move for the current move
          for (Thread* th : Threads)
          {
              totBestMoveChanges += th->bestMoveChanges;
              th->bestMoveChanges = 0;
          }
          double bestMoveInstability = 1 + 2 * totBestMoveChanges / Threads.size();

          double totalTime = Time.optimum() * fallingEval * reduction * bestMoveInstability;

          // Cap used time in case of a single legal move for a better viewer experience in tournaments
          // yielding correct scores and sufficiently fast moves.
          if (rootMoves.size() == 1)
              totalTime = std::min(500.0, totalTime);

          if (completedDepth >= 8 && rootPos.two_boards() && Options["Protocol"] == "xboard")
          {
              if (Limits.time[us])
                  Partner.ptell<FAIRY>("time " + std::to_string((Limits.time[us] - Time.elapsed()) / 10));
              if (Limits.time[~us])
                  Partner.ptell<FAIRY>("otim " + std::to_string(Limits.time[~us] / 10));
              if (!Partner.weDead && bestValue <= VALUE_MATED_IN_MAX_PLY)
              {
                  Partner.ptell("dead");
                  Partner.weDead = true;
              }
              else if (Partner.weDead && bestValue > VALUE_MATED_IN_MAX_PLY)
              {
                  Partner.ptell("x");
                  Partner.weDead = false;
              }
              else if (!Partner.weWin && bestValue >= VALUE_MATE_IN_MAX_PLY && Limits.time[~us] < Partner.time * 10)
              {
                  Partner.ptell("sit");
                  Partner.weWin = true;
              }
              else if (Partner.weWin && (bestValue < VALUE_MATE_IN_MAX_PLY || Limits.time[~us] > Partner.time * 10))
              {
                  Partner.ptell("x");
                  Partner.weWin = false;
              }
          }

          // Stop the search if we have exceeded the totalTime
          if (Time.elapsed() > totalTime)
          {
              // If we are allowed to ponder do not stop the search now but
              // keep pondering until the GUI sends "ponderhit" or "stop".
              if (mainThread->ponder)
                  mainThread->stopOnPonderhit = true;
              else if (!(rootPos.two_boards() && (Partner.sitRequested || Partner.weDead)))
                  Threads.stop = true;
          }
          else if (   Threads.increaseDepth
                   && !mainThread->ponder
                   && Time.elapsed() > totalTime * 0.58)
                   Threads.increaseDepth = false;
          else
                   Threads.increaseDepth = true;
      }

      mainThread->iterValue[iterIdx] = bestValue;
      iterIdx = (iterIdx + 1) & 3;
  }

  if (!mainThread)
      return;

  mainThread->previousTimeReduction = timeReduction;

  // If skill level is enabled, swap best PV line with the sub-optimal one
  if (skill.enabled())
      std::swap(rootMoves[0], *std::find(rootMoves.begin(), rootMoves.end(),
                skill.best ? skill.best : skill.pick_best(multiPV)));
}


namespace {

  // search<>() is the main search function for both PV and non-PV nodes

  template <NodeType NT>
  Value search(Position& pos, Stack* ss, Value alpha, Value beta, Depth depth, bool cutNode) {

    constexpr bool PvNode = NT == PV;
    const bool rootNode = PvNode && ss->ply == 0;
    const Depth maxNextDepth = rootNode ? depth : depth + 1;

    // Check if we have an upcoming move which draws by repetition, or
    // if the opponent had an alternative move earlier to this position.
    if (   pos.rule50_count() >= 3
        && alpha < VALUE_DRAW
        && !rootNode
        && pos.has_game_cycle(ss->ply))
    {
        alpha = value_draw(pos.this_thread());
        if (alpha >= beta)
            return alpha;
    }

    // Dive into quiescence search when the depth reaches zero
    if (depth <= 0)
        return qsearch<NT>(pos, ss, alpha, beta);

    assert(-VALUE_INFINITE <= alpha && alpha < beta && beta <= VALUE_INFINITE);
    assert(PvNode || (alpha == beta - 1));
    assert(0 < depth && depth < MAX_PLY);
    assert(!(PvNode && cutNode));

    Move pv[MAX_PLY+1], capturesSearched[32], quietsSearched[64];
    StateInfo st;
    ASSERT_ALIGNED(&st, Eval::NNUE::kCacheLineSize);

    TTEntry* tte;
    Key posKey;
    Move ttMove, move, excludedMove, bestMove;
    Depth extension, newDepth;
    Value bestValue, value, ttValue, eval, maxValue, probCutBeta;
    bool formerPv, givesCheck, improving, didLMR, priorCapture;
    bool captureOrPromotion, doFullDepthSearch, moveCountPruning,
         ttCapture, singularQuietLMR;
    Piece movedPiece;
    int moveCount, captureCount, quietCount;

    // Step 1. Initialize node
    Thread* thisThread = pos.this_thread();
    ss->inCheck = pos.checkers();
    priorCapture = pos.captured_piece();
    Color us = pos.side_to_move();
    moveCount = captureCount = quietCount = ss->moveCount = 0;
    bestValue = -VALUE_INFINITE;
    maxValue = VALUE_INFINITE;

    // Check for the available remaining time
    if (thisThread == Threads.main())
        static_cast<MainThread*>(thisThread)->check_time();

    // Used to send selDepth info to GUI (selDepth counts from 1, ply from 0)
    if (PvNode && thisThread->selDepth < ss->ply + 1)
        thisThread->selDepth = ss->ply + 1;

    if (!rootNode)
    {
        Value variantResult;
        if (pos.is_game_end(variantResult, ss->ply))
            return variantResult;

        // Step 2. Check for aborted search and immediate draw
        if (   Threads.stop.load(std::memory_order_relaxed)
            || ss->ply >= MAX_PLY)
            return (ss->ply >= MAX_PLY && !ss->inCheck) ? evaluate(pos)
                                                        : value_draw(pos.this_thread());

        // Step 3. Mate distance pruning. Even if we mate at the next move our score
        // would be at best mate_in(ss->ply+1), but if alpha is already bigger because
        // a shorter mate was found upward in the tree then there is no need to search
        // because we will never beat the current alpha. Same logic but with reversed
        // signs applies also in the opposite condition of being mated instead of giving
        // mate. In this case return a fail-high score.
        alpha = std::max(mated_in(ss->ply), alpha);
        beta = std::min(mate_in(ss->ply+1), beta);
        if (alpha >= beta)
            return alpha;
    }

    assert(0 <= ss->ply && ss->ply < MAX_PLY);

    (ss+1)->ply = ss->ply + 1;
    (ss+1)->ttPv = false;
    (ss+1)->excludedMove = bestMove = MOVE_NONE;
    (ss+2)->killers[0] = (ss+2)->killers[1] = MOVE_NONE;
    Square prevSq = to_sq((ss-1)->currentMove);

    // Initialize statScore to zero for the grandchildren of the current position.
    // So statScore is shared between all grandchildren and only the first grandchild
    // starts with statScore = 0. Later grandchildren start with the last calculated
    // statScore of the previous grandchild. This influences the reduction rules in
    // LMR which are based on the statScore of parent position.
    if (!rootNode)
        (ss+2)->statScore = 0;

    // Step 4. Transposition table lookup. We don't want the score of a partial
    // search to overwrite a previous full search TT value, so we use a different
    // position key in case of an excluded move.
    excludedMove = ss->excludedMove;
    posKey = excludedMove == MOVE_NONE ? pos.key() : pos.key() ^ make_key(excludedMove);
    tte = TT.probe(posKey, ss->ttHit);
    ttValue = ss->ttHit ? value_from_tt(tte->value(), ss->ply, pos.rule50_count()) : VALUE_NONE;
    ttMove =  rootNode ? thisThread->rootMoves[thisThread->pvIdx].pv[0]
            : ss->ttHit    ? tte->move() : MOVE_NONE;
    if (!excludedMove)
        ss->ttPv = PvNode || (ss->ttHit && tte->is_pv());
    formerPv = ss->ttPv && !PvNode;

    // Update low ply history for previous move if we are near root and position is or has been in PV
    if (   ss->ttPv
        && depth > 12
        && ss->ply - 1 < MAX_LPH
        && !priorCapture
        && is_ok((ss-1)->currentMove))
        thisThread->lowPlyHistory[ss->ply - 1][from_to((ss-1)->currentMove)] << stat_bonus(depth - 5);

    // thisThread->ttHitAverage can be used to approximate the running average of ttHit
    thisThread->ttHitAverage =   (TtHitAverageWindow - 1) * thisThread->ttHitAverage / TtHitAverageWindow
                                + TtHitAverageResolution * ss->ttHit;

    // At non-PV nodes we check for an early TT cutoff
    if (  !PvNode
        && ss->ttHit
        && tte->depth() >= depth
        && ttValue != VALUE_NONE // Possible in case of TT access race
        && (ttValue >= beta ? (tte->bound() & BOUND_LOWER)
                            : (tte->bound() & BOUND_UPPER)))
    {
        // If ttMove is quiet, update move sorting heuristics on TT hit
        if (ttMove)
        {
            if (ttValue >= beta)
            {
                // Bonus for a quiet ttMove that fails high
                if (!pos.capture_or_promotion(ttMove))
                    update_quiet_stats(pos, ss, ttMove, stat_bonus(depth), depth);

                // Extra penalty for early quiet moves of the previous ply
                if ((ss-1)->moveCount <= 2 && !priorCapture)
                    update_continuation_histories(ss-1, pos.piece_on(prevSq), prevSq, -stat_bonus(depth + 1));
            }
            // Penalty for a quiet ttMove that fails low
            else if (!pos.capture_or_promotion(ttMove))
            {
                int penalty = -stat_bonus(depth);
                thisThread->mainHistory[us][from_to(ttMove)] << penalty;
                update_continuation_histories(ss, pos.moved_piece(ttMove), to_sq(ttMove), penalty);
            }
        }

        // Partial workaround for the graph history interaction problem
        // For high rule50 counts don't produce transposition table cutoffs.
        if (pos.rule50_count() < 90)
            return ttValue;
    }

    // Step 5. Tablebases probe
    if (!rootNode && TB::Cardinality)
    {
        int piecesCount = pos.count<ALL_PIECES>();

        if (    piecesCount <= TB::Cardinality
            && (piecesCount <  TB::Cardinality || depth >= TB::ProbeDepth)
            &&  pos.rule50_count() == 0
            &&  Options["UCI_Variant"] == "chess"
            && !pos.can_castle(ANY_CASTLING))
        {
            TB::ProbeState err;
            TB::WDLScore wdl = Tablebases::probe_wdl(pos, &err);

            // Force check of time on the next occasion
            if (thisThread == Threads.main())
                static_cast<MainThread*>(thisThread)->callsCnt = 0;

            if (err != TB::ProbeState::FAIL)
            {
                thisThread->tbHits.fetch_add(1, std::memory_order_relaxed);

                int drawScore = TB::UseRule50 ? 1 : 0;

                // use the range VALUE_MATE_IN_MAX_PLY to VALUE_TB_WIN_IN_MAX_PLY to score
                value =  wdl < -drawScore ? VALUE_MATED_IN_MAX_PLY + ss->ply + 1
                       : wdl >  drawScore ? VALUE_MATE_IN_MAX_PLY - ss->ply - 1
                                          : VALUE_DRAW + 2 * wdl * drawScore;

                Bound b =  wdl < -drawScore ? BOUND_UPPER
                         : wdl >  drawScore ? BOUND_LOWER : BOUND_EXACT;

                if (    b == BOUND_EXACT
                    || (b == BOUND_LOWER ? value >= beta : value <= alpha))
                {
                    tte->save(posKey, value_to_tt(value, ss->ply), ss->ttPv, b,
                              std::min(MAX_PLY - 1, depth + 6),
                              MOVE_NONE, VALUE_NONE);

                    return value;
                }

                if (PvNode)
                {
                    if (b == BOUND_LOWER)
                        bestValue = value, alpha = std::max(alpha, bestValue);
                    else
                        maxValue = value;
                }
            }
        }
    }

    CapturePieceToHistory& captureHistory = thisThread->captureHistory;

    // Step 6. Static evaluation of the position
    if (ss->inCheck)
    {
        // Skip early pruning when in check
        ss->staticEval = eval = VALUE_NONE;
        improving = false;
        goto moves_loop;
    }
    else if (ss->ttHit)
    {
        // Never assume anything about values stored in TT
        ss->staticEval = eval = tte->eval();
        if (eval == VALUE_NONE)
            ss->staticEval = eval = evaluate(pos);

        // Randomize draw evaluation
        if (eval == VALUE_DRAW)
            eval = value_draw(thisThread);

        // Can ttValue be used as a better position evaluation?
        if (    ttValue != VALUE_NONE
            && (tte->bound() & (ttValue > eval ? BOUND_LOWER : BOUND_UPPER)))
            eval = ttValue;
    }
    else
    {
        // In case of null move search use previous static eval with a different sign
        // and addition of two tempos
        if ((ss-1)->currentMove != MOVE_NULL)
            ss->staticEval = eval = evaluate(pos);
        else
            ss->staticEval = eval = -(ss-1)->staticEval + 2 * Eval::tempo_value(pos);

        // Save static evaluation into transposition table
        tte->save(posKey, VALUE_NONE, ss->ttPv, BOUND_NONE, DEPTH_NONE, MOVE_NONE, eval);
    }

    // Use static evaluation difference to improve quiet move ordering
    if (is_ok((ss-1)->currentMove) && !(ss-1)->inCheck && !priorCapture)
    {
        int bonus = std::clamp(-depth * 4 * int((ss-1)->staticEval + ss->staticEval - 2 * Tempo), -1000, 1000);
        thisThread->mainHistory[~us][from_to((ss-1)->currentMove)] << bonus;
    }

<<<<<<< HEAD
    // Step 7. Razoring (~1 Elo)
    if (   !rootNode // The required rootNode PV handling is not available in qsearch
        &&  depth == 1
        && !pos.must_capture()
        && !pos.capture_the_flag_piece()
        && !pos.check_counting()
        &&  eval <= alpha - RazorMargin)
        return qsearch<NT>(pos, ss, alpha, beta);

=======
>>>>>>> 70a818cb
    // Set up improving flag that is used in various pruning heuristics
    // We define position as improving if static evaluation of position is better
    // Than the previous static evaluation at our turn
    // In case of us being in check at our previous move we look at move prior to it
    improving =  (ss-2)->staticEval == VALUE_NONE
               ? ss->staticEval > (ss-4)->staticEval || (ss-4)->staticEval == VALUE_NONE
               : ss->staticEval > (ss-2)->staticEval;

<<<<<<< HEAD
    // Skip early pruning in case of mandatory capture
    if (pos.must_capture() && pos.has_capture())
        goto moves_loop;

    // Step 8. Futility pruning: child node (~50 Elo)
    if (   !PvNode
        &&  depth < 8
        && !(pos.capture_the_flag_piece() && !pos.checking_permitted())
        &&  eval - futility_margin(depth, improving) * (1 + pos.check_counting() + 2 * pos.must_capture() + pos.extinction_single_piece()) >= beta
=======
    // Step 7. Futility pruning: child node (~50 Elo)
    if (   !PvNode
        &&  depth < 9
        &&  eval - futility_margin(depth, improving) >= beta
>>>>>>> 70a818cb
        &&  eval < VALUE_KNOWN_WIN) // Do not return unproven wins
        return eval;

    // Step 8. Null move search with verification search (~40 Elo)
    if (   !PvNode
        && (ss-1)->currentMove != MOVE_NULL
        && (ss-1)->statScore < 22977
        &&  eval >= beta
        &&  eval >= ss->staticEval
        &&  ss->staticEval >= beta - 30 * depth - 28 * improving + 84 * ss->ttPv + 168 + 200 * (!pos.double_step_enabled() && pos.piece_to_char()[PAWN] != ' ')
        && !excludedMove
        &&  pos.non_pawn_material(us)
        &&  pos.count<ALL_PIECES>(~us) != pos.count<PAWN>(~us)
        && !pos.flip_enclosed_pieces()
        && (ss->ply >= thisThread->nmpMinPly || us != thisThread->nmpColor))
    {
        assert(eval - beta >= 0);

        // Null move dynamic reduction based on depth and value
        Depth R = (1015 - 300 * pos.must_capture() - 250 * !pos.checking_permitted() + 85 * depth) / 256 + std::min(int(eval - beta) / 191, pos.must_capture() || pos.blast_on_capture() ? 0 : 3);

        ss->currentMove = MOVE_NULL;
        ss->continuationHistory = &thisThread->continuationHistory[0][0][NO_PIECE][0];

        pos.do_null_move(st);

        Value nullValue = -search<NonPV>(pos, ss+1, -beta, -beta+1, depth-R, !cutNode);

        pos.undo_null_move();

        if (nullValue >= beta)
        {
            // Do not return unproven mate or TB scores
            if (nullValue >= VALUE_TB_WIN_IN_MAX_PLY)
                nullValue = beta;

            if (thisThread->nmpMinPly || (abs(beta) < VALUE_KNOWN_WIN && depth < 14))
                return nullValue;

            assert(!thisThread->nmpMinPly); // Recursive verification is not allowed

            // Do verification search at high depths, with null move pruning disabled
            // for us, until ply exceeds nmpMinPly.
            thisThread->nmpMinPly = ss->ply + 3 * (depth-R) / 4;
            thisThread->nmpColor = us;

            Value v = search<NonPV>(pos, ss, beta-1, beta, depth-R, false);

            thisThread->nmpMinPly = 0;

            if (v >= beta)
                return nullValue;
        }
    }

<<<<<<< HEAD
    probCutBeta = beta + (183 + 20 * !!pos.capture_the_flag_piece() + 50 * pos.captures_to_hand()) * (1 + pos.check_counting() + pos.extinction_single_piece()) - 49 * improving;
=======
    probCutBeta = beta + 194 - 49 * improving;
>>>>>>> 70a818cb

    // Step 9. ProbCut (~10 Elo)
    // If we have a good enough capture and a reduced search returns a value
    // much above beta, we can (almost) safely prune the previous move.
    if (   !PvNode
        &&  depth > 4
        &&  abs(beta) < VALUE_TB_WIN_IN_MAX_PLY
        // if value from transposition table is lower than probCutBeta, don't attempt probCut
        // there and in further interactions with transposition table cutoff depth is set to depth - 3
        // because probCut search has depth set to depth - 4 but we also do a move before it
        // so effective depth is equal to depth - 3
        && !(   ss->ttHit
             && tte->depth() >= depth - 3
             && ttValue != VALUE_NONE
             && ttValue < probCutBeta))
    {
        // if ttMove is a capture and value from transposition table is good enough produce probCut
        // cutoff without digging into actual probCut search
        if (   ss->ttHit
            && tte->depth() >= depth - 3
            && ttValue != VALUE_NONE
            && ttValue >= probCutBeta
            && ttMove
            && pos.capture_or_promotion(ttMove))
            return probCutBeta;

        assert(probCutBeta < VALUE_INFINITE);
        MovePicker mp(pos, ttMove, probCutBeta - ss->staticEval, &captureHistory);
        int probCutCount = 0;
        bool ttPv = ss->ttPv;
        ss->ttPv = false;

        while (   (move = mp.next_move()) != MOVE_NONE
               && probCutCount < 2 + 2 * cutNode)
            if (move != excludedMove && pos.legal(move))
            {
                assert(pos.capture_or_promotion(move));
                assert(depth >= 5);

                captureOrPromotion = true;
                probCutCount++;

                ss->currentMove = move;
                ss->continuationHistory = &thisThread->continuationHistory[ss->inCheck]
                                                                          [captureOrPromotion]
                                                                          [history_slot(pos.moved_piece(move))]
                                                                          [to_sq(move)];

                pos.do_move(move, st);

                // Perform a preliminary qsearch to verify that the move holds
                value = -qsearch<NonPV>(pos, ss+1, -probCutBeta, -probCutBeta+1);

                // If the qsearch held, perform the regular search
                if (value >= probCutBeta)
                    value = -search<NonPV>(pos, ss+1, -probCutBeta, -probCutBeta+1, depth - 4, !cutNode);

                pos.undo_move(move);

                if (value >= probCutBeta)
                {
                    // if transposition table doesn't have equal or more deep info write probCut data into it
                    if ( !(ss->ttHit
                       && tte->depth() >= depth - 3
                       && ttValue != VALUE_NONE))
                        tte->save(posKey, value_to_tt(value, ss->ply), ttPv,
                            BOUND_LOWER,
                            depth - 3, move, ss->staticEval);
                    return value;
                }
            }
         ss->ttPv = ttPv;
    }

    // Step 10. If the position is not in TT, decrease depth by 2
    if (   PvNode
        && depth >= 6
        && !ttMove)
        depth -= 2;

moves_loop: // When in check, search starts from here

    const PieceToHistory* contHist[] = { (ss-1)->continuationHistory, (ss-2)->continuationHistory,
                                          nullptr                   , (ss-4)->continuationHistory,
                                          nullptr                   , (ss-6)->continuationHistory };

    Move countermove = thisThread->counterMoves[pos.piece_on(prevSq)][prevSq];

    MovePicker mp(pos, ttMove, depth, &thisThread->mainHistory,
                                      &thisThread->lowPlyHistory,
                                      &captureHistory,
                                      contHist,
                                      countermove,
                                      ss->killers,
                                      ss->ply);

    value = bestValue;
    singularQuietLMR = moveCountPruning = false;
    ttCapture = ttMove && pos.capture_or_promotion(ttMove);

    // Mark this node as being searched
    ThreadHolding th(thisThread, posKey, ss->ply);

    // Step 11. Loop through all pseudo-legal moves until no moves remain
    // or a beta cutoff occurs.
    while ((move = mp.next_move(moveCountPruning)) != MOVE_NONE)
    {
      assert(is_ok(move));

      if (move == excludedMove)
          continue;

      // At root obey the "searchmoves" option and skip moves not listed in Root
      // Move List. As a consequence any illegal move is also skipped. In MultiPV
      // mode we also skip PV moves which have been already searched and those
      // of lower "TB rank" if we are in a TB root position.
      if (rootNode && !std::count(thisThread->rootMoves.begin() + thisThread->pvIdx,
                                  thisThread->rootMoves.begin() + thisThread->pvLast, move))
          continue;

      // Check for legality
      if (!rootNode && !pos.legal(move))
          continue;

      ss->moveCount = ++moveCount;

      if (rootNode && thisThread == Threads.main() && Time.elapsed() > 3000 && Options["Protocol"] != "xboard")
          sync_cout << "info depth " << depth
                    << " currmove " << UCI::move(pos, move)
                    << " currmovenumber " << moveCount + thisThread->pvIdx << sync_endl;
      if (PvNode)
          (ss+1)->pv = nullptr;

      extension = 0;
      captureOrPromotion = pos.capture_or_promotion(move);
      movedPiece = pos.moved_piece(move);
      givesCheck = pos.gives_check(move);

      // Calculate new depth for this move
      newDepth = depth - 1;

      // Step 12. Pruning at shallow depth (~200 Elo)
      if (  !rootNode
          && (pos.non_pawn_material(us) || pos.count<ALL_PIECES>(us) == pos.count<PAWN>(us))
          && bestValue > VALUE_TB_LOSS_IN_MAX_PLY)
      {
          // Skip quiet moves if movecount exceeds our FutilityMoveCount threshold
          moveCountPruning = moveCount >= futility_move_count(improving, depth)
                            || (pos.must_capture() && (moveCountPruning || (pos.capture(move) && pos.legal(move))));

          // Reduced depth of the next LMR search
          int lmrDepth = std::max(newDepth - reduction(improving, depth, moveCount), 0);

<<<<<<< HEAD
          if (   !captureOrPromotion
              && !givesCheck
              && !(pos.must_capture() && pos.attackers_to(to_sq(move), ~us)))
=======
          if (   captureOrPromotion
              || givesCheck)
          {
              // Capture history based pruning when the move doesn't give check
              if (   !givesCheck
                  && lmrDepth < 1
                  && captureHistory[movedPiece][to_sq(move)][type_of(pos.piece_on(to_sq(move)))] < 0)
                  continue;

              // SEE based pruning
              if (!pos.see_ge(move, Value(-218) * depth)) // (~25 Elo)
                  continue;
          }
          else
>>>>>>> 70a818cb
          {
              // Countermoves based pruning (~20 Elo)
              if (   lmrDepth < 4 + ((ss-1)->statScore > 0 || (ss-1)->moveCount == 1)
                  && (*contHist[0])[history_slot(movedPiece)][to_sq(move)] < CounterMovePruneThreshold
                  && (*contHist[1])[history_slot(movedPiece)][to_sq(move)] < CounterMovePruneThreshold)
                  continue;

              // Futility pruning: parent node (~5 Elo)
              if (   lmrDepth < 7
                  && !ss->inCheck
<<<<<<< HEAD
                  && !(   pos.extinction_value() == -VALUE_MATE
                       && pos.extinction_piece_types().find(ALL_PIECES) == pos.extinction_piece_types().end())
                  && ss->staticEval + (266 + 170 * lmrDepth) * (1 + pos.check_counting()) <= alpha
                  &&  (*contHist[0])[history_slot(movedPiece)][to_sq(move)]
                    + (*contHist[1])[history_slot(movedPiece)][to_sq(move)]
                    + (*contHist[3])[history_slot(movedPiece)][to_sq(move)]
                    + (*contHist[5])[history_slot(movedPiece)][to_sq(move)] / 2 < 27376)
=======
                  && ss->staticEval + 254 + 159 * lmrDepth <= alpha
                  &&  (*contHist[0])[movedPiece][to_sq(move)]
                    + (*contHist[1])[movedPiece][to_sq(move)]
                    + (*contHist[3])[movedPiece][to_sq(move)]
                    + (*contHist[5])[movedPiece][to_sq(move)] / 2 < 26394)
>>>>>>> 70a818cb
                  continue;

              // Prune moves with negative SEE (~20 Elo)
              if (!pos.see_ge(move, Value(-(30 - std::min(lmrDepth, 18) + 10 * !!pos.capture_the_flag_piece()) * lmrDepth * lmrDepth)))
                  continue;
          }
<<<<<<< HEAD
          else if (!pos.must_capture())
          {
              // Capture history based pruning when the move doesn't give check
              if (   !givesCheck
                  && lmrDepth < 1
                  && captureHistory[movedPiece][to_sq(move)][type_of(pos.piece_on(to_sq(move)))] < 0)
                  continue;

              // SEE based pruning
              if (!pos.see_ge(move, Value(-213 - 120 * pos.captures_to_hand()) * depth)) // (~25 Elo)
                  continue;
          }
=======
>>>>>>> 70a818cb
      }

      // Step 13. Extensions (~75 Elo)

      // Singular extension search (~70 Elo). If all moves but one fail low on a
      // search of (alpha-s, beta-s), and just one fails high on (alpha, beta),
      // then that move is singular and should be extended. To verify this we do
      // a reduced search on all the other moves but the ttMove and if the
      // result is lower than ttValue minus a margin, then we will extend the ttMove.
      if (    depth >= 7
          &&  move == ttMove
          && !rootNode
          && !excludedMove // Avoid recursive singular search
       /* &&  ttValue != VALUE_NONE Already implicit in the next condition */
          &&  abs(ttValue) < VALUE_KNOWN_WIN
          && (tte->bound() & BOUND_LOWER)
          &&  tte->depth() >= depth - 3)
      {
          Value singularBeta = ttValue - ((formerPv + 4) * depth) / 2;
          Depth singularDepth = (depth - 1 + 3 * formerPv) / 2;
          ss->excludedMove = move;
          value = search<NonPV>(pos, ss, singularBeta - 1, singularBeta, singularDepth, cutNode);
          ss->excludedMove = MOVE_NONE;

          if (value < singularBeta)
          {
              extension = 1;
              singularQuietLMR = !ttCapture;
          }

          // Multi-cut pruning
          // Our ttMove is assumed to fail high, and now we failed high also on a reduced
          // search without the ttMove. So we assume this expected Cut-node is not singular,
          // that multiple moves fail high, and we can prune the whole subtree by returning
          // a soft bound.
          else if (singularBeta >= beta)
              return singularBeta;

          // If the eval of ttMove is greater than beta we try also if there is another
          // move that pushes it over beta, if so also produce a cutoff.
          else if (ttValue >= beta)
          {
              ss->excludedMove = move;
              value = search<NonPV>(pos, ss, beta - 1, beta, (depth + 3) / 2, cutNode);
              ss->excludedMove = MOVE_NONE;

              if (value >= beta)
                  return beta;
          }
      }

      // Check extension (~2 Elo)
      else if (    givesCheck
               && (pos.is_discovered_check_on_king(~us, move) || pos.see_ge(move)))
          extension = 1;

      // Last captures extension
      else if (   PieceValue[EG][pos.captured_piece()] > PawnValueEg
               && pos.non_pawn_material() <= 2 * RookValueMg)
          extension = 1;

<<<<<<< HEAD
      // Late irreversible move extension
      if (   move == ttMove
          && pos.rule50_count() > 80
          && (captureOrPromotion || type_of(movedPiece) == PAWN))
          extension = 2;

      // Losing chess capture extension
      else if (    pos.must_capture()
               &&  pos.capture(move)
               &&  (ss->inCheck || MoveList<CAPTURES>(pos).size() == 1))
          extension = 1;

=======
>>>>>>> 70a818cb
      // Add extension to new depth
      newDepth += extension;

      // Speculative prefetch as early as possible
      prefetch(TT.first_entry(pos.key_after(move)));

      // Update the current move (this must be done after singular extension search)
      ss->currentMove = move;
      ss->continuationHistory = &thisThread->continuationHistory[ss->inCheck]
                                                                [captureOrPromotion]
                                                                [history_slot(movedPiece)]
                                                                [to_sq(move)];

      // Step 14. Make the move
      pos.do_move(move, st, givesCheck);

      // Step 15. Reduced depth search (LMR, ~200 Elo). If the move fails high it will be
      // re-searched at full depth.
      if (    depth >= 3
          &&  moveCount > 1 + 2 * rootNode
          && (  !captureOrPromotion
              || moveCountPruning
              || ss->staticEval + PieceValue[EG][pos.captured_piece()] <= alpha
              || cutNode
<<<<<<< HEAD
              || thisThread->ttHitAverage < 432 * TtHitAverageResolution * TtHitAverageWindow / 1024)
          && !(pos.must_capture() && (givesCheck || pos.has_capture())))
=======
              || (!PvNode && !formerPv && captureHistory[movedPiece][to_sq(move)][type_of(pos.captured_piece())] < 4506)
              || thisThread->ttHitAverage < 432 * TtHitAverageResolution * TtHitAverageWindow / 1024))
>>>>>>> 70a818cb
      {
          Depth r = reduction(improving, depth, moveCount);

          // Decrease reduction if the ttHit running average is large
          if (thisThread->ttHitAverage > 537 * TtHitAverageResolution * TtHitAverageWindow / 1024)
              r--;

          // Increase reduction if other threads are searching this position
          if (th.marked())
              r++;

          // Decrease reduction if position is or has been on the PV (~10 Elo)
          if (ss->ttPv)
              r -= 2;

          // Increase reduction at root and non-PV nodes when the best move does not change frequently
          if ((rootNode || !PvNode) && thisThread->rootDepth > 10 && thisThread->bestMoveChanges <= 2)
              r++;

          // More reductions for late moves if position was not in previous PV
          if (moveCountPruning && !formerPv)
              r++;

          // Decrease reduction if opponent's move count is high (~5 Elo)
          if ((ss-1)->moveCount > 13)
              r--;

          // Decrease reduction if ttMove has been singularly extended (~3 Elo)
          if (singularQuietLMR)
              r--;

          if (captureOrPromotion)
          {
              // Unless giving check, this capture is likely bad
              if (   !givesCheck
                  && ss->staticEval + PieceValue[EG][pos.captured_piece()] + 210 * depth <= alpha)
                  r++;
          }
          else
          {
              // Increase reduction if ttMove is a capture (~5 Elo)
              if (ttCapture)
                  r++;

              // Increase reduction at root if failing high
              r += rootNode ? thisThread->failedHighCnt * thisThread->failedHighCnt * moveCount / 512 : 0;

              // Increase reduction for cut nodes (~10 Elo)
              if (cutNode)
                  r += 2;

              // Decrease reduction for moves that escape a capture. Filter out
              // castling moves, because they are coded as "king captures rook" and
              // hence break make_move(). (~2 Elo)
              else if (    type_of(move) == NORMAL
                       && !pos.see_ge(reverse_move(move)))
                  r -= 2 + ss->ttPv - (type_of(movedPiece) == PAWN);

              ss->statScore =  thisThread->mainHistory[us][from_to(move)]
                             + (*contHist[0])[history_slot(movedPiece)][to_sq(move)]
                             + (*contHist[1])[history_slot(movedPiece)][to_sq(move)]
                             + (*contHist[3])[history_slot(movedPiece)][to_sq(move)]
                             - 5287;

              // Decrease/increase reduction by comparing opponent's stat score (~10 Elo)
              if (ss->statScore >= -105 && (ss-1)->statScore < -103)
                  r--;

              else if ((ss-1)->statScore >= -122 && ss->statScore < -129)
                  r++;

              // Decrease/increase reduction for moves with a good/bad history (~30 Elo)
<<<<<<< HEAD
              r -= ss->statScore / (14884 - 4434 * pos.captures_to_hand());
          }
          else
          {
              // Unless giving check, this capture is likely bad
              if (   !givesCheck
                  && ss->staticEval + PieceValue[EG][pos.captured_piece()] + 210 * depth <= alpha)
                  r++;
=======
              // If we are not in check use statScore, if we are in check
              // use sum of main history and first continuation history with an offset
              if (ss->inCheck)
                  r -= (thisThread->mainHistory[us][from_to(move)]
                     + (*contHist[0])[movedPiece][to_sq(move)] - 4333) / 16384;
              else
                  r -= ss->statScore / 14884;
>>>>>>> 70a818cb
          }

          Depth d = std::clamp(newDepth - r, 1, newDepth);

          value = -search<NonPV>(pos, ss+1, -(alpha+1), -alpha, d, true);

          doFullDepthSearch = value > alpha && d != newDepth;

          didLMR = true;
      }
      else
      {
          doFullDepthSearch = !PvNode || moveCount > 1;

          didLMR = false;
      }

      // Step 16. Full depth search when LMR is skipped or fails high
      if (doFullDepthSearch)
      {
          value = -search<NonPV>(pos, ss+1, -(alpha+1), -alpha, newDepth, !cutNode);

          // If the move passed LMR update its stats
          if (didLMR && !captureOrPromotion)
          {
              int bonus = value > alpha ?  stat_bonus(newDepth)
                                        : -stat_bonus(newDepth);

              update_continuation_histories(ss, movedPiece, to_sq(move), bonus);
          }
      }

      // For PV nodes only, do a full PV search on the first move or after a fail
      // high (in the latter case search only if value < beta), otherwise let the
      // parent node fail low with value <= alpha and try another move.
      if (PvNode && (moveCount == 1 || (value > alpha && (rootNode || value < beta))))
      {
          (ss+1)->pv = pv;
          (ss+1)->pv[0] = MOVE_NONE;

          value = -search<PV>(pos, ss+1, -beta, -alpha,
                              std::min(maxNextDepth, newDepth), false);
      }

      // Step 17. Undo move
      pos.undo_move(move);

      assert(value > -VALUE_INFINITE && value < VALUE_INFINITE);

      // Step 18. Check for a new best move
      // Finished searching the move. If a stop occurred, the return value of
      // the search cannot be trusted, and we return immediately without
      // updating best move, PV and TT.
      if (Threads.stop.load(std::memory_order_relaxed))
          return VALUE_ZERO;

      if (rootNode)
      {
          RootMove& rm = *std::find(thisThread->rootMoves.begin(),
                                    thisThread->rootMoves.end(), move);

          // PV move or new best move?
          if (moveCount == 1 || value > alpha)
          {
              rm.score = value;
              rm.selDepth = thisThread->selDepth;
              rm.pv.resize(1);

              assert((ss+1)->pv);

              for (Move* m = (ss+1)->pv; *m != MOVE_NONE; ++m)
                  rm.pv.push_back(*m);

              // We record how often the best move has been changed in each
              // iteration. This information is used for time management and LMR
              if (moveCount > 1)
                  ++thisThread->bestMoveChanges;
          }
          else
              // All other moves but the PV are set to the lowest value: this
              // is not a problem when sorting because the sort is stable and the
              // move position in the list is preserved - just the PV is pushed up.
              rm.score = -VALUE_INFINITE;
      }

      if (value > bestValue)
      {
          bestValue = value;

          if (value > alpha)
          {
              bestMove = move;

              if (PvNode && !rootNode) // Update pv even in fail-high case
                  update_pv(ss->pv, move, (ss+1)->pv);

              if (PvNode && value < beta) // Update alpha! Always alpha < beta
                  alpha = value;
              else
              {
                  assert(value >= beta); // Fail high
                  ss->statScore = 0;
                  break;
              }
          }
      }

      // If the move is worse than some previously searched move, remember it to update its stats later
      if (move != bestMove)
      {
          if (captureOrPromotion && captureCount < 32)
              capturesSearched[captureCount++] = move;

          else if (!captureOrPromotion && quietCount < 64)
              quietsSearched[quietCount++] = move;
      }
    }

    // The following condition would detect a stop only after move loop has been
    // completed. But in this case bestValue is valid because we have fully
    // searched our subtree, and we can anyhow save the result in TT.
    /*
       if (Threads.stop)
        return VALUE_DRAW;
    */

    // Step 19. Check for mate and stalemate
    // All legal moves have been searched and if there are no legal moves, it
    // must be a mate or a stalemate. If we are in a singular extension search then
    // return a fail low score.

    assert(moveCount || !ss->inCheck || excludedMove || !MoveList<LEGAL>(pos).size());

    if (!moveCount)
        bestValue = excludedMove ? alpha
                   :     ss->inCheck ? pos.checkmate_value(ss->ply) : pos.stalemate_value(ss->ply);

    // If there is a move which produces search value greater than alpha we update stats of searched moves
    else if (bestMove)
        update_all_stats(pos, ss, bestMove, bestValue, beta, prevSq,
                         quietsSearched, quietCount, capturesSearched, captureCount, depth);

    // Bonus for prior countermove that caused the fail low
    else if (   (depth >= 3 || PvNode)
             && !priorCapture)
        update_continuation_histories(ss-1, pos.piece_on(prevSq), prevSq, stat_bonus(depth));

    if (PvNode)
        bestValue = std::min(bestValue, maxValue);

    // If no good move is found and the previous position was ttPv, then the previous
    // opponent move is probably good and the new position is added to the search tree.
    if (bestValue <= alpha)
        ss->ttPv = ss->ttPv || ((ss-1)->ttPv && depth > 3);
    // Otherwise, a counter move has been found and if the position is the last leaf
    // in the search tree, remove the position from the search tree.
    else if (depth > 3)
        ss->ttPv = ss->ttPv && (ss+1)->ttPv;

    // Write gathered information in transposition table
    if (!excludedMove && !(rootNode && thisThread->pvIdx))
        tte->save(posKey, value_to_tt(bestValue, ss->ply), ss->ttPv,
                  bestValue >= beta ? BOUND_LOWER :
                  PvNode && bestMove ? BOUND_EXACT : BOUND_UPPER,
                  depth, bestMove, ss->staticEval);

    assert(bestValue > -VALUE_INFINITE && bestValue < VALUE_INFINITE);

    return bestValue;
  }


  // qsearch() is the quiescence search function, which is called by the main search
  // function with zero depth, or recursively with further decreasing depth per call.
  template <NodeType NT>
  Value qsearch(Position& pos, Stack* ss, Value alpha, Value beta, Depth depth) {

    constexpr bool PvNode = NT == PV;

    assert(alpha >= -VALUE_INFINITE && alpha < beta && beta <= VALUE_INFINITE);
    assert(PvNode || (alpha == beta - 1));
    assert(depth <= 0);

    Move pv[MAX_PLY+1];
    StateInfo st;
    ASSERT_ALIGNED(&st, Eval::NNUE::kCacheLineSize);

    TTEntry* tte;
    Key posKey;
    Move ttMove, move, bestMove;
    Depth ttDepth;
    Value bestValue, value, ttValue, futilityValue, futilityBase, oldAlpha;
    bool pvHit, givesCheck, captureOrPromotion;
    int moveCount;

    if (PvNode)
    {
        oldAlpha = alpha; // To flag BOUND_EXACT when eval above alpha and no available moves
        (ss+1)->pv = pv;
        ss->pv[0] = MOVE_NONE;
    }

    Thread* thisThread = pos.this_thread();
    (ss+1)->ply = ss->ply + 1;
    bestMove = MOVE_NONE;
    ss->inCheck = pos.checkers();
    moveCount = 0;

    Value gameResult;
    if (pos.is_game_end(gameResult, ss->ply))
        return gameResult;

    // Check for maximum ply reached
    if (ss->ply >= MAX_PLY)
        return !ss->inCheck ? evaluate(pos) : VALUE_DRAW;

    assert(0 <= ss->ply && ss->ply < MAX_PLY);

    // Decide whether or not to include checks: this fixes also the type of
    // TT entry depth that we are going to use. Note that in qsearch we use
    // only two types of depth in TT: DEPTH_QS_CHECKS or DEPTH_QS_NO_CHECKS.
    ttDepth = ss->inCheck || depth >= DEPTH_QS_CHECKS ? DEPTH_QS_CHECKS
                                                  : DEPTH_QS_NO_CHECKS;
    // Transposition table lookup
    posKey = pos.key();
    tte = TT.probe(posKey, ss->ttHit);
    ttValue = ss->ttHit ? value_from_tt(tte->value(), ss->ply, pos.rule50_count()) : VALUE_NONE;
    ttMove = ss->ttHit ? tte->move() : MOVE_NONE;
    pvHit = ss->ttHit && tte->is_pv();

    if (  !PvNode
        && ss->ttHit
        && tte->depth() >= ttDepth
        && ttValue != VALUE_NONE // Only in case of TT access race
        && (ttValue >= beta ? (tte->bound() & BOUND_LOWER)
                            : (tte->bound() & BOUND_UPPER)))
        return ttValue;

    // Evaluate the position statically
    if (ss->inCheck)
    {
        ss->staticEval = VALUE_NONE;
        bestValue = futilityBase = -VALUE_INFINITE;
    }
    else
    {
        if (ss->ttHit)
        {
            // Never assume anything about values stored in TT
            if ((ss->staticEval = bestValue = tte->eval()) == VALUE_NONE)
                ss->staticEval = bestValue = evaluate(pos);

            // Can ttValue be used as a better position evaluation?
            if (    ttValue != VALUE_NONE
                && (tte->bound() & (ttValue > bestValue ? BOUND_LOWER : BOUND_UPPER)))
                bestValue = ttValue;
        }
        else
            // In case of null move search use previous static eval with a different sign
            // and addition of two tempos
            ss->staticEval = bestValue =
            (ss-1)->currentMove != MOVE_NULL ? evaluate(pos)
                                             : -(ss-1)->staticEval + 2 * Eval::tempo_value(pos);

        // Stand pat. Return immediately if static value is at least beta
        if (bestValue >= beta)
        {
            // Save gathered info in transposition table
            if (!ss->ttHit)
                tte->save(posKey, value_to_tt(bestValue, ss->ply), false, BOUND_LOWER,
                          DEPTH_NONE, MOVE_NONE, ss->staticEval);

            return bestValue;
        }

        if (PvNode && bestValue > alpha)
            alpha = bestValue;

        futilityBase = bestValue + 155;
    }

    const PieceToHistory* contHist[] = { (ss-1)->continuationHistory, (ss-2)->continuationHistory,
                                          nullptr                   , (ss-4)->continuationHistory,
                                          nullptr                   , (ss-6)->continuationHistory };

    // Initialize a MovePicker object for the current position, and prepare
    // to search the moves. Because the depth is <= 0 here, only captures,
    // queen and checking knight promotions, and other checks(only if depth >= DEPTH_QS_CHECKS)
    // will be generated.
    MovePicker mp(pos, ttMove, depth, &thisThread->mainHistory,
                                      &thisThread->captureHistory,
                                      contHist,
                                      to_sq((ss-1)->currentMove));

    // Loop through the moves until no moves remain or a beta cutoff occurs
    while ((move = mp.next_move()) != MOVE_NONE)
    {
      assert(is_ok(move));

      givesCheck = pos.gives_check(move);
      captureOrPromotion = pos.capture_or_promotion(move);

      moveCount++;

      // Futility pruning
      if (    bestValue > VALUE_TB_LOSS_IN_MAX_PLY
          && !givesCheck
          && !(   pos.extinction_value() == -VALUE_MATE
               && pos.piece_on(to_sq(move))
               && pos.extinction_piece_types().find(type_of(pos.piece_on(to_sq(move)))) != pos.extinction_piece_types().end())
          &&  futilityBase > -VALUE_KNOWN_WIN
          && !pos.advanced_pawn_push(move))
      {
          assert(type_of(move) != EN_PASSANT); // Due to !pos.advanced_pawn_push

          // moveCount pruning
          if (moveCount > 2)
              continue;

          futilityValue = futilityBase + PieceValue[EG][pos.piece_on(to_sq(move))];

          if (futilityValue <= alpha)
          {
              bestValue = std::max(bestValue, futilityValue);
              continue;
          }

          if (futilityBase <= alpha && !pos.see_ge(move, VALUE_ZERO + 1))
          {
              bestValue = std::max(bestValue, futilityBase);
              continue;
          }
      }

      // Do not search moves with negative SEE values
      if (    bestValue > VALUE_TB_LOSS_IN_MAX_PLY
          && !pos.see_ge(move))
          continue;

      // Speculative prefetch as early as possible
      prefetch(TT.first_entry(pos.key_after(move)));

      // Check for legality just before making the move
      if (!pos.legal(move))
      {
          moveCount--;
          continue;
      }

      ss->currentMove = move;
      ss->continuationHistory = &thisThread->continuationHistory[ss->inCheck]
                                                                [captureOrPromotion]
                                                                [history_slot(pos.moved_piece(move))]
                                                                [to_sq(move)];

      // CounterMove based pruning
      if (  !captureOrPromotion
          && bestValue > VALUE_TB_LOSS_IN_MAX_PLY
          && (*contHist[0])[history_slot(pos.moved_piece(move))][to_sq(move)] < CounterMovePruneThreshold
          && (*contHist[1])[history_slot(pos.moved_piece(move))][to_sq(move)] < CounterMovePruneThreshold)
          continue;

      // Make and search the move
      pos.do_move(move, st, givesCheck);
      value = -qsearch<NT>(pos, ss+1, -beta, -alpha, depth - 1);
      pos.undo_move(move);

      assert(value > -VALUE_INFINITE && value < VALUE_INFINITE);

      // Check for a new best move
      if (value > bestValue)
      {
          bestValue = value;

          if (value > alpha)
          {
              bestMove = move;

              if (PvNode) // Update pv even in fail-high case
                  update_pv(ss->pv, move, (ss+1)->pv);

              if (PvNode && value < beta) // Update alpha here!
                  alpha = value;
              else
                  break; // Fail high
          }
       }
    }

    // All legal moves have been searched. A special case: if we're in check
    // and no legal moves were found, it is checkmate.
    if (ss->inCheck && bestValue == -VALUE_INFINITE)
    {
        assert(!MoveList<LEGAL>(pos).size());

        return pos.checkmate_value(ss->ply); // Plies to mate from the root
    }

    // Save gathered info in transposition table
    tte->save(posKey, value_to_tt(bestValue, ss->ply), pvHit,
              bestValue >= beta ? BOUND_LOWER :
              PvNode && bestValue > oldAlpha  ? BOUND_EXACT : BOUND_UPPER,
              ttDepth, bestMove, ss->staticEval);

    assert(bestValue > -VALUE_INFINITE && bestValue < VALUE_INFINITE);

    return bestValue;
  }


  // value_to_tt() adjusts a mate or TB score from "plies to mate from the root" to
  // "plies to mate from the current position". Standard scores are unchanged.
  // The function is called before storing a value in the transposition table.

  Value value_to_tt(Value v, int ply) {

    assert(v != VALUE_NONE);

    return  v >= VALUE_TB_WIN_IN_MAX_PLY  ? v + ply
          : v <= VALUE_TB_LOSS_IN_MAX_PLY ? v - ply : v;
  }


  // value_from_tt() is the inverse of value_to_tt(): it adjusts a mate or TB score
  // from the transposition table (which refers to the plies to mate/be mated from
  // current position) to "plies to mate/be mated (TB win/loss) from the root". However,
  // for mate scores, to avoid potentially false mate scores related to the 50 moves rule
  // and the graph history interaction, we return an optimal TB score instead.

  Value value_from_tt(Value v, int ply, int r50c) {

    if (v == VALUE_NONE)
        return VALUE_NONE;

    if (v >= VALUE_TB_WIN_IN_MAX_PLY)  // TB win or better
    {
        if (v >= VALUE_MATE_IN_MAX_PLY && VALUE_MATE - v > 99 - r50c)
            return VALUE_MATE_IN_MAX_PLY - 1; // do not return a potentially false mate score

        return v - ply;
    }

    if (v <= VALUE_TB_LOSS_IN_MAX_PLY) // TB loss or worse
    {
        if (v <= VALUE_MATED_IN_MAX_PLY && VALUE_MATE + v > 99 - r50c)
            return VALUE_MATED_IN_MAX_PLY + 1; // do not return a potentially false mate score

        return v + ply;
    }

    return v;
  }


  // update_pv() adds current move and appends child pv[]

  void update_pv(Move* pv, Move move, Move* childPv) {

    for (*pv++ = move; childPv && *childPv != MOVE_NONE; )
        *pv++ = *childPv++;
    *pv = MOVE_NONE;
  }


  // update_all_stats() updates stats at the end of search() when a bestMove is found

  void update_all_stats(const Position& pos, Stack* ss, Move bestMove, Value bestValue, Value beta, Square prevSq,
                        Move* quietsSearched, int quietCount, Move* capturesSearched, int captureCount, Depth depth) {

    int bonus1, bonus2;
    Color us = pos.side_to_move();
    Thread* thisThread = pos.this_thread();
    CapturePieceToHistory& captureHistory = thisThread->captureHistory;
    Piece moved_piece = pos.moved_piece(bestMove);
    PieceType captured = type_of(pos.piece_on(to_sq(bestMove)));

    bonus1 = stat_bonus(depth + 1);
    bonus2 = bestValue > beta + PawnValueMg ? bonus1               // larger bonus
                                            : stat_bonus(depth);   // smaller bonus

    if (!pos.capture_or_promotion(bestMove))
    {
        // Increase stats for the best move in case it was a quiet move
        update_quiet_stats(pos, ss, bestMove, bonus2, depth);

        // Decrease stats for all non-best quiet moves
        for (int i = 0; i < quietCount; ++i)
        {
            thisThread->mainHistory[us][from_to(quietsSearched[i])] << -bonus2;
            update_continuation_histories(ss, pos.moved_piece(quietsSearched[i]), to_sq(quietsSearched[i]), -bonus2);
        }
    }
    else
        // Increase stats for the best move in case it was a capture move
        captureHistory[moved_piece][to_sq(bestMove)][captured] << bonus1;

    // Extra penalty for a quiet early move that was not a TT move or
    // main killer move in previous ply when it gets refuted.
    if (   ((ss-1)->moveCount == 1 + (ss-1)->ttHit || ((ss-1)->currentMove == (ss-1)->killers[0]))
        && !pos.captured_piece())
            update_continuation_histories(ss-1, pos.piece_on(prevSq), prevSq, -bonus1);

    // Decrease stats for all non-best capture moves
    for (int i = 0; i < captureCount; ++i)
    {
        moved_piece = pos.moved_piece(capturesSearched[i]);
        captured = type_of(pos.piece_on(to_sq(capturesSearched[i])));
        captureHistory[moved_piece][to_sq(capturesSearched[i])][captured] << -bonus1;
    }
  }


  // update_continuation_histories() updates histories of the move pairs formed
  // by moves at ply -1, -2, -4, and -6 with current move.

  void update_continuation_histories(Stack* ss, Piece pc, Square to, int bonus) {

    for (int i : {1, 2, 4, 6})
    {
        // Only update first 2 continuation histories if we are in check
        if (ss->inCheck && i > 2)
            break;
        if (is_ok((ss-i)->currentMove))
            (*(ss-i)->continuationHistory)[history_slot(pc)][to] << bonus;
    }
  }


  // update_quiet_stats() updates move sorting heuristics

  void update_quiet_stats(const Position& pos, Stack* ss, Move move, int bonus, int depth) {

    // Update killers
    if (ss->killers[0] != move)
    {
        ss->killers[1] = ss->killers[0];
        ss->killers[0] = move;
    }

    Color us = pos.side_to_move();
    Thread* thisThread = pos.this_thread();
    thisThread->mainHistory[us][from_to(move)] << bonus;
    update_continuation_histories(ss, pos.moved_piece(move), to_sq(move), bonus);

    // Penalty for reversed move in case of moved piece not being a pawn
    if (type_of(pos.moved_piece(move)) != PAWN && type_of(move) != DROP)
        thisThread->mainHistory[us][from_to(reverse_move(move))] << -bonus;

    // Update countermove history
    if (is_ok((ss-1)->currentMove))
    {
        Square prevSq = to_sq((ss-1)->currentMove);
        thisThread->counterMoves[pos.piece_on(prevSq)][prevSq] = move;
    }

    // Update low ply history
    if (depth > 11 && ss->ply < MAX_LPH)
        thisThread->lowPlyHistory[ss->ply][from_to(move)] << stat_bonus(depth - 7);
  }

  // When playing with strength handicap, choose best move among a set of RootMoves
  // using a statistical rule dependent on 'level'. Idea by Heinz van Saanen.

  Move Skill::pick_best(size_t multiPV) {

    const RootMoves& rootMoves = Threads.main()->rootMoves;
    static PRNG rng(now()); // PRNG sequence should be non-deterministic

    // RootMoves are already sorted by score in descending order
    Value topScore = rootMoves[0].score;
    int delta = std::min(topScore - rootMoves[multiPV - 1].score, PawnValueMg);
    int weakness = 120 - 2 * level;
    int maxScore = -VALUE_INFINITE;

    // Choose best move. For each move score we add two terms, both dependent on
    // weakness. One is deterministic and bigger for weaker levels, and one is
    // random. Then we choose the move with the resulting highest score.
    for (size_t i = 0; i < multiPV; ++i)
    {
        // This is our magic formula
        int push = (  weakness * int(topScore - rootMoves[i].score)
                    + delta * (rng.rand<unsigned>() % weakness)) / 128;

        if (rootMoves[i].score + push >= maxScore)
        {
            maxScore = rootMoves[i].score + push;
            best = rootMoves[i].pv[0];
        }
    }

    return best;
  }

} // namespace


/// MainThread::check_time() is used to print debug info and, more importantly,
/// to detect when we are out of available time and thus stop the search.

void MainThread::check_time() {

  if (--callsCnt > 0)
      return;

  // When using nodes, ensure checking rate is not lower than 0.1% of nodes
  callsCnt = Limits.nodes ? std::min(1024, int(Limits.nodes / 1024)) : 1024;

  static TimePoint lastInfoTime = now();

  TimePoint elapsed = Time.elapsed();
  TimePoint tick = Limits.startTime + elapsed;

  if (tick - lastInfoTime >= 1000)
  {
      lastInfoTime = tick;
      dbg_print();
  }

  // We should not stop pondering until told so by the GUI
  if (ponder)
      return;

  if (   rootPos.two_boards()
      && Time.elapsed() < Limits.time[rootPos.side_to_move()] - 1000
      && (Partner.sitRequested || Partner.weDead))
      return;

  if (   (Limits.use_time_management() && (elapsed > Time.maximum() - 10 || stopOnPonderhit))
      || (Limits.movetime && elapsed >= Limits.movetime)
      || (Limits.nodes && Threads.nodes_searched() >= (uint64_t)Limits.nodes))
      Threads.stop = true;
}


/// UCI::pv() formats PV information according to the UCI protocol. UCI requires
/// that all (if any) unsearched PV lines are sent using a previous search score.

string UCI::pv(const Position& pos, Depth depth, Value alpha, Value beta) {

  std::stringstream ss;
  TimePoint elapsed = Time.elapsed() + 1;
  const RootMoves& rootMoves = pos.this_thread()->rootMoves;
  size_t pvIdx = pos.this_thread()->pvIdx;
  size_t multiPV = std::min((size_t)Options["MultiPV"], rootMoves.size());
  uint64_t nodesSearched = Threads.nodes_searched();
  uint64_t tbHits = Threads.tb_hits() + (TB::RootInTB ? rootMoves.size() : 0);

  for (size_t i = 0; i < multiPV; ++i)
  {
      bool updated = rootMoves[i].score != -VALUE_INFINITE;

      if (depth == 1 && !updated && i > 0)
          continue;

      Depth d = updated ? depth : std::max(1, depth - 1);
      Value v = updated ? rootMoves[i].score : rootMoves[i].previousScore;

      if (v == -VALUE_INFINITE)
          v = VALUE_ZERO;

      bool tb = TB::RootInTB && abs(v) < VALUE_MATE_IN_MAX_PLY;
      v = tb ? rootMoves[i].tbScore : v;

      if (ss.rdbuf()->in_avail()) // Not at first line
          ss << "\n";

      if (Options["Protocol"] == "xboard")
      {
          ss << d << " "
             << UCI::value(v) << " "
             << elapsed / 10 << " "
             << nodesSearched << " "
             << rootMoves[i].selDepth << " "
             << nodesSearched * 1000 / elapsed << " "
             << tbHits << "\t";

          for (Move m : rootMoves[i].pv)
              ss << " " << UCI::move(pos, m);
      }
      else
      {
      ss << "info"
         << " depth "    << d
         << " seldepth " << rootMoves[i].selDepth
         << " multipv "  << i + 1
         << " score "    << UCI::value(v);

      if (Options["UCI_ShowWDL"])
          ss << UCI::wdl(v, pos.game_ply());

      if (!tb && i == pvIdx)
          ss << (v >= beta ? " lowerbound" : v <= alpha ? " upperbound" : "");

      ss << " nodes "    << nodesSearched
         << " nps "      << nodesSearched * 1000 / elapsed;

      if (elapsed > 1000) // Earlier makes little sense
          ss << " hashfull " << TT.hashfull();

      ss << " tbhits "   << tbHits
         << " time "     << elapsed
         << " pv";

      for (Move m : rootMoves[i].pv)
          ss << " " << UCI::move(pos, m);
      }
  }

  return ss.str();
}


/// RootMove::extract_ponder_from_tt() is called in case we have no ponder move
/// before exiting the search, for instance, in case we stop the search during a
/// fail high at root. We try hard to have a ponder move to return to the GUI,
/// otherwise in case of 'ponder on' we have nothing to think on.

bool RootMove::extract_ponder_from_tt(Position& pos) {

    StateInfo st;
    ASSERT_ALIGNED(&st, Eval::NNUE::kCacheLineSize);

    bool ttHit;

    assert(pv.size() == 1);

    if (pv[0] == MOVE_NONE)
        return false;

    pos.do_move(pv[0], st);
    TTEntry* tte = TT.probe(pos.key(), ttHit);

    if (ttHit)
    {
        Move m = tte->move(); // Local copy to be SMP safe
        if (MoveList<LEGAL>(pos).contains(m))
            pv.push_back(m);
    }

    pos.undo_move(pv[0]);
    return pv.size() > 1;
}

void Tablebases::rank_root_moves(Position& pos, Search::RootMoves& rootMoves) {

    RootInTB = false;
    UseRule50 = bool(Options["Syzygy50MoveRule"]);
    ProbeDepth = int(Options["SyzygyProbeDepth"]);
    Cardinality = int(Options["SyzygyProbeLimit"]);
    bool dtz_available = true;

    // Tables with fewer pieces than SyzygyProbeLimit are searched with
    // ProbeDepth == DEPTH_ZERO
    if (Cardinality > MaxCardinality)
    {
        Cardinality = MaxCardinality;
        ProbeDepth = 0;
    }

    if (Cardinality >= popcount(pos.pieces()) && !pos.can_castle(ANY_CASTLING))
    {
        // Rank moves using DTZ tables
        RootInTB = root_probe(pos, rootMoves);

        if (!RootInTB)
        {
            // DTZ tables are missing; try to rank moves using WDL tables
            dtz_available = false;
            RootInTB = root_probe_wdl(pos, rootMoves);
        }
    }

    if (RootInTB)
    {
        // Sort moves according to TB rank
        std::stable_sort(rootMoves.begin(), rootMoves.end(),
                  [](const RootMove &a, const RootMove &b) { return a.tbRank > b.tbRank; } );

        // Probe during search only if DTZ is not available and we are winning
        if (dtz_available || rootMoves[0].tbScore <= VALUE_DRAW)
            Cardinality = 0;
    }
    else
    {
        // Clean up if root_probe() and root_probe_wdl() have failed
        for (auto& m : rootMoves)
            m.tbRank = 0;
    }
}<|MERGE_RESOLUTION|>--- conflicted
+++ resolved
@@ -895,18 +895,6 @@
         thisThread->mainHistory[~us][from_to((ss-1)->currentMove)] << bonus;
     }
 
-<<<<<<< HEAD
-    // Step 7. Razoring (~1 Elo)
-    if (   !rootNode // The required rootNode PV handling is not available in qsearch
-        &&  depth == 1
-        && !pos.must_capture()
-        && !pos.capture_the_flag_piece()
-        && !pos.check_counting()
-        &&  eval <= alpha - RazorMargin)
-        return qsearch<NT>(pos, ss, alpha, beta);
-
-=======
->>>>>>> 70a818cb
     // Set up improving flag that is used in various pruning heuristics
     // We define position as improving if static evaluation of position is better
     // Than the previous static evaluation at our turn
@@ -915,22 +903,15 @@
                ? ss->staticEval > (ss-4)->staticEval || (ss-4)->staticEval == VALUE_NONE
                : ss->staticEval > (ss-2)->staticEval;
 
-<<<<<<< HEAD
     // Skip early pruning in case of mandatory capture
     if (pos.must_capture() && pos.has_capture())
         goto moves_loop;
 
-    // Step 8. Futility pruning: child node (~50 Elo)
-    if (   !PvNode
-        &&  depth < 8
-        && !(pos.capture_the_flag_piece() && !pos.checking_permitted())
-        &&  eval - futility_margin(depth, improving) * (1 + pos.check_counting() + 2 * pos.must_capture() + pos.extinction_single_piece()) >= beta
-=======
     // Step 7. Futility pruning: child node (~50 Elo)
     if (   !PvNode
         &&  depth < 9
-        &&  eval - futility_margin(depth, improving) >= beta
->>>>>>> 70a818cb
+        && !(pos.capture_the_flag_piece() && !pos.checking_permitted())
+        &&  eval - futility_margin(depth, improving) * (1 + pos.check_counting() + 2 * pos.must_capture() + pos.extinction_single_piece()) >= beta
         &&  eval < VALUE_KNOWN_WIN) // Do not return unproven wins
         return eval;
 
@@ -986,11 +967,7 @@
         }
     }
 
-<<<<<<< HEAD
-    probCutBeta = beta + (183 + 20 * !!pos.capture_the_flag_piece() + 50 * pos.captures_to_hand()) * (1 + pos.check_counting() + pos.extinction_single_piece()) - 49 * improving;
-=======
-    probCutBeta = beta + 194 - 49 * improving;
->>>>>>> 70a818cb
+    probCutBeta = beta + (194 + 20 * !!pos.capture_the_flag_piece() + 50 * pos.captures_to_hand()) * (1 + pos.check_counting() + pos.extinction_single_piece()) - 49 * improving;
 
     // Step 9. ProbCut (~10 Elo)
     // If we have a good enough capture and a reduced search returns a value
@@ -1144,11 +1121,10 @@
           // Reduced depth of the next LMR search
           int lmrDepth = std::max(newDepth - reduction(improving, depth, moveCount), 0);
 
-<<<<<<< HEAD
-          if (   !captureOrPromotion
-              && !givesCheck
-              && !(pos.must_capture() && pos.attackers_to(to_sq(move), ~us)))
-=======
+          if (pos.must_capture() && (captureOrPromotion || givesCheck || pos.attackers_to(to_sq(move), ~us)))
+          {}
+          else
+
           if (   captureOrPromotion
               || givesCheck)
           {
@@ -1159,11 +1135,10 @@
                   continue;
 
               // SEE based pruning
-              if (!pos.see_ge(move, Value(-218) * depth)) // (~25 Elo)
+              if (!pos.see_ge(move, Value(-218 - 120 * pos.captures_to_hand()) * depth)) // (~25 Elo)
                   continue;
           }
           else
->>>>>>> 70a818cb
           {
               // Countermoves based pruning (~20 Elo)
               if (   lmrDepth < 4 + ((ss-1)->statScore > 0 || (ss-1)->moveCount == 1)
@@ -1174,42 +1149,19 @@
               // Futility pruning: parent node (~5 Elo)
               if (   lmrDepth < 7
                   && !ss->inCheck
-<<<<<<< HEAD
                   && !(   pos.extinction_value() == -VALUE_MATE
                        && pos.extinction_piece_types().find(ALL_PIECES) == pos.extinction_piece_types().end())
-                  && ss->staticEval + (266 + 170 * lmrDepth) * (1 + pos.check_counting()) <= alpha
+                  && ss->staticEval + (254 + 159 * lmrDepth) * (1 + pos.check_counting()) <= alpha
                   &&  (*contHist[0])[history_slot(movedPiece)][to_sq(move)]
                     + (*contHist[1])[history_slot(movedPiece)][to_sq(move)]
                     + (*contHist[3])[history_slot(movedPiece)][to_sq(move)]
-                    + (*contHist[5])[history_slot(movedPiece)][to_sq(move)] / 2 < 27376)
-=======
-                  && ss->staticEval + 254 + 159 * lmrDepth <= alpha
-                  &&  (*contHist[0])[movedPiece][to_sq(move)]
-                    + (*contHist[1])[movedPiece][to_sq(move)]
-                    + (*contHist[3])[movedPiece][to_sq(move)]
-                    + (*contHist[5])[movedPiece][to_sq(move)] / 2 < 26394)
->>>>>>> 70a818cb
+                    + (*contHist[5])[history_slot(movedPiece)][to_sq(move)] / 2 < 26394)
                   continue;
 
               // Prune moves with negative SEE (~20 Elo)
               if (!pos.see_ge(move, Value(-(30 - std::min(lmrDepth, 18) + 10 * !!pos.capture_the_flag_piece()) * lmrDepth * lmrDepth)))
                   continue;
           }
-<<<<<<< HEAD
-          else if (!pos.must_capture())
-          {
-              // Capture history based pruning when the move doesn't give check
-              if (   !givesCheck
-                  && lmrDepth < 1
-                  && captureHistory[movedPiece][to_sq(move)][type_of(pos.piece_on(to_sq(move)))] < 0)
-                  continue;
-
-              // SEE based pruning
-              if (!pos.see_ge(move, Value(-213 - 120 * pos.captures_to_hand()) * depth)) // (~25 Elo)
-                  continue;
-          }
-=======
->>>>>>> 70a818cb
       }
 
       // Step 13. Extensions (~75 Elo)
@@ -1271,27 +1223,16 @@
                && pos.non_pawn_material() <= 2 * RookValueMg)
           extension = 1;
 
-<<<<<<< HEAD
-      // Late irreversible move extension
-      if (   move == ttMove
-          && pos.rule50_count() > 80
-          && (captureOrPromotion || type_of(movedPiece) == PAWN))
-          extension = 2;
-
       // Losing chess capture extension
       else if (    pos.must_capture()
                &&  pos.capture(move)
                &&  (ss->inCheck || MoveList<CAPTURES>(pos).size() == 1))
           extension = 1;
 
-=======
->>>>>>> 70a818cb
       // Add extension to new depth
       newDepth += extension;
 
       // Speculative prefetch as early as possible
-      prefetch(TT.first_entry(pos.key_after(move)));
-
       // Update the current move (this must be done after singular extension search)
       ss->currentMove = move;
       ss->continuationHistory = &thisThread->continuationHistory[ss->inCheck]
@@ -1306,17 +1247,13 @@
       // re-searched at full depth.
       if (    depth >= 3
           &&  moveCount > 1 + 2 * rootNode
+          && !(pos.must_capture() && (givesCheck || pos.has_capture()))
           && (  !captureOrPromotion
               || moveCountPruning
               || ss->staticEval + PieceValue[EG][pos.captured_piece()] <= alpha
               || cutNode
-<<<<<<< HEAD
-              || thisThread->ttHitAverage < 432 * TtHitAverageResolution * TtHitAverageWindow / 1024)
-          && !(pos.must_capture() && (givesCheck || pos.has_capture())))
-=======
               || (!PvNode && !formerPv && captureHistory[movedPiece][to_sq(move)][type_of(pos.captured_piece())] < 4506)
               || thisThread->ttHitAverage < 432 * TtHitAverageResolution * TtHitAverageWindow / 1024))
->>>>>>> 70a818cb
       {
           Depth r = reduction(improving, depth, moveCount);
 
@@ -1389,24 +1326,13 @@
                   r++;
 
               // Decrease/increase reduction for moves with a good/bad history (~30 Elo)
-<<<<<<< HEAD
-              r -= ss->statScore / (14884 - 4434 * pos.captures_to_hand());
-          }
-          else
-          {
-              // Unless giving check, this capture is likely bad
-              if (   !givesCheck
-                  && ss->staticEval + PieceValue[EG][pos.captured_piece()] + 210 * depth <= alpha)
-                  r++;
-=======
               // If we are not in check use statScore, if we are in check
               // use sum of main history and first continuation history with an offset
               if (ss->inCheck)
                   r -= (thisThread->mainHistory[us][from_to(move)]
-                     + (*contHist[0])[movedPiece][to_sq(move)] - 4333) / 16384;
+                     + (*contHist[0])[history_slot(movedPiece)][to_sq(move)] - 4333) / 16384;
               else
-                  r -= ss->statScore / 14884;
->>>>>>> 70a818cb
+                  r -= ss->statScore / (14884 - 4434 * pos.captures_to_hand());
           }
 
           Depth d = std::clamp(newDepth - r, 1, newDepth);
