--- conflicted
+++ resolved
@@ -96,17 +96,10 @@
 
         // Flag the pawn
         opposed    = theirPawns & forward_file_bb(Us, s);
-<<<<<<< HEAD
-        stoppers   = theirPawns & passed_pawn_mask(Us, s);
+        stoppers   = theirPawns & passed_pawn_span(Us, s);
         lever      = theirPawns & PseudoAttacks[Us][PAWN][s];
         leverPush  = relative_rank(Them, s, pos.max_rank()) > RANK_1 ? theirPawns & PseudoAttacks[Us][PAWN][s + Up] : 0;
         doubled    = relative_rank(Us, s, pos.max_rank()) > RANK_1 ? ourPawns & (s - Up) : 0;
-=======
-        stoppers   = theirPawns & passed_pawn_span(Us, s);
-        lever      = theirPawns & PawnAttacks[Us][s];
-        leverPush  = theirPawns & PawnAttacks[Us][s + Up];
-        doubled    = ourPawns   & (s - Up);
->>>>>>> 2bceba7f
         neighbours = ourPawns   & adjacent_files_bb(f);
         phalanx    = neighbours & rank_bb(s);
         support    = relative_rank(Us, s, pos.max_rank()) > RANK_1 ? neighbours & rank_bb(s - Up) : 0;
