/*
  Stockfish, a UCI chess playing engine derived from Glaurung 2.1
  Copyright (C) 2004-2008 Tord Romstad (Glaurung author)
  Copyright (C) 2008-2015 Marco Costalba, Joona Kiiski, Tord Romstad
  Copyright (C) 2015-2020 Marco Costalba, Joona Kiiski, Gary Linscott, Tord Romstad

  Stockfish is free software: you can redistribute it and/or modify
  it under the terms of the GNU General Public License as published by
  the Free Software Foundation, either version 3 of the License, or
  (at your option) any later version.

  Stockfish is distributed in the hope that it will be useful,
  but WITHOUT ANY WARRANTY; without even the implied warranty of
  MERCHANTABILITY or FITNESS FOR A PARTICULAR PURPOSE.  See the
  GNU General Public License for more details.

  You should have received a copy of the GNU General Public License
  along with this program.  If not, see <http://www.gnu.org/licenses/>.
*/

#include <cassert>

#include "bitboard.h"
#include "endgame.h"
#include "movegen.h"

namespace {

  // Used to drive the king towards the edge of the board
  // in KX vs K and KQ vs KR endgames.
  inline int push_to_edge(Square s, const Position& pos) {
      int rd = edge_distance(rank_of(s), pos.max_rank()), fd = edge_distance(file_of(s), pos.max_file());
      return 90 - (7 * fd * fd / 2 + 7 * rd * rd / 2);
  }

  // Used to drive the king towards A1H8 corners in KBN vs K endgames.
  inline int push_to_corner(Square s, const Position& pos) {
      return abs((pos.max_file() + pos.max_rank()) / 2 - rank_of(s) - file_of(s));
  }

  // Used to drive the king towards the edge of the board
  // in KSF vs K.
  inline int push_to_opposing_edge(Square s, const Position& pos) {
      int rd = rank_of(s), fd = edge_distance(file_of(s), pos.max_file());
      return 20 - (7 * fd * fd / 2 - 7 * rd * rd / 4);
  }

  // Drive a piece close to or away from another piece
  inline int push_close(Square s1, Square s2) { return 140 - 20 * distance(s1, s2); }
  inline int push_away(Square s1, Square s2) { return 120 - push_close(s1, s2); }

#ifndef NDEBUG
  bool verify_material(const Position& pos, Color c, Value npm, int pawnsCnt) {
    return pos.non_pawn_material(c) == npm && pos.count<PAWN>(c) == pawnsCnt;
  }
#endif

  // Map the square as if strongSide is white and strongSide's only pawn
  // is on the left half of the board.
  Square normalize(const Position& pos, Color strongSide, Square sq) {

    assert(pos.count<PAWN>(strongSide) == 1);

    if (file_of(pos.square<PAWN>(strongSide)) > pos.max_file() / 2)
        sq = flip_file(sq, pos.max_file());

    return strongSide == WHITE ? sq : flip_rank(sq, pos.max_rank());
  }

} // namespace


namespace Endgames {

  std::pair<Map<Value>, Map<ScaleFactor>> maps;

  void init() {

    add<KPK>("KPK");
    add<KNNK>("KNNK");
    add<KBNK>("KBNK");
    add<KRKP>("KRKP");
    add<KRKB>("KRKB");
    add<KRKN>("KRKN");
    add<KQKP>("KQKP");
    add<KQKR>("KQKR");
    add<KNNKP>("KNNKP");

    // Fairy piece endgames
    add<KNSK>("KNSK");
    add<KNFK>("KNFK");
    add<KNSFKR>("KNSFKR");
    add<KSFK>("KSFK");
    add<KSFKF>("KSFKF");
    add<KRKS>("KRKS");

    add<KRPKB>("KRPKB");
    add<KBPKB>("KBPKB");
    add<KBPKN>("KBPKN");
    add<KBPPKB>("KBPPKB");
    add<KRPPKRP>("KRPPKRP");
  }
}


/// Mate with KX vs K. This function is used to evaluate positions with
/// king and plenty of material vs a lone king. It simply gives the
/// attacking side a bonus for driving the defending king towards the edge
/// of the board, and for keeping the distance between the two kings small.
template<>
Value Endgame<KXK>::operator()(const Position& pos) const {

  assert(verify_material(pos, weakSide, VALUE_ZERO, 0));
  assert(!pos.checkers()); // Eval is never called when in check

  // Stalemate detection with lone king
  if (pos.side_to_move() == weakSide && !MoveList<LEGAL>(pos).size())
      return VALUE_DRAW;

  Square winnerKSq = pos.square<KING>(strongSide);
  Square loserKSq = pos.square<KING>(weakSide);

  Value result =  pos.non_pawn_material(strongSide)
                + pos.count<PAWN>(strongSide) * PawnValueEg
                + push_to_edge(loserKSq, pos)
                + push_close(winnerKSq, loserKSq);

  if (   pos.count<QUEEN>(strongSide)
      || pos.count<ROOK>(strongSide)
      ||(pos.count<BISHOP>(strongSide) && pos.count<KNIGHT>(strongSide))
      || (   (pos.pieces(strongSide, BISHOP) & ~DarkSquares)
          && (pos.pieces(strongSide, BISHOP) &  DarkSquares))
      || pos.count<SILVER>(strongSide) >= 2
      ||(pos.count<SILVER>(strongSide) && pos.count<KNIGHT>(strongSide))
      ||(pos.count<SILVER>(strongSide) && pos.count<FERS>(strongSide))
      ||(pos.count<KNIGHT>(strongSide) && pos.count<FERS>(strongSide) >= 2)
      ||(pos.count<FERS>(strongSide) >= 3
          && ( DarkSquares & pos.pieces(strongSide, FERS))
          && (~DarkSquares & pos.pieces(strongSide, FERS))))
      result = std::min(result + VALUE_KNOWN_WIN, VALUE_TB_WIN_IN_MAX_PLY - 1);

  return strongSide == pos.side_to_move() ? result : -result;
}


/// Mate with KBN vs K. This is similar to KX vs K, but we have to drive the
/// defending king towards a corner square that our bishop attacks.
template<>
Value Endgame<KBNK>::operator()(const Position& pos) const {

  assert(verify_material(pos, strongSide, KnightValueMg + BishopValueMg, 0));
  assert(verify_material(pos, weakSide, VALUE_ZERO, 0));

  Square winnerKSq = pos.square<KING>(strongSide);
  Square loserKSq = pos.square<KING>(weakSide);
  Square bishopSq = pos.square<BISHOP>(strongSide);

  // If our bishop does not attack A1/H8, we flip the enemy king square
  // to drive to opposite corners (A8/H1).

  Value result =  (VALUE_KNOWN_WIN + 3520)
                + push_close(winnerKSq, loserKSq)
                + 420 * push_to_corner(opposite_colors(bishopSq, SQ_A1) ? flip_file(loserKSq, pos.max_file()) : loserKSq, pos);

  assert(abs(result) < VALUE_TB_WIN_IN_MAX_PLY);
  return strongSide == pos.side_to_move() ? result : -result;
}


/// KP vs K. This endgame is evaluated with the help of a bitbase
template<>
Value Endgame<KPK>::operator()(const Position& pos) const {

  assert(verify_material(pos, strongSide, VALUE_ZERO, 1));
  assert(verify_material(pos, weakSide, VALUE_ZERO, 0));

  // Assume strongSide is white and the pawn is on files A-D
  Square wksq = normalize(pos, strongSide, pos.square<KING>(strongSide));
  Square bksq = normalize(pos, strongSide, pos.square<KING>(weakSide));
  Square psq  = normalize(pos, strongSide, pos.square<PAWN>(strongSide));

  Color us = strongSide == pos.side_to_move() ? WHITE : BLACK;

  Value result;
  if (   pos.promotion_rank() == RANK_8
      && RANK_MAX == RANK_8
      && pos.promotion_piece_types().find(QUEEN) != pos.promotion_piece_types().end())
  {
      if (!Bitbases::probe(wksq, psq, bksq, us))
          return VALUE_DRAW;

      result = VALUE_KNOWN_WIN + PawnValueEg + Value(rank_of(psq));
  }
  else
  {
      // Non-standard promotion, evaluation unclear
      result = PawnValueEg + Value(rank_of(psq));
  }

  return strongSide == pos.side_to_move() ? result : -result;
}


/// KR vs KP. This is a somewhat tricky endgame to evaluate precisely without
/// a bitbase. The function below returns drawish scores when the pawn is
/// far advanced with support of the king, while the attacking king is far
/// away.
template<>
Value Endgame<KRKP>::operator()(const Position& pos) const {

  assert(verify_material(pos, strongSide, RookValueMg, 0));
  assert(verify_material(pos, weakSide, VALUE_ZERO, 1));

  Square wksq = relative_square(strongSide, pos.square<KING>(strongSide));
  Square bksq = relative_square(strongSide, pos.square<KING>(weakSide));
  Square rsq  = relative_square(strongSide, pos.square<ROOK>(strongSide));
  Square psq  = relative_square(strongSide, pos.square<PAWN>(weakSide));

  Square queeningSq = make_square(file_of(psq), RANK_1);
  Value result;

  // If the stronger side's king is in front of the pawn, it's a win
  if (forward_file_bb(WHITE, wksq) & psq)
      result = RookValueEg - distance(wksq, psq);

  // If the weaker side's king is too far from the pawn and the rook,
  // it's a win.
  else if (   distance(bksq, psq) >= 3 + (pos.side_to_move() == weakSide)
           && distance(bksq, rsq) >= 3)
      result = RookValueEg - distance(wksq, psq);

  // If the pawn is far advanced and supported by the defending king,
  // the position is drawish
  else if (   rank_of(bksq) <= RANK_3
           && distance(bksq, psq) == 1
           && rank_of(wksq) >= RANK_4
           && distance(wksq, psq) > 2 + (pos.side_to_move() == strongSide))
      result = Value(80) - 8 * distance(wksq, psq);

  else
      result =  Value(200) - 8 * (  distance(wksq, psq + SOUTH)
                                  - distance(bksq, psq + SOUTH)
                                  - distance(psq, queeningSq));

  return strongSide == pos.side_to_move() ? result : -result;
}


/// KR vs KB. This is very simple, and always returns drawish scores. The
/// score is slightly bigger when the defending king is close to the edge.
template<>
Value Endgame<KRKB>::operator()(const Position& pos) const {

  assert(verify_material(pos, strongSide, RookValueMg, 0));
  assert(verify_material(pos, weakSide, BishopValueMg, 0));

  Value result = Value(push_to_edge(pos.square<KING>(weakSide), pos));
  return strongSide == pos.side_to_move() ? result : -result;
}


/// KR vs KN. The attacking side has slightly better winning chances than
/// in KR vs KB, particularly if the king and the knight are far apart.
template<>
Value Endgame<KRKN>::operator()(const Position& pos) const {

  assert(verify_material(pos, strongSide, RookValueMg, 0));
  assert(verify_material(pos, weakSide, KnightValueMg, 0));

  Square bksq = pos.square<KING>(weakSide);
  Square bnsq = pos.square<KNIGHT>(weakSide);
  Value result = Value(push_to_edge(bksq, pos) + push_away(bksq, bnsq));
  return strongSide == pos.side_to_move() ? result : -result;
}


/// KQ vs KP. In general, this is a win for the stronger side, but there are a
/// few important exceptions. A pawn on 7th rank and on the A,C,F or H files
/// with a king positioned next to it can be a draw, so in that case, we only
/// use the distance between the kings.
template<>
Value Endgame<KQKP>::operator()(const Position& pos) const {

  assert(verify_material(pos, strongSide, QueenValueMg, 0));
  assert(verify_material(pos, weakSide, VALUE_ZERO, 1));

  Square winnerKSq = pos.square<KING>(strongSide);
  Square loserKSq = pos.square<KING>(weakSide);
  Square pawnSq = pos.square<PAWN>(weakSide);

  Value result = Value(push_close(winnerKSq, loserKSq));

  if (   relative_rank(weakSide, pawnSq) != RANK_7
      || distance(loserKSq, pawnSq) != 1
      || ((FileBBB | FileDBB | FileEBB | FileGBB) & pawnSq))
      result += QueenValueEg - PawnValueEg;

  return strongSide == pos.side_to_move() ? result : -result;
}


/// KQ vs KR.  This is almost identical to KX vs K:  We give the attacking
/// king a bonus for having the kings close together, and for forcing the
/// defending king towards the edge. If we also take care to avoid null move for
/// the defending side in the search, this is usually sufficient to win KQ vs KR.
template<>
Value Endgame<KQKR>::operator()(const Position& pos) const {

  assert(verify_material(pos, strongSide, QueenValueMg, 0));
  assert(verify_material(pos, weakSide, RookValueMg, 0));

  Square winnerKSq = pos.square<KING>(strongSide);
  Square loserKSq = pos.square<KING>(weakSide);

  Value result =  QueenValueEg
                - RookValueEg
                + push_to_edge(loserKSq, pos)
                + push_close(winnerKSq, loserKSq);

  return strongSide == pos.side_to_move() ? result : -result;
}


/// KNN vs KP. Very drawish, but there are some mate opportunities if we can
//  press the weakSide King to a corner before the pawn advances too much.
template<>
Value Endgame<KNNKP>::operator()(const Position& pos) const {

  assert(verify_material(pos, strongSide, 2 * KnightValueMg, 0));
  assert(verify_material(pos, weakSide, VALUE_ZERO, 1));

  Value result =      PawnValueEg
               +  2 * push_to_edge(pos.square<KING>(weakSide), pos)
               - 10 * relative_rank(weakSide, pos.square<PAWN>(weakSide));

  return strongSide == pos.side_to_move() ? result : -result;
}


/// Some cases of trivial draws
template<> Value Endgame<KNNK>::operator()(const Position&) const { return VALUE_DRAW; }


/// KFsPs vs K.
template<>
Value Endgame<KFsPsK>::operator()(const Position& pos) const {

  assert(verify_material(pos, weakSide, VALUE_ZERO, 0));

  Square winnerKSq = pos.square<KING>(strongSide);
  Square loserKSq = pos.square<KING>(weakSide);

  Value result =  pos.non_pawn_material(strongSide)
                + pos.count<PAWN>(strongSide) * PawnValueEg
                + push_to_edge(loserKSq, pos)
                + push_close(winnerKSq, loserKSq);

  if (   pos.count<FERS>(strongSide) >= 3
      && ( DarkSquares & pos.pieces(strongSide, FERS))
      && (~DarkSquares & pos.pieces(strongSide, FERS)))
      result = std::min(result + VALUE_KNOWN_WIN, VALUE_TB_WIN_IN_MAX_PLY - 1);
  else if (pos.count<FERS>(strongSide) + pos.count<PAWN>(strongSide) < 3)
      return VALUE_DRAW;
  else
  {
      bool dark  =  DarkSquares & pos.pieces(strongSide, FERS);
      bool light = ~DarkSquares & pos.pieces(strongSide, FERS);

      // Determine the color of ferzes from promoting pawns
      Bitboard b = pos.pieces(strongSide, PAWN);
      while (b && (!dark || !light))
      {
          if (file_of(pop_lsb(&b)) % 2 != relative_rank(strongSide, pos.promotion_rank(), pos.max_rank()) % 2)
              light = true;
          else
              dark = true;
      }
      if (!dark || !light)
          return VALUE_DRAW; // we can not checkmate with same colored ferzes
  }

  return strongSide == pos.side_to_move() ? result : -result;
}


/// Mate with KNS vs K.
template<>
Value Endgame<KNSK>::operator()(const Position& pos) const {

  assert(verify_material(pos, strongSide, KnightValueMg + SilverValueMg, 0));
  assert(verify_material(pos, weakSide, VALUE_ZERO, 0));

  Square winnerKSq = pos.square<KING>(strongSide);
  Square loserKSq = pos.square<KING>(weakSide);

  Value result =  VALUE_KNOWN_WIN
                + push_close(winnerKSq, loserKSq)
                + push_to_opposing_edge(relative_square(strongSide, loserKSq, pos.max_rank()), pos);

  return strongSide == pos.side_to_move() ? result : -result;
}


/// KNF vs K. Can only be won if the weaker side's king
/// is close to a corner of the same color as the fers.
template<>
Value Endgame<KNFK>::operator()(const Position& pos) const {

  assert(verify_material(pos, strongSide, KnightValueMg + FersValueMg, 0));
  assert(verify_material(pos, weakSide, VALUE_ZERO, 0));

  Square winnerKSq = pos.square<KING>(strongSide);
  Square loserKSq = pos.square<KING>(weakSide);
  Square fersSq = pos.square<FERS>(strongSide);

  // tries to drive toward corners A1 or H8. If we have a
  // fers that cannot reach the above squares, we flip the kings in order
  // to drive the enemy toward corners A8 or H1.
  if (opposite_colors(fersSq, SQ_A1))
  {
      winnerKSq = relative_square(BLACK, winnerKSq, pos.max_rank());
      loserKSq  = relative_square(BLACK, loserKSq, pos.max_rank());
  }

  Value result =  Value(push_close(winnerKSq, loserKSq))
                + 50 * push_to_corner(loserKSq, pos);

  return strongSide == pos.side_to_move() ? result : -result;
}


/// KNSFKR vs K.
template<>
Value Endgame<KNSFKR>::operator()(const Position& pos) const {

  assert(verify_material(pos, strongSide, KnightValueMg + SilverValueMg + FersValueMg, 0));
  assert(verify_material(pos, weakSide, RookValueMg, 0));

  Square winnerKSq = pos.square<KING>(strongSide);
  Square loserKSq = pos.square<KING>(weakSide);

  Value result =  KnightValueEg + SilverValueEg + FersValueEg - RookValueEg
                + push_close(winnerKSq, loserKSq)
                + push_to_opposing_edge(relative_square(strongSide, loserKSq, pos.max_rank()), pos);

  return strongSide == pos.side_to_move() ? result : -result;
}


/// Mate with KSF vs K.
template<>
Value Endgame<KSFK>::operator()(const Position& pos) const {

  assert(verify_material(pos, strongSide, SilverValueMg + FersValueMg, 0));
  assert(verify_material(pos, weakSide, VALUE_ZERO, 0));

  Square winnerKSq = pos.square<KING>(strongSide);
  Square loserKSq = pos.square<KING>(weakSide);

  Value result =  VALUE_KNOWN_WIN
                + push_close(winnerKSq, loserKSq)
                + push_to_opposing_edge(relative_square(strongSide, loserKSq, pos.max_rank()), pos);

  return strongSide == pos.side_to_move() ? result : -result;
}


/// Mate with KSF vs KF.
template<>
Value Endgame<KSFKF>::operator()(const Position& pos) const {

  assert(verify_material(pos, strongSide, SilverValueMg + FersValueMg, 0));
  assert(verify_material(pos, weakSide, FersValueMg, 0));

  Square winnerKSq = pos.square<KING>(strongSide);
  Square loserKSq = pos.square<KING>(weakSide);
  Square fersSq = pos.square<FERS>(weakSide);

  Value result =  SilverValueEg
                + push_close(winnerKSq, loserKSq)
                + push_away(fersSq, loserKSq)
                + push_to_opposing_edge(relative_square(strongSide, loserKSq, pos.max_rank()), pos);

  return strongSide == pos.side_to_move() ? result : -result;
}


/// KR vs KS
template<>
Value Endgame<KRKS>::operator()(const Position& pos) const {

  assert(verify_material(pos, strongSide, RookValueMg, 0));
  assert(verify_material(pos, weakSide, SilverValueMg, 0));

  Square winnerKSq = pos.square<KING>(strongSide);
  Square loserKSq = pos.square<KING>(weakSide);

  Value result =  RookValueEg
                - SilverValueEg
                + push_to_edge(loserKSq, pos)
                + push_close(winnerKSq, loserKSq);

  return strongSide == pos.side_to_move() ? result : -result;
}


/// KB and one or more pawns vs K. It checks for draws with rook pawns and
/// a bishop of the wrong color. If such a draw is detected, SCALE_FACTOR_DRAW
/// is returned. If not, the return value is SCALE_FACTOR_NONE, i.e. no scaling
/// will be used.
template<>
ScaleFactor Endgame<KBPsK>::operator()(const Position& pos) const {

  assert(pos.non_pawn_material(strongSide) == BishopValueMg);
  assert(pos.count<PAWN>(strongSide) >= 1);

  // No assertions about the material of weakSide, because we want draws to
  // be detected even when the weaker side has some pawns.

  Bitboard strongPawns = pos.pieces(strongSide, PAWN);
  Bitboard allPawns = pos.pieces(PAWN);

  // All strongSide pawns are on a single rook file?
  if (!(strongPawns & ~FileABB) || !(strongPawns & ~FileHBB))
  {
      Square bishopSq = pos.square<BISHOP>(strongSide);
      Square queeningSq = relative_square(strongSide, make_square(file_of(lsb(strongPawns)), RANK_8));
      Square weakKingSq = pos.square<KING>(weakSide);

      if (   opposite_colors(queeningSq, bishopSq)
          && distance(queeningSq, weakKingSq) <= 1)
          return SCALE_FACTOR_DRAW;
  }

  // If all the pawns are on the same B or G file, then it's potentially a draw
  if ((!(allPawns & ~FileBBB) || !(allPawns & ~FileGBB))
      && pos.non_pawn_material(weakSide) == 0
      && pos.count<PAWN>(weakSide) >= 1)
  {
      // Get the least advanced weakSide pawn
      Square weakPawnSq = frontmost_sq(strongSide, pos.pieces(weakSide, PAWN));

      Square strongKingSq = pos.square<KING>(strongSide);
      Square weakKingSq = pos.square<KING>(weakSide);
      Square bishopSq = pos.square<BISHOP>(strongSide);

      // There's potential for a draw if our pawn is blocked on the 7th rank,
      // the bishop cannot attack it or they only have one pawn left
      if (   relative_rank(strongSide, weakPawnSq) == RANK_7
          && (strongPawns & (weakPawnSq + pawn_push(weakSide)))
          && (opposite_colors(bishopSq, weakPawnSq) || !more_than_one(strongPawns)))
      {
          int strongKingDist = distance(weakPawnSq, strongKingSq);
          int weakKingDist = distance(weakPawnSq, weakKingSq);

          // It's a draw if the weak king is on its back two ranks, within 2
          // squares of the blocking pawn and the strong king is not
          // closer. (I think this rule only fails in practically
          // unreachable positions such as 5k1K/6p1/6P1/8/8/3B4/8/8 w
          // and positions where qsearch will immediately correct the
          // problem such as 8/4k1p1/6P1/1K6/3B4/8/8/8 w)
          if (   relative_rank(strongSide, weakKingSq) >= RANK_7
              && weakKingDist <= 2
              && weakKingDist <= strongKingDist)
              return SCALE_FACTOR_DRAW;
      }
  }

  return SCALE_FACTOR_NONE;
}


/// KQ vs KR and one or more pawns. It tests for fortress draws with a rook on
/// the third rank defended by a pawn.
template<>
ScaleFactor Endgame<KQKRPs>::operator()(const Position& pos) const {

  assert(verify_material(pos, strongSide, QueenValueMg, 0));
  assert(pos.count<ROOK>(weakSide) == 1);
  assert(pos.count<PAWN>(weakSide) >= 1);

  Square kingSq = pos.square<KING>(weakSide);
  Square rsq = pos.square<ROOK>(weakSide);

  if (    relative_rank(weakSide, kingSq) <= RANK_2
      &&  relative_rank(weakSide, pos.square<KING>(strongSide)) >= RANK_4
      &&  relative_rank(weakSide, rsq) == RANK_3
      && (  pos.pieces(weakSide, PAWN)
<<<<<<< HEAD
          & pos.attacks_from<KING>(kingSq, weakSide)
          & pos.attacks_from<PAWN>(rsq, strongSide)))
=======
          & attacks_bb<KING>(kingSq)
          & pawn_attacks_bb(strongSide, rsq)))
>>>>>>> a5e3b4ed
          return SCALE_FACTOR_DRAW;

  return SCALE_FACTOR_NONE;
}


/// KRP vs KR. This function knows a handful of the most important classes of
/// drawn positions, but is far from perfect. It would probably be a good idea
/// to add more knowledge in the future.
///
/// It would also be nice to rewrite the actual code for this function,
/// which is mostly copied from Glaurung 1.x, and isn't very pretty.
template<>
ScaleFactor Endgame<KRPKR>::operator()(const Position& pos) const {

  assert(verify_material(pos, strongSide, RookValueMg, 1));
  assert(verify_material(pos, weakSide,   RookValueMg, 0));

  // Assume strongSide is white and the pawn is on files A-D
  Square wksq = normalize(pos, strongSide, pos.square<KING>(strongSide));
  Square bksq = normalize(pos, strongSide, pos.square<KING>(weakSide));
  Square wrsq = normalize(pos, strongSide, pos.square<ROOK>(strongSide));
  Square wpsq = normalize(pos, strongSide, pos.square<PAWN>(strongSide));
  Square brsq = normalize(pos, strongSide, pos.square<ROOK>(weakSide));

  File f = file_of(wpsq);
  Rank r = rank_of(wpsq);
  Square queeningSq = make_square(f, RANK_8);
  int tempo = (pos.side_to_move() == strongSide);

  // If the pawn is not too far advanced and the defending king defends the
  // queening square, use the third-rank defence.
  if (   r <= RANK_5
      && distance(bksq, queeningSq) <= 1
      && wksq <= SQ_H5
      && (rank_of(brsq) == RANK_6 || (r <= RANK_3 && rank_of(wrsq) != RANK_6)))
      return SCALE_FACTOR_DRAW;

  // The defending side saves a draw by checking from behind in case the pawn
  // has advanced to the 6th rank with the king behind.
  if (   r == RANK_6
      && distance(bksq, queeningSq) <= 1
      && rank_of(wksq) + tempo <= RANK_6
      && (rank_of(brsq) == RANK_1 || (!tempo && distance<File>(brsq, wpsq) >= 3)))
      return SCALE_FACTOR_DRAW;

  if (   r >= RANK_6
      && bksq == queeningSq
      && rank_of(brsq) == RANK_1
      && (!tempo || distance(wksq, wpsq) >= 2))
      return SCALE_FACTOR_DRAW;

  // White pawn on a7 and rook on a8 is a draw if black's king is on g7 or h7
  // and the black rook is behind the pawn.
  if (   wpsq == SQ_A7
      && wrsq == SQ_A8
      && (bksq == SQ_H7 || bksq == SQ_G7)
      && file_of(brsq) == FILE_A
      && (rank_of(brsq) <= RANK_3 || file_of(wksq) >= FILE_D || rank_of(wksq) <= RANK_5))
      return SCALE_FACTOR_DRAW;

  // If the defending king blocks the pawn and the attacking king is too far
  // away, it's a draw.
  if (   r <= RANK_5
      && bksq == wpsq + NORTH
      && distance(wksq, wpsq) - tempo >= 2
      && distance(wksq, brsq) - tempo >= 2)
      return SCALE_FACTOR_DRAW;

  // Pawn on the 7th rank supported by the rook from behind usually wins if the
  // attacking king is closer to the queening square than the defending king,
  // and the defending king cannot gain tempi by threatening the attacking rook.
  if (   r == RANK_7
      && f != FILE_A
      && file_of(wrsq) == f
      && wrsq != queeningSq
      && (distance(wksq, queeningSq) < distance(bksq, queeningSq) - 2 + tempo)
      && (distance(wksq, queeningSq) < distance(bksq, wrsq) + tempo))
      return ScaleFactor(SCALE_FACTOR_MAX - 2 * distance(wksq, queeningSq));

  // Similar to the above, but with the pawn further back
  if (   f != FILE_A
      && file_of(wrsq) == f
      && wrsq < wpsq
      && (distance(wksq, queeningSq) < distance(bksq, queeningSq) - 2 + tempo)
      && (distance(wksq, wpsq + NORTH) < distance(bksq, wpsq + NORTH) - 2 + tempo)
      && (  distance(bksq, wrsq) + tempo >= 3
          || (    distance(wksq, queeningSq) < distance(bksq, wrsq) + tempo
              && (distance(wksq, wpsq + NORTH) < distance(bksq, wrsq) + tempo))))
      return ScaleFactor(  SCALE_FACTOR_MAX
                         - 8 * distance(wpsq, queeningSq)
                         - 2 * distance(wksq, queeningSq));

  // If the pawn is not far advanced and the defending king is somewhere in
  // the pawn's path, it's probably a draw.
  if (r <= RANK_4 && bksq > wpsq)
  {
      if (file_of(bksq) == file_of(wpsq))
          return ScaleFactor(10);
      if (   distance<File>(bksq, wpsq) == 1
          && distance(wksq, bksq) > 2)
          return ScaleFactor(24 - 2 * distance(wksq, bksq));
  }
  return SCALE_FACTOR_NONE;
}

template<>
ScaleFactor Endgame<KRPKB>::operator()(const Position& pos) const {

  assert(verify_material(pos, strongSide, RookValueMg, 1));
  assert(verify_material(pos, weakSide, BishopValueMg, 0));

  // Test for a rook pawn
  if (pos.pieces(PAWN) & (FileABB | FileHBB))
  {
      Square ksq = pos.square<KING>(weakSide);
      Square bsq = pos.square<BISHOP>(weakSide);
      Square psq = pos.square<PAWN>(strongSide);
      Rank rk = relative_rank(strongSide, psq);
      Direction push = pawn_push(strongSide);

      // If the pawn is on the 5th rank and the pawn (currently) is on
      // the same color square as the bishop then there is a chance of
      // a fortress. Depending on the king position give a moderate
      // reduction or a stronger one if the defending king is near the
      // corner but not trapped there.
      if (rk == RANK_5 && !opposite_colors(bsq, psq))
      {
          int d = distance(psq + 3 * push, ksq);

          if (d <= 2 && !(d == 0 && ksq == pos.square<KING>(strongSide) + 2 * push))
              return ScaleFactor(24);
          else
              return ScaleFactor(48);
      }

      // When the pawn has moved to the 6th rank we can be fairly sure
      // it's drawn if the bishop attacks the square in front of the
      // pawn from a reasonable distance and the defending king is near
      // the corner
      if (   rk == RANK_6
          && distance(psq + 2 * push, ksq) <= 1
<<<<<<< HEAD
          && (PseudoAttacks[strongSide][BISHOP][bsq] & (psq + push))
=======
          && (attacks_bb<BISHOP>(bsq) & (psq + push))
>>>>>>> a5e3b4ed
          && distance<File>(bsq, psq) >= 2)
          return ScaleFactor(8);
  }

  return SCALE_FACTOR_NONE;
}

/// KRPP vs KRP. There is just a single rule: if the stronger side has no passed
/// pawns and the defending king is actively placed, the position is drawish.
template<>
ScaleFactor Endgame<KRPPKRP>::operator()(const Position& pos) const {

  assert(verify_material(pos, strongSide, RookValueMg, 2));
  assert(verify_material(pos, weakSide,   RookValueMg, 1));

  Square wpsq1 = pos.squares<PAWN>(strongSide)[0];
  Square wpsq2 = pos.squares<PAWN>(strongSide)[1];
  Square bksq = pos.square<KING>(weakSide);

  // Does the stronger side have a passed pawn?
  if (pos.pawn_passed(strongSide, wpsq1) || pos.pawn_passed(strongSide, wpsq2))
      return SCALE_FACTOR_NONE;

  Rank r = std::max(relative_rank(strongSide, wpsq1), relative_rank(strongSide, wpsq2));

  if (   distance<File>(bksq, wpsq1) <= 1
      && distance<File>(bksq, wpsq2) <= 1
      && relative_rank(strongSide, bksq) > r)
  {
      assert(r > RANK_1 && r < RANK_7);
      return ScaleFactor(7 * r);
  }
  return SCALE_FACTOR_NONE;
}


/// K and two or more pawns vs K. There is just a single rule here: If all pawns
/// are on the same rook file and are blocked by the defending king, it's a draw.
template<>
ScaleFactor Endgame<KPsK>::operator()(const Position& pos) const {

  assert(pos.non_pawn_material(strongSide) == VALUE_ZERO);
  assert(pos.count<PAWN>(strongSide) >= 2);
  assert(verify_material(pos, weakSide, VALUE_ZERO, 0));

  Square ksq = pos.square<KING>(weakSide);
  Bitboard pawns = pos.pieces(strongSide, PAWN);

  // If all pawns are ahead of the king on a single rook file, it's a draw.
  if (!((pawns & ~FileABB) || (pawns & ~FileHBB)) &&
      !(pawns & ~passed_pawn_span(weakSide, ksq)))
      return SCALE_FACTOR_DRAW;

  return SCALE_FACTOR_NONE;
}


/// KBP vs KB. There are two rules: if the defending king is somewhere along the
/// path of the pawn, and the square of the king is not of the same color as the
/// stronger side's bishop, it's a draw. If the two bishops have opposite color,
/// it's almost always a draw.
template<>
ScaleFactor Endgame<KBPKB>::operator()(const Position& pos) const {

  assert(verify_material(pos, strongSide, BishopValueMg, 1));
  assert(verify_material(pos, weakSide,   BishopValueMg, 0));

  Square pawnSq = pos.square<PAWN>(strongSide);
  Square strongBishopSq = pos.square<BISHOP>(strongSide);
  Square weakBishopSq = pos.square<BISHOP>(weakSide);
  Square weakKingSq = pos.square<KING>(weakSide);

  // Case 1: Defending king blocks the pawn, and cannot be driven away
  if (   (forward_file_bb(strongSide, pawnSq) & weakKingSq)
      && (   opposite_colors(weakKingSq, strongBishopSq)
          || relative_rank(strongSide, weakKingSq) <= RANK_6))
      return SCALE_FACTOR_DRAW;

  // Case 2: Opposite colored bishops
  if (opposite_colors(strongBishopSq, weakBishopSq))
      return SCALE_FACTOR_DRAW;

  return SCALE_FACTOR_NONE;
}


/// KBPP vs KB. It detects a few basic draws with opposite-colored bishops
template<>
ScaleFactor Endgame<KBPPKB>::operator()(const Position& pos) const {

  assert(verify_material(pos, strongSide, BishopValueMg, 2));
  assert(verify_material(pos, weakSide,   BishopValueMg, 0));

  Square wbsq = pos.square<BISHOP>(strongSide);
  Square bbsq = pos.square<BISHOP>(weakSide);

  if (!opposite_colors(wbsq, bbsq))
      return SCALE_FACTOR_NONE;

  Square ksq = pos.square<KING>(weakSide);
  Square psq1 = pos.squares<PAWN>(strongSide)[0];
  Square psq2 = pos.squares<PAWN>(strongSide)[1];
  Square blockSq1, blockSq2;

  if (relative_rank(strongSide, psq1) > relative_rank(strongSide, psq2))
  {
      blockSq1 = psq1 + pawn_push(strongSide);
      blockSq2 = make_square(file_of(psq2), rank_of(psq1));
  }
  else
  {
      blockSq1 = psq2 + pawn_push(strongSide);
      blockSq2 = make_square(file_of(psq1), rank_of(psq2));
  }

  switch (distance<File>(psq1, psq2))
  {
  case 0:
    // Both pawns are on the same file. It's an easy draw if the defender firmly
    // controls some square in the frontmost pawn's path.
    if (   file_of(ksq) == file_of(blockSq1)
        && relative_rank(strongSide, ksq) >= relative_rank(strongSide, blockSq1)
        && opposite_colors(ksq, wbsq))
        return SCALE_FACTOR_DRAW;
    else
        return SCALE_FACTOR_NONE;

  case 1:
    // Pawns on adjacent files. It's a draw if the defender firmly controls the
    // square in front of the frontmost pawn's path, and the square diagonally
    // behind this square on the file of the other pawn.
    if (   ksq == blockSq1
        && opposite_colors(ksq, wbsq)
        && (   bbsq == blockSq2
<<<<<<< HEAD
            || (pos.attacks_from<BISHOP>(blockSq2, weakSide) & pos.pieces(weakSide, BISHOP))
=======
            || (attacks_bb<BISHOP>(blockSq2, pos.pieces()) & pos.pieces(weakSide, BISHOP))
>>>>>>> a5e3b4ed
            || distance<Rank>(psq1, psq2) >= 2))
        return SCALE_FACTOR_DRAW;

    else if (   ksq == blockSq2
             && opposite_colors(ksq, wbsq)
             && (   bbsq == blockSq1
<<<<<<< HEAD
                 || (pos.attacks_from<BISHOP>(blockSq1, weakSide) & pos.pieces(weakSide, BISHOP))))
=======
                 || (attacks_bb<BISHOP>(blockSq1, pos.pieces()) & pos.pieces(weakSide, BISHOP))))
>>>>>>> a5e3b4ed
        return SCALE_FACTOR_DRAW;
    else
        return SCALE_FACTOR_NONE;

  default:
    // The pawns are not on the same file or adjacent files. No scaling.
    return SCALE_FACTOR_NONE;
  }
}


/// KBP vs KN. There is a single rule: If the defending king is somewhere along
/// the path of the pawn, and the square of the king is not of the same color as
/// the stronger side's bishop, it's a draw.
template<>
ScaleFactor Endgame<KBPKN>::operator()(const Position& pos) const {

  assert(verify_material(pos, strongSide, BishopValueMg, 1));
  assert(verify_material(pos, weakSide, KnightValueMg, 0));

  Square pawnSq = pos.square<PAWN>(strongSide);
  Square strongBishopSq = pos.square<BISHOP>(strongSide);
  Square weakKingSq = pos.square<KING>(weakSide);

  if (   file_of(weakKingSq) == file_of(pawnSq)
      && relative_rank(strongSide, pawnSq) < relative_rank(strongSide, weakKingSq)
      && (   opposite_colors(weakKingSq, strongBishopSq)
          || relative_rank(strongSide, weakKingSq) <= RANK_6))
      return SCALE_FACTOR_DRAW;

  return SCALE_FACTOR_NONE;
}


/// KP vs KP. This is done by removing the weakest side's pawn and probing the
/// KP vs K bitbase: If the weakest side has a draw without the pawn, it probably
/// has at least a draw with the pawn as well. The exception is when the stronger
/// side's pawn is far advanced and not on a rook file; in this case it is often
/// possible to win (e.g. 8/4k3/3p4/3P4/6K1/8/8/8 w - - 0 1).
template<>
ScaleFactor Endgame<KPKP>::operator()(const Position& pos) const {

  assert(verify_material(pos, strongSide, VALUE_ZERO, 1));
  assert(verify_material(pos, weakSide,   VALUE_ZERO, 1));

  // Assume strongSide is white and the pawn is on files A-D
  Square wksq = normalize(pos, strongSide, pos.square<KING>(strongSide));
  Square bksq = normalize(pos, strongSide, pos.square<KING>(weakSide));
  Square psq  = normalize(pos, strongSide, pos.square<PAWN>(strongSide));

  Color us = strongSide == pos.side_to_move() ? WHITE : BLACK;

  // If the pawn has advanced to the fifth rank or further, and is not a
  // rook pawn, it's too dangerous to assume that it's at least a draw.
  if (rank_of(psq) >= RANK_5 && file_of(psq) != FILE_A)
      return SCALE_FACTOR_NONE;

  // Probe the KPK bitbase with the weakest side's pawn removed. If it's a draw,
  // it's probably at least a draw even with the pawn.
  if (   pos.promotion_rank() == RANK_8
      && RANK_MAX == RANK_8
      && pos.promotion_piece_types().find(QUEEN) != pos.promotion_piece_types().end())
      return Bitbases::probe(wksq, psq, bksq, us) ? SCALE_FACTOR_NONE : SCALE_FACTOR_DRAW;
  else
      return SCALE_FACTOR_NONE;
}<|MERGE_RESOLUTION|>--- conflicted
+++ resolved
@@ -586,13 +586,8 @@
       &&  relative_rank(weakSide, pos.square<KING>(strongSide)) >= RANK_4
       &&  relative_rank(weakSide, rsq) == RANK_3
       && (  pos.pieces(weakSide, PAWN)
-<<<<<<< HEAD
-          & pos.attacks_from<KING>(kingSq, weakSide)
-          & pos.attacks_from<PAWN>(rsq, strongSide)))
-=======
           & attacks_bb<KING>(kingSq)
           & pawn_attacks_bb(strongSide, rsq)))
->>>>>>> a5e3b4ed
           return SCALE_FACTOR_DRAW;
 
   return SCALE_FACTOR_NONE;
@@ -735,11 +730,7 @@
       // the corner
       if (   rk == RANK_6
           && distance(psq + 2 * push, ksq) <= 1
-<<<<<<< HEAD
-          && (PseudoAttacks[strongSide][BISHOP][bsq] & (psq + push))
-=======
           && (attacks_bb<BISHOP>(bsq) & (psq + push))
->>>>>>> a5e3b4ed
           && distance<File>(bsq, psq) >= 2)
           return ScaleFactor(8);
   }
@@ -874,22 +865,14 @@
     if (   ksq == blockSq1
         && opposite_colors(ksq, wbsq)
         && (   bbsq == blockSq2
-<<<<<<< HEAD
-            || (pos.attacks_from<BISHOP>(blockSq2, weakSide) & pos.pieces(weakSide, BISHOP))
-=======
             || (attacks_bb<BISHOP>(blockSq2, pos.pieces()) & pos.pieces(weakSide, BISHOP))
->>>>>>> a5e3b4ed
             || distance<Rank>(psq1, psq2) >= 2))
         return SCALE_FACTOR_DRAW;
 
     else if (   ksq == blockSq2
              && opposite_colors(ksq, wbsq)
              && (   bbsq == blockSq1
-<<<<<<< HEAD
-                 || (pos.attacks_from<BISHOP>(blockSq1, weakSide) & pos.pieces(weakSide, BISHOP))))
-=======
                  || (attacks_bb<BISHOP>(blockSq1, pos.pieces()) & pos.pieces(weakSide, BISHOP))))
->>>>>>> a5e3b4ed
         return SCALE_FACTOR_DRAW;
     else
         return SCALE_FACTOR_NONE;
