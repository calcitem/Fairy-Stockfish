/*
  Stockfish, a UCI chess playing engine derived from Glaurung 2.1
  Copyright (C) 2004-2021 The Stockfish developers (see AUTHORS file)

  Stockfish is free software: you can redistribute it and/or modify
  it under the terms of the GNU General Public License as published by
  the Free Software Foundation, either version 3 of the License, or
  (at your option) any later version.

  Stockfish is distributed in the hope that it will be useful,
  but WITHOUT ANY WARRANTY; without even the implied warranty of
  MERCHANTABILITY or FITNESS FOR A PARTICULAR PURPOSE.  See the
  GNU General Public License for more details.

  You should have received a copy of the GNU General Public License
  along with this program.  If not, see <http://www.gnu.org/licenses/>.
*/

#include <algorithm>
#include <cassert>
#include <cstdlib>
#include <cstring>   // For std::memset
#include <fstream>
#include <iomanip>
#include <sstream>
#include <iostream>
#include <streambuf>
#include <vector>

#include "bitboard.h"
#include "evaluate.h"
#include "material.h"
#include "misc.h"
#include "pawns.h"
#include "thread.h"
#include "timeman.h"
#include "uci.h"
#include "incbin/incbin.h"


// Macro to embed the default efficiently updatable neural network (NNUE) file
// data in the engine binary (using incbin.h, by Dale Weiler).
// This macro invocation will declare the following three variables
//     const unsigned char        gEmbeddedNNUEData[];  // a pointer to the embedded data
//     const unsigned char *const gEmbeddedNNUEEnd;     // a marker to the end
//     const unsigned int         gEmbeddedNNUESize;    // the size of the embedded file
// Note that this does not work in Microsoft Visual Studio.
#if !defined(_MSC_VER) && !defined(NNUE_EMBEDDING_OFF)
  INCBIN(EmbeddedNNUE, EvalFileDefaultName);
#else
  const unsigned char        gEmbeddedNNUEData[1] = {0x0};
  [[maybe_unused]]
  const unsigned char *const gEmbeddedNNUEEnd = &gEmbeddedNNUEData[1];
  const unsigned int         gEmbeddedNNUESize = 1;
#endif


using namespace std;

namespace Stockfish {

NnueFeatures currentNnueFeatures;

namespace Eval {

  bool useNNUE;
  string eval_file_loaded = "None";

  /// NNUE::init() tries to load a NNUE network at startup time, or when the engine
  /// receives a UCI command "setoption name EvalFile value nn-[a-z0-9]{12}.nnue"
  /// The name of the NNUE network is always retrieved from the EvalFile option.
  /// We search the given network in three locations: internally (the default
  /// network may be embedded in the binary), in the active working directory and
  /// in the engine directory. Distro packagers may define the DEFAULT_NNUE_DIRECTORY
  /// variable to have the engine search in a special directory in their distro.

  void NNUE::init() {

    useNNUE = Options["Use NNUE"];
    if (!useNNUE)
        return;

    string eval_file = string(Options["EvalFile"]);

    // Restrict NNUE usage to corresponding variant
    // Support multiple variant networks separated by semicolon(Windows)/colon(Unix)
    stringstream ss(eval_file);
    string variant = string(Options["UCI_Variant"]);
    useNNUE = false;
#ifndef _WIN32
    constexpr char SepChar = ':';
#else
    constexpr char SepChar = ';';
#endif
    while (getline(ss, eval_file, SepChar))
    {
        string basename = eval_file.substr(eval_file.find_last_of("\\/") + 1);
        if (basename.rfind(variant, 0) != string::npos || (variant == "chess" && basename.rfind("nn-", 0) != string::npos))
        {
            useNNUE = true;
            break;
        }
    }
    if (!useNNUE)
        return;

    currentNnueFeatures = variants.find(variant)->second->nnueFeatures;

    #if defined(DEFAULT_NNUE_DIRECTORY)
    #define stringify2(x) #x
    #define stringify(x) stringify2(x)
    vector<string> dirs = { "<internal>" , "" , CommandLine::binaryDirectory , stringify(DEFAULT_NNUE_DIRECTORY) };
    #else
    vector<string> dirs = { "<internal>" , "" , CommandLine::binaryDirectory };
    #endif

    for (string directory : dirs)
        if (eval_file_loaded != eval_file)
        {
            if (directory != "<internal>")
            {
                ifstream stream(directory + eval_file, ios::binary);
                if (load_eval(eval_file, stream))
                    eval_file_loaded = eval_file;
            }

            if (directory == "<internal>" && eval_file == EvalFileDefaultName)
            {
                // C++ way to prepare a buffer for a memory stream
                class MemoryBuffer : public basic_streambuf<char> {
                    public: MemoryBuffer(char* p, size_t n) { setg(p, p, p + n); setp(p, p + n); }
                };

                MemoryBuffer buffer(const_cast<char*>(reinterpret_cast<const char*>(gEmbeddedNNUEData)),
                                    size_t(gEmbeddedNNUESize));

                istream stream(&buffer);
                if (load_eval(eval_file, stream))
                    eval_file_loaded = eval_file;
            }
        }
  }

  /// NNUE::verify() verifies that the last net used was loaded successfully
  void NNUE::verify() {

    string eval_file = string(Options["EvalFile"]);

    if (useNNUE && eval_file.find(eval_file_loaded) == string::npos)
    {
        UCI::OptionsMap defaults;
        UCI::init(defaults);

        string msg1 = "If the UCI option \"Use NNUE\" is set to true, network evaluation parameters compatible with the engine must be available.";
        string msg2 = "The option is set to true, but the network file " + eval_file + " was not loaded successfully.";
        string msg3 = "The UCI option EvalFile might need to specify the full path, including the directory name, to the network file.";
        string msg4 = "The default net can be downloaded from: https://tests.stockfishchess.org/api/nn/" + string(defaults["EvalFile"]);
        string msg5 = "The engine will be terminated now.";

        sync_cout << "info string ERROR: " << msg1 << sync_endl;
        sync_cout << "info string ERROR: " << msg2 << sync_endl;
        sync_cout << "info string ERROR: " << msg3 << sync_endl;
        sync_cout << "info string ERROR: " << msg4 << sync_endl;
        sync_cout << "info string ERROR: " << msg5 << sync_endl;

        exit(EXIT_FAILURE);
    }

    if (useNNUE)
        sync_cout << "info string NNUE evaluation using " << eval_file_loaded << " enabled" << sync_endl;
    else
        sync_cout << "info string classical evaluation enabled" << sync_endl;
  }
}

namespace Trace {

  enum Tracing { NO_TRACE, TRACE };

  enum Term { // The first PIECE_TYPE_NB entries are reserved for PieceType
    MATERIAL = PIECE_TYPE_NB, IMBALANCE, MOBILITY, THREAT, PASSED, SPACE, VARIANT, WINNABLE, TOTAL, TERM_NB
  };

  Score scores[TERM_NB][COLOR_NB];

  double to_cp(Value v) { return double(v) / PawnValueEg; }

  void add(int idx, Color c, Score s) {
    scores[idx][c] = s;
  }

  void add(int idx, Score w, Score b = SCORE_ZERO) {
    scores[idx][WHITE] = w;
    scores[idx][BLACK] = b;
  }

  std::ostream& operator<<(std::ostream& os, Score s) {
    os << std::setw(5) << to_cp(mg_value(s)) << " "
       << std::setw(5) << to_cp(eg_value(s));
    return os;
  }

  std::ostream& operator<<(std::ostream& os, Term t) {

    if (t == MATERIAL || t == IMBALANCE || t == WINNABLE || t == TOTAL)
        os << " ----  ----"    << " | " << " ----  ----";
    else
        os << scores[t][WHITE] << " | " << scores[t][BLACK];

    os << " | " << scores[t][WHITE] - scores[t][BLACK] << " |\n";
    return os;
  }
}

using namespace Trace;

namespace {

  // Threshold for lazy and space evaluation
  constexpr Value LazyThreshold1    =  Value(1565);
  constexpr Value LazyThreshold2    =  Value(1102);
  constexpr Value SpaceThreshold    =  Value(11551);

  // KingAttackWeights[PieceType] contains king attack weights by piece type
  constexpr int KingAttackWeights[PIECE_TYPE_NB] = { 0, 0, 81, 52, 44, 10, 40 };

  // SafeCheck[PieceType][single/multiple] contains safe check bonus by piece type,
  // higher if multiple safe checks are possible for that piece type.
  constexpr int SafeCheck[][2] = {
      {}, {600, 600}, {803, 1292}, {639, 974}, {1087, 1878}, {759, 1132}, {600, 900}
  };

#define S(mg, eg) make_score(mg, eg)

  // MobilityBonus[PieceType-2][attacked] contains bonuses for middle and end game,
  // indexed by piece type and number of attacked squares in the mobility area.
  constexpr Score MobilityBonus[][4 * RANK_NB] = {
    { S(-62,-79), S(-53,-57), S(-12,-31), S( -3,-17), S(  3,  7), S( 12, 13), // Knight
      S( 21, 16), S( 28, 21), S( 37, 26) },
    { S(-47,-59), S(-20,-25), S( 14, -8), S( 29, 12), S( 39, 21), S( 53, 40), // Bishop
      S( 53, 56), S( 60, 58), S( 62, 65), S( 69, 72), S( 78, 78), S( 83, 87),
      S( 91, 88), S( 96, 98) },
    { S(-60,-82), S(-24,-15), S(  0, 17) ,S(  3, 43), S(  4, 72), S( 14,100), // Rook
      S( 20,102), S( 30,122), S( 41,133), S(41 ,139), S( 41,153), S( 45,160),
      S( 57,165), S( 58,170), S( 67,175) },
    { S(-29,-49), S(-16,-29), S( -8, -8), S( -8, 17), S( 18, 39), S( 25, 54), // Queen
      S( 23, 59), S( 37, 73), S( 41, 76), S( 54, 95), S( 65, 95) ,S( 68,101),
      S( 69,124), S( 70,128), S( 70,132), S( 70,133) ,S( 71,136), S( 72,140),
      S( 74,147), S( 76,149), S( 90,153), S(104,169), S(105,171), S(106,171),
      S(112,178), S(114,185), S(114,187), S(119,221) }
  };
  constexpr Score MaxMobility  = S(150, 200);
  constexpr Score DropMobility = S(10, 10);

  // BishopPawns[distance from edge] contains a file-dependent penalty for pawns on
  // squares of the same color as our bishop.
  constexpr Score BishopPawns[int(FILE_NB) / 2] = {
    S(3, 8), S(3, 9), S(2, 8), S(3, 8)
  };

  // KingProtector[knight/bishop] contains penalty for each distance unit to own king
  constexpr Score KingProtector[] = { S(8, 9), S(6, 9) };

  // Outpost[knight/bishop] contains bonuses for each knight or bishop occupying a
  // pawn protected square on rank 4 to 6 which is also safe from a pawn attack.
  constexpr Score Outpost[] = { S(57, 38), S(31, 24) };

  // PassedRank[Rank] contains a bonus according to the rank of a passed pawn
  constexpr Score PassedRank[RANK_NB] = {
    S(0, 0), S(7, 27), S(16, 32), S(17, 40), S(64, 71), S(170, 174), S(278, 262)
  };

  constexpr Score RookOnClosedFile = S(10, 5);
  constexpr Score RookOnOpenFile[] = { S(19, 6), S(47, 26) };

  // ThreatByMinor/ByRook[attacked PieceType] contains bonuses according to
  // which piece type attacks which one. Attacks on lesser pieces which are
  // pawn-defended are not considered.
  constexpr Score ThreatByMinor[PIECE_TYPE_NB] = {
    S(0, 0), S(5, 32), S(55, 41), S(77, 56), S(89, 119), S(79, 162)
  };

  constexpr Score ThreatByRook[PIECE_TYPE_NB] = {
    S(0, 0), S(3, 44), S(37, 68), S(42, 60), S(0, 39), S(58, 43)
  };

  constexpr Value CorneredBishop = Value(50);

  // Assorted bonuses and penalties
  constexpr Score UncontestedOutpost  = S(  1, 10);
  constexpr Score BishopOnKingRing    = S( 24,  0);
  constexpr Score BishopXRayPawns     = S(  4,  5);
  constexpr Score FlankAttacks        = S(  8,  0);
  constexpr Score Hanging             = S( 69, 36);
  constexpr Score KnightOnQueen       = S( 16, 11);
  constexpr Score LongDiagonalBishop  = S( 45,  0);
  constexpr Score MinorBehindPawn     = S( 18,  3);
  constexpr Score PassedFile          = S( 11,  8);
  constexpr Score PawnlessFlank       = S( 17, 95);
  constexpr Score ReachableOutpost    = S( 31, 22);
  constexpr Score RestrictedPiece     = S(  7,  7);
  constexpr Score RookOnKingRing      = S( 16,  0);
  constexpr Score SliderOnQueen       = S( 60, 18);
  constexpr Score ThreatByKing        = S( 24, 89);
  constexpr Score ThreatByPawnPush    = S( 48, 39);
  constexpr Score ThreatBySafePawn    = S(173, 94);
  constexpr Score TrappedRook         = S( 55, 13);
  constexpr Score WeakQueenProtection = S( 14,  0);
  constexpr Score WeakQueen           = S( 56, 15);


  // Variant and fairy piece bonuses
  constexpr Score KingProximity        = S(2, 6);
  constexpr Score EndgameKingProximity = S(0, 10);
  constexpr Score ConnectedSoldier     = S(20, 20);

  constexpr int VirtualCheck = 600;

#undef S

  // Evaluation class computes and stores attacks tables and other working data
  template<Tracing T>
  class Evaluation {

  public:
    Evaluation() = delete;
    explicit Evaluation(const Position& p) : pos(p) {}
    Evaluation& operator=(const Evaluation&) = delete;
    Value value();

  private:
    template<Color Us> void initialize();
    template<Color Us> Score pieces(PieceType Pt);
    template<Color Us> Score hand(PieceType pt);
    template<Color Us> Score king() const;
    template<Color Us> Score threats() const;
    template<Color Us> Score passed() const;
    template<Color Us> Score space() const;
    template<Color Us> Score variant() const;
    Value winnable(Score score) const;

    const Position& pos;
    Material::Entry* me;
    Pawns::Entry* pe;
    Bitboard mobilityArea[COLOR_NB];
    Score mobility[COLOR_NB] = { SCORE_ZERO, SCORE_ZERO };

    // attackedBy[color][piece type] is a bitboard representing all squares
    // attacked by a given color and piece type. Special "piece types" which
    // is also calculated is ALL_PIECES.
    Bitboard attackedBy[COLOR_NB][PIECE_TYPE_NB];

    // attackedBy2[color] are the squares attacked by at least 2 units of a given
    // color, including x-rays. But diagonal x-rays through pawns are not computed.
    Bitboard attackedBy2[COLOR_NB];

    // kingRing[color] are the squares adjacent to the king plus some other
    // very near squares, depending on king position.
    Bitboard kingRing[COLOR_NB];

    // kingAttackersCount[color] is the number of pieces of the given color
    // which attack a square in the kingRing of the enemy king.
    int kingAttackersCount[COLOR_NB];
    int kingAttackersCountInHand[COLOR_NB];

    // kingAttackersWeight[color] is the sum of the "weights" of the pieces of
    // the given color which attack a square in the kingRing of the enemy king.
    // The weights of the individual piece types are given by the elements in
    // the KingAttackWeights array.
    int kingAttackersWeight[COLOR_NB];
    int kingAttackersWeightInHand[COLOR_NB];

    // kingAttacksCount[color] is the number of attacks by the given color to
    // squares directly adjacent to the enemy king. Pieces which attack more
    // than one square are counted multiple times. For instance, if there is
    // a white knight on g5 and black's king is on g8, this white knight adds 2
    // to kingAttacksCount[WHITE].
    int kingAttacksCount[COLOR_NB];
  };


  // Evaluation::initialize() computes king and pawn attacks, and the king ring
  // bitboard for a given color. This is done at the beginning of the evaluation.

  template<Tracing T> template<Color Us>
  void Evaluation<T>::initialize() {

    constexpr Color     Them = ~Us;
    constexpr Direction Up   = pawn_push(Us);
    constexpr Direction Down = -Up;
    Bitboard LowRanks = rank_bb(relative_rank(Us, RANK_2, pos.max_rank())) | rank_bb(relative_rank(Us, RANK_3, pos.max_rank()));

    const Square ksq = pos.count<KING>(Us) ? pos.square<KING>(Us) : SQ_NONE;

    Bitboard dblAttackByPawn = pawn_double_attacks_bb<Us>(pos.pieces(Us, PAWN));

    // Find our pawns that are blocked or on the first two ranks
    Bitboard b = pos.pieces(Us, PAWN) & (shift<Down>(pos.pieces()) | LowRanks);

    // Squares occupied by those pawns, by our king or queen, by blockers to attacks on our king
    // or controlled by enemy pawns are excluded from the mobility area.
    if (pos.must_capture())
        mobilityArea[Us] = AllSquares;
    else
        mobilityArea[Us] = ~(b | pos.pieces(Us, KING, QUEEN) | pos.blockers_for_king(Us) | pe->pawn_attacks(Them)
                               | (pos.pieces(Us, SHOGI_PAWN) & shift<Down>(pos.pieces(Us)))
                               | shift<Down>(pos.pieces(Them, SHOGI_PAWN, SOLDIER))
                               | shift<EAST>(pos.promoted_soldiers(Them))
                               | shift<WEST>(pos.promoted_soldiers(Them)));

    // Initialize attackedBy[] for king and pawns
    attackedBy[Us][KING] = pos.count<KING>(Us) ? pos.attacks_from(Us, KING, ksq) : Bitboard(0);
    attackedBy[Us][PAWN] = pe->pawn_attacks(Us);
    attackedBy[Us][SHOGI_PAWN] = shift<Up>(pos.pieces(Us, SHOGI_PAWN));
    attackedBy[Us][ALL_PIECES] = attackedBy[Us][KING] | attackedBy[Us][PAWN] | attackedBy[Us][SHOGI_PAWN];
    attackedBy2[Us]            =  (attackedBy[Us][KING] & attackedBy[Us][PAWN])
                                | (attackedBy[Us][KING] & attackedBy[Us][SHOGI_PAWN])
                                | (attackedBy[Us][PAWN] & attackedBy[Us][SHOGI_PAWN])
                                | dblAttackByPawn;

    // Init our king safety tables
    if (!pos.count<KING>(Us))
        kingRing[Us] = Bitboard(0);
    else
    {
        Square s = make_square(std::clamp(file_of(ksq), FILE_B, File(pos.max_file() - 1)),
                               std::clamp(rank_of(ksq), RANK_2, Rank(pos.max_rank() - 1)));
        kingRing[Us] = attacks_bb<KING>(s) | s;
    }

    kingAttackersCount[Them] = popcount(kingRing[Us] & (pe->pawn_attacks(Them) | shift<Down>(pos.pieces(Them, SHOGI_PAWN))));
    kingAttacksCount[Them] = kingAttackersWeight[Them] = 0;
    kingAttackersCountInHand[Them] = kingAttackersWeightInHand[Them] = 0;

    // Remove from kingRing[] the squares defended by two pawns
    kingRing[Us] &= ~dblAttackByPawn;

    kingRing[Us] &= pos.board_bb();
  }


  // Evaluation::pieces() scores pieces of a given color and type

  template<Tracing T> template<Color Us>
  Score Evaluation<T>::pieces(PieceType Pt) {

    constexpr Color     Them = ~Us;
    constexpr Direction Down = -pawn_push(Us);
    constexpr Bitboard OutpostRanks = (Us == WHITE ? Rank4BB | Rank5BB | Rank6BB
                                                   : Rank5BB | Rank4BB | Rank3BB);
    Bitboard b1 = pos.pieces(Us, Pt);
    Bitboard b, bb;
    Score score = SCORE_ZERO;

    attackedBy[Us][Pt] = 0;

    while (b1)
    {
        Square s = pop_lsb(b1);

        // Find attacked squares, including x-ray attacks for bishops and rooks
        b = Pt == BISHOP ? attacks_bb<BISHOP>(s, pos.pieces() ^ pos.pieces(QUEEN))
          : Pt ==   ROOK && !pos.diagonal_lines() ? attacks_bb<  ROOK>(s, pos.pieces() ^ pos.pieces(QUEEN) ^ pos.pieces(Us, ROOK))
                         : pos.attacks_from(Us, Pt, s);

        // Restrict mobility to actual squares of board
        b &= pos.board_bb(Us, Pt);

        if (pos.blockers_for_king(Us) & s)
            b &= line_bb(pos.square<KING>(Us), s);

        attackedBy2[Us] |= attackedBy[Us][ALL_PIECES] & b;
        attackedBy[Us][Pt] |= b;
        attackedBy[Us][ALL_PIECES] |= b;

        if (b & kingRing[Them])
        {
            kingAttackersCount[Us]++;
            kingAttackersWeight[Us] += KingAttackWeights[std::min(Pt, FAIRY_PIECES)];
            kingAttacksCount[Us] += popcount(b & attackedBy[Them][KING]);
        }

        else if (Pt == ROOK && (file_bb(s) & kingRing[Them]))
            score += RookOnKingRing;

        else if (Pt == BISHOP && (attacks_bb<BISHOP>(s, pos.pieces(PAWN)) & kingRing[Them]))
            score += BishopOnKingRing;

        if (Pt > QUEEN)
             b = (b & pos.pieces()) | (pos.moves_from(Us, Pt, s) & ~pos.pieces() & pos.board_bb());

        int mob = popcount(b & mobilityArea[Us]);
        if (Pt <= QUEEN)
            mobility[Us] += MobilityBonus[Pt - 2][mob];
        else
            mobility[Us] += MaxMobility * (mob - 2) / (8 + mob);

        // Piece promotion bonus
        if (pos.promoted_piece_type(Pt) != NO_PIECE_TYPE)
        {
            Bitboard zone = zone_bb(Us, pos.promotion_rank(), pos.max_rank());
            if (zone & (b | s))
                score += make_score(PieceValue[MG][pos.promoted_piece_type(Pt)] - PieceValue[MG][Pt],
                                    PieceValue[EG][pos.promoted_piece_type(Pt)] - PieceValue[EG][Pt]) / (zone & s && b ? 6 : 12);
        }
        else if (pos.piece_demotion() && pos.unpromoted_piece_on(s))
            score -= make_score(PieceValue[MG][Pt] - PieceValue[MG][pos.unpromoted_piece_on(s)],
                                PieceValue[EG][Pt] - PieceValue[EG][pos.unpromoted_piece_on(s)]) / 4;
        else if (pos.captures_to_hand() && pos.unpromoted_piece_on(s))
            score += make_score(PieceValue[MG][Pt] - PieceValue[MG][pos.unpromoted_piece_on(s)],
                                PieceValue[EG][Pt] - PieceValue[EG][pos.unpromoted_piece_on(s)]) / 8;

        // Penalty if the piece is far from the kings in drop variants
        if ((pos.captures_to_hand() || pos.two_boards()) && pos.count<KING>(Them) && pos.count<KING>(Us))
        {
            if (!(b & (kingRing[Us] | kingRing[Them])))
                score -= KingProximity * distance(s, pos.square<KING>(Us)) * distance(s, pos.square<KING>(Them));
        }

        else if (pos.count<KING>(Us) && (Pt == FERS || Pt == SILVER))
            score -= EndgameKingProximity * (distance(s, pos.square<KING>(Us)) - 2);

        if (Pt == SOLDIER && (pos.pieces(Us, SOLDIER) & rank_bb(s) & adjacent_files_bb(s)))
            score += ConnectedSoldier;

        if (Pt == BISHOP || Pt == KNIGHT)
        {
            // Bonus if the piece is on an outpost square or can reach one
            // Bonus for knights (UncontestedOutpost) if few relevant targets
            bb = OutpostRanks & (attackedBy[Us][PAWN] | shift<Down>(pos.pieces(PAWN)))
                              & ~pe->pawn_attacks_span(Them);
            Bitboard targets = pos.pieces(Them) & ~pos.pieces(PAWN);

            if (   Pt == KNIGHT
                && bb & s & ~CenterFiles // on a side outpost
                && !(b & targets)        // no relevant attacks
                && (!more_than_one(targets & (s & QueenSide ? QueenSide : KingSide))))
                score += UncontestedOutpost * popcount(pos.pieces(PAWN) & (s & QueenSide ? QueenSide : KingSide));
            else if (bb & s)
                score += Outpost[Pt == BISHOP];
            else if (Pt == KNIGHT && bb & b & ~pos.pieces(Us))
                score += ReachableOutpost;

            // Bonus for a knight or bishop shielded by pawn
            if (shift<Down>(pos.pieces(PAWN)) & s)
                score += MinorBehindPawn;

            // Penalty if the piece is far from the king
            if (pos.count<KING>(Us))
            score -= KingProtector[Pt == BISHOP] * distance(pos.square<KING>(Us), s);

            if (Pt == BISHOP)
            {
                // Penalty according to the number of our pawns on the same color square as the
                // bishop, bigger when the center files are blocked with pawns and smaller
                // when the bishop is outside the pawn chain.
                Bitboard blocked = pos.pieces(Us, PAWN) & shift<Down>(pos.pieces());

                score -= BishopPawns[edge_distance(file_of(s), pos.max_file())] * pos.pawns_on_same_color_squares(Us, s)
                                     * (!(attackedBy[Us][PAWN] & s) + popcount(blocked & CenterFiles));

                // Penalty for all enemy pawns x-rayed
                score -= BishopXRayPawns * popcount(attacks_bb<BISHOP>(s) & pos.pieces(Them, PAWN));

                // Bonus for bishop on a long diagonal which can "see" both center squares
                if (more_than_one(attacks_bb<BISHOP>(s, pos.pieces(PAWN)) & Center))
                    score += LongDiagonalBishop;

                // An important Chess960 pattern: a cornered bishop blocked by a friendly
                // pawn diagonally in front of it is a very serious problem, especially
                // when that pawn is also blocked.
                if (   pos.is_chess960()
                    && (s == relative_square(Us, SQ_A1) || s == relative_square(Us, SQ_H1)))
                {
                    Direction d = pawn_push(Us) + (file_of(s) == FILE_A ? EAST : WEST);
                    if (pos.piece_on(s + d) == make_piece(Us, PAWN))
                        score -= !pos.empty(s + d + pawn_push(Us)) ? 4 * make_score(CorneredBishop, CorneredBishop)
                                                                   : 3 * make_score(CorneredBishop, CorneredBishop);
                }
            }
        }

        if (Pt == ROOK)
        {
            // Bonuses for rook on a (semi-)open or closed file
            if (pos.is_on_semiopen_file(Us, s))
            {
                score += RookOnOpenFile[pos.is_on_semiopen_file(Them, s)];
            }
            else
            {
                // If our pawn on this file is blocked, increase penalty
                if ( pos.pieces(Us, PAWN)
                   & shift<Down>(pos.pieces())
                   & file_bb(s))
                {
                    score -= RookOnClosedFile;
                }

                // Penalty when trapped by the king, even more if the king cannot castle
                if (mob <= 3 && pos.count<KING>(Us))
                {
                    File kf = file_of(pos.square<KING>(Us));
                    if ((kf < FILE_E) == (file_of(s) < kf))
                        score -= TrappedRook * (1 + !pos.castling_rights(Us));
                }
            }
        }

        if (Pt == QUEEN)
        {
            // Penalty if any relative pin or discovered attack against the queen
            Bitboard queenPinners;
            if (pos.slider_blockers(pos.pieces(Them, ROOK, BISHOP), s, queenPinners, Them))
                score -= WeakQueen;
        }
    }
    if constexpr (T)
        Trace::add(Pt, Us, score);

    return score;
  }

  // Evaluation::hand() scores pieces of a given color and type in hand
  template<Tracing T> template<Color Us>
  Score Evaluation<T>::hand(PieceType pt) {

    constexpr Color Them = ~Us;

    Score score = SCORE_ZERO;

    if (pos.count_in_hand(Us, pt) > 0 && pt != KING)
    {
        Bitboard b = pos.drop_region(Us, pt) & ~pos.pieces() & (~attackedBy2[Them] | attackedBy[Us][ALL_PIECES]);
        if ((b & kingRing[Them]) && pt != SHOGI_PAWN)
        {
            kingAttackersCountInHand[Us] += pos.count_in_hand(Us, pt);
            kingAttackersWeightInHand[Us] += KingAttackWeights[std::min(pt, FAIRY_PIECES)] * pos.count_in_hand(Us, pt);
            kingAttacksCount[Us] += popcount(b & attackedBy[Them][KING]);
        }
        Bitboard theirHalf = pos.board_bb() & ~forward_ranks_bb(Them, relative_rank(Them, Rank((pos.max_rank() - 1) / 2), pos.max_rank()));
        mobility[Us] += DropMobility * popcount(b & theirHalf & ~attackedBy[Them][ALL_PIECES]);

        // Bonus for Kyoto shogi style drops of promoted pieces
        if (pos.promoted_piece_type(pt) != NO_PIECE_TYPE && pos.drop_promoted())
            score += make_score(std::max(PieceValue[MG][pos.promoted_piece_type(pt)] - PieceValue[MG][pt], VALUE_ZERO),
                                std::max(PieceValue[EG][pos.promoted_piece_type(pt)] - PieceValue[EG][pt], VALUE_ZERO)) / 4 * pos.count_in_hand(Us, pt);

        // Mobility bonus for reversi variants
        if (pos.enclosing_drop())
            mobility[Us] += make_score(500, 500) * popcount(b);

        // Reduce score if there is a deficit of gates
        if (pos.seirawan_gating() && !pos.piece_drops() && pos.count_in_hand(Us, ALL_PIECES) > popcount(pos.gates(Us)))
            score -= make_score(200, 900) / pos.count_in_hand(Us, ALL_PIECES) * (pos.count_in_hand(Us, ALL_PIECES) - popcount(pos.gates(Us)));

        // Redundant pieces that can not be doubled per file (e.g., shogi pawns)
        if (pt == pos.drop_no_doubled())
            score -= make_score(50, 20) * std::max(pos.count_with_hand(Us, pt) - pos.max_file() - 1, 0);
    }

    return score;
  }

  // Evaluation::king() assigns bonuses and penalties to a king of a given color

  template<Tracing T> template<Color Us>
  Score Evaluation<T>::king() const {

    constexpr Color    Them = ~Us;
    Rank r = relative_rank(Us, std::min(Rank((pos.max_rank() - 1) / 2 + 1), pos.max_rank()), pos.max_rank());
    Bitboard Camp = pos.board_bb() & ~forward_ranks_bb(Us, r);

    if (!pos.count<KING>(Us) || !pos.checking_permitted() || pos.checkmate_value() != -VALUE_MATE)
        return SCORE_ZERO;

    Bitboard weak, b1, b2, b3, safe, unsafeChecks = 0;
    Bitboard queenChecks, knightChecks, pawnChecks, otherChecks;
    int kingDanger = 0;
    const Square ksq = pos.square<KING>(Us);

    // Init the score with king shelter and enemy pawns storm
    Score score = pe->king_safety<Us>(pos);

    // Attacked squares defended at most once by our queen or king
    weak =  attackedBy[Them][ALL_PIECES]
          & ~attackedBy2[Us]
          & (~attackedBy[Us][ALL_PIECES] | attackedBy[Us][KING] | attackedBy[Us][QUEEN]);

    // Analyse the safe enemy's checks which are possible on next move
    safe  = ~pos.pieces(Them);
    if (!pos.check_counting() || pos.checks_remaining(Them) > 1)
    safe &= ~attackedBy[Us][ALL_PIECES] | (weak & attackedBy2[Them]);

    b1 = attacks_bb<ROOK  >(ksq, pos.pieces() ^ pos.pieces(Us, QUEEN));
    b2 = attacks_bb<BISHOP>(ksq, pos.pieces() ^ pos.pieces(Us, QUEEN));

    std::function <Bitboard (Color, PieceType)> get_attacks = [this](Color c, PieceType pt) {
        return attackedBy[c][pt] | (pos.piece_drops() && pos.count_in_hand(c, pt) > 0 ? pos.drop_region(c, pt) & ~pos.pieces() : Bitboard(0));
    };
    for (PieceType pt : pos.piece_types())
    {
        switch (pt)
        {
        case QUEEN:
            // Enemy queen safe checks: we count them only if they are from squares from
            // which we can't give a rook check, because rook checks are more valuable.
            queenChecks = (b1 | b2)
                        & get_attacks(Them, QUEEN)
                        & pos.board_bb()
                        & safe
                        & ~attackedBy[Us][QUEEN]
                        & ~(b1 & attackedBy[Them][ROOK]);

            if (queenChecks)
                kingDanger += SafeCheck[QUEEN][more_than_one(queenChecks)];
            break;
        case ROOK:
        case BISHOP:
        case KNIGHT:
            knightChecks = attacks_bb(Us, pt, ksq, pos.pieces() ^ pos.pieces(Us, QUEEN)) & get_attacks(Them, pt) & pos.board_bb();
            if (knightChecks & safe)
                kingDanger += SafeCheck[pt][more_than_one(knightChecks & safe)];
            else
                unsafeChecks |= knightChecks;
            break;
        case PAWN:
            if (pos.piece_drops() && pos.count_in_hand(Them, pt) > 0)
            {
                pawnChecks = attacks_bb(Us, pt, ksq, pos.pieces()) & ~pos.pieces() & pos.board_bb();
                if (pawnChecks & safe)
                    kingDanger += SafeCheck[PAWN][more_than_one(pawnChecks & safe)];
                else
                    unsafeChecks |= pawnChecks;
            }
            break;
        case SHOGI_PAWN:
            if (pos.promoted_piece_type(pt))
            {
                otherChecks = attacks_bb(Us, pos.promoted_piece_type(pt), ksq, pos.pieces()) & attackedBy[Them][pt]
                                 & zone_bb(Them, pos.promotion_rank(), pos.max_rank()) & pos.board_bb();
                if (otherChecks & safe)
                    kingDanger += SafeCheck[FAIRY_PIECES][more_than_one(otherChecks & safe)];
                else
                    unsafeChecks |= otherChecks;
            }
            break;
        case KING:
            break;
        default:
            otherChecks = attacks_bb(Us, pt, ksq, pos.pieces()) & get_attacks(Them, pt) & pos.board_bb();
            if (otherChecks & safe)
                kingDanger += SafeCheck[FAIRY_PIECES][more_than_one(otherChecks & safe)];
            else
                unsafeChecks |= otherChecks;
        }
    }

    // Virtual piece drops
    if (pos.two_boards() && pos.piece_drops())
    {
        for (PieceType pt : pos.piece_types())
            if (pos.count_in_hand(Them, pt) <= 0 && (attacks_bb(Us, pt, ksq, pos.pieces()) & safe & pos.drop_region(Them, pt) & ~pos.pieces()))
            {
                kingDanger += VirtualCheck * 500 / (500 + PieceValue[MG][pt]);
                // Presumably a mate threat
                if (!(attackedBy[Us][KING] & ~(attackedBy[Them][ALL_PIECES] | pos.pieces(Us))))
                    kingDanger += 2000;
            }
    }

    if (pos.check_counting())
        kingDanger += kingDanger * 7 / (3 + pos.checks_remaining(Them));

    Square s = file_of(ksq) == FILE_A ? ksq + EAST : file_of(ksq) == pos.max_file() ? ksq + WEST : ksq;
    Bitboard kingFlank = pos.max_file() == FILE_H ? KingFlank[file_of(ksq)] : file_bb(s) | adjacent_files_bb(s);

    // Find the squares that opponent attacks in our king flank, the squares
    // which they attack twice in that flank, and the squares that we defend.
    b1 = attackedBy[Them][ALL_PIECES] & kingFlank & Camp;
    b2 = b1 & attackedBy2[Them];
    b3 = attackedBy[Us][ALL_PIECES] & kingFlank & Camp;

    int kingFlankAttack  = popcount(b1) + popcount(b2);
    int kingFlankDefense = popcount(b3);

    kingDanger +=        kingAttackersCount[Them] * kingAttackersWeight[Them]
                 +       kingAttackersCountInHand[Them] * kingAttackersWeight[Them]
                 +       kingAttackersCount[Them] * kingAttackersWeightInHand[Them]
                 + 183 * popcount(kingRing[Us] & (weak | ~pos.board_bb(Us, KING))) * (1 + pos.captures_to_hand() + pos.check_counting())
                 + 148 * popcount(unsafeChecks) * (1 + pos.check_counting())
                 +  98 * popcount(pos.blockers_for_king(Us))
                 +  69 * kingAttacksCount[Them] * (2 + 8 * pos.check_counting() + pos.captures_to_hand()) / 2
                 +   3 * kingFlankAttack * kingFlankAttack / 8
                 +       mg_value(mobility[Them] - mobility[Us]) * int(!pos.captures_to_hand())
                 - 873 * !(pos.major_pieces(Them) || pos.captures_to_hand())
                       * 2 / (2 + 2 * pos.check_counting() + 2 * pos.two_boards() + 2 * pos.makpong()
                                + (pos.king_type() != KING) * (pos.diagonal_lines() ? 1 : 2))
                 - 100 * bool(attackedBy[Us][KNIGHT] & attackedBy[Us][KING])
                 -   6 * mg_value(score) / 8
                 -   4 * kingFlankDefense
                 +  37;

    // Transform the kingDanger units into a Score, and subtract it from the evaluation
    if (kingDanger > 100)
        score -= make_score(std::min(kingDanger, 3500) * kingDanger / 4096, kingDanger / 16);

    // Penalty when our king is on a pawnless flank
    if (!(pos.pieces(PAWN) & kingFlank))
        score -= PawnlessFlank;

    // Penalty if king flank is under attack, potentially moving toward the king
    score -= FlankAttacks * kingFlankAttack * (1 + 5 * pos.captures_to_hand() + pos.check_counting());

    if (pos.check_counting())
        score += make_score(0, mg_value(score) * 2 / (2 + pos.checks_remaining(Them)));

    if (pos.king_type() == WAZIR)
        score += make_score(0, mg_value(score) / 2);

    // For drop games, king danger is independent of game phase, but dependent on material density
    if (pos.captures_to_hand() || pos.two_boards())
        score = make_score(mg_value(score) * me->material_density() / 11000,
                           mg_value(score) * me->material_density() / 11000);

    if constexpr (T)
        Trace::add(KING, Us, score);

    return score;
  }


  // Evaluation::threats() assigns bonuses according to the types of the
  // attacking and the attacked pieces.

  template<Tracing T> template<Color Us>
  Score Evaluation<T>::threats() const {

    constexpr Color     Them     = ~Us;
    constexpr Direction Up       = pawn_push(Us);
    constexpr Bitboard  TRank3BB = (Us == WHITE ? Rank3BB : Rank6BB);

    Bitboard b, weak, defended, nonPawnEnemies, stronglyProtected, safe;
    Score score = SCORE_ZERO;

    // Bonuses for variants with mandatory captures
    if (pos.must_capture())
    {
        // Penalties for possible captures
        Bitboard captures = attackedBy[Us][ALL_PIECES] & pos.pieces(Them);
        if (captures)
            score -= make_score(2000, 2000) / (1 + popcount(captures & attackedBy[Them][ALL_PIECES] & ~attackedBy2[Us]));

        // Bonus if we threaten to force captures
        Bitboard moves = 0, piecebb = pos.pieces(Us);
        while (piecebb)
        {
            Square s = pop_lsb(piecebb);
            if (type_of(pos.piece_on(s)) != KING)
                moves |= pos.moves_from(Us, type_of(pos.piece_on(s)), s);
        }
        score += make_score(200, 200) * popcount(attackedBy[Them][ALL_PIECES] & moves & ~pos.pieces());
        score += make_score(200, 220) * popcount(attackedBy[Them][ALL_PIECES] & moves & ~pos.pieces() & ~attackedBy2[Us]);
    }

    // Extinction threats
    if (pos.extinction_value() == -VALUE_MATE)
    {
        Bitboard bExt = attackedBy[Us][ALL_PIECES] & pos.pieces(Them);
        for (PieceType pt : pos.extinction_piece_types())
        {
            if (pt == ALL_PIECES)
                continue;
            int denom = std::max(pos.count_with_hand(Them, pt) - pos.extinction_piece_count(), 1);
            // Explosion threats
            if (pos.blast_on_capture())
            {
                int evasions = popcount(((attackedBy[Them][pt] & ~pos.pieces(Them)) | pos.pieces(Them, pt)) & ~attackedBy[Us][ALL_PIECES]) * denom;
                int attacks = popcount((attackedBy[Them][pt] | pos.pieces(Them, pt)) & attackedBy[Us][ALL_PIECES]);
                int explosions = 0;

                Bitboard bExtBlast = bExt & (attackedBy2[Us] | ~attackedBy[Us][pt]);
                while (bExtBlast)
                {
                    Square s = pop_lsb(bExtBlast);
                    if (((attacks_bb<KING>(s) | s) & pos.pieces(Them, pt)) && !(attacks_bb<KING>(s) & pos.pieces(Us, pt)))
                        explosions++;
                }
                int danger = 20 * attacks / (evasions + 1) + 40 * explosions;
                score += make_score(danger * (100 + danger), 0);
            }
            else
                // Direct extinction threats
                score += make_score(1000, 1000) / (denom * denom) * popcount(bExt & pos.pieces(Them, pt));
        }
    }

    // Non-pawn enemies
    nonPawnEnemies = pos.pieces(Them) & ~pos.pieces(PAWN, SHOGI_PAWN) & ~pos.pieces(SOLDIER);

    // Squares strongly protected by the enemy, either because they defend the
    // square with a pawn, or because they defend the square twice and we don't.
    stronglyProtected =  (attackedBy[Them][PAWN] | attackedBy[Them][SHOGI_PAWN] | attackedBy[Them][SOLDIER])
                       | (attackedBy2[Them] & ~attackedBy2[Us]);

    // Non-pawn enemies, strongly protected
    defended = nonPawnEnemies & stronglyProtected;

    // Enemies not strongly protected and under our attack
    weak = pos.pieces(Them) & ~stronglyProtected & attackedBy[Us][ALL_PIECES];

    // Bonus according to the kind of attacking pieces
    if (defended | weak)
    {
        b = (defended | weak) & (attackedBy[Us][KNIGHT] | attackedBy[Us][BISHOP]);
        while (b)
            score += ThreatByMinor[type_of(pos.piece_on(pop_lsb(b)))];

        b = weak & attackedBy[Us][ROOK];
        while (b)
            score += ThreatByRook[type_of(pos.piece_on(pop_lsb(b)))];

        if (weak & attackedBy[Us][KING])
            score += ThreatByKing;

        b =  ~attackedBy[Them][ALL_PIECES]
           | (nonPawnEnemies & attackedBy2[Us]);
        score += Hanging * popcount(weak & b);

        // Additional bonus if weak piece is only protected by a queen
        score += WeakQueenProtection * popcount(weak & attackedBy[Them][QUEEN]);
    }

    // Bonus for restricting their piece moves
    b =   attackedBy[Them][ALL_PIECES]
       & ~stronglyProtected
       &  attackedBy[Us][ALL_PIECES];
    score += RestrictedPiece * popcount(b);

    // Protected or unattacked squares
    safe = ~attackedBy[Them][ALL_PIECES] | attackedBy[Us][ALL_PIECES];

    // Bonus for attacking enemy pieces with our relatively safe pawns
    b = pos.pieces(Us, PAWN) & safe;
    b = pawn_attacks_bb<Us>(b) & nonPawnEnemies;
    score += ThreatBySafePawn * popcount(b);

    // Find squares where our pawns can push on the next move
    b  = shift<Up>(pos.pieces(Us, PAWN)) & ~pos.pieces();
    b |= shift<Up>(b & TRank3BB) & ~pos.pieces();

    // Keep only the squares which are relatively safe
    b &= ~attackedBy[Them][PAWN] & safe;

    // Bonus for safe pawn threats on the next move
    b = (pawn_attacks_bb<Us>(b) | shift<Up>(shift<Up>(pos.pieces(Us, SHOGI_PAWN, SOLDIER)))) & nonPawnEnemies;
    score += ThreatByPawnPush * popcount(b);

    // Bonus for threats on the next moves against enemy queen
    if (pos.count<QUEEN>(Them) == 1)
    {
        bool queenImbalance = pos.count<QUEEN>() == 1;

        Square s = pos.square<QUEEN>(Them);
        safe =   mobilityArea[Us]
              & ~pos.pieces(Us, PAWN)
              & ~stronglyProtected;

        b = attackedBy[Us][KNIGHT] & attacks_bb<KNIGHT>(s);

        score += KnightOnQueen * popcount(b & safe) * (1 + queenImbalance);

        b =  (attackedBy[Us][BISHOP] & attacks_bb<BISHOP>(s, pos.pieces()))
           | (attackedBy[Us][ROOK  ] & attacks_bb<ROOK  >(s, pos.pieces()));

        score += SliderOnQueen * popcount(b & safe & attackedBy2[Us]) * (1 + queenImbalance);
    }

    if constexpr (T)
        Trace::add(THREAT, Us, score);

    return score;
  }

  // Evaluation::passed() evaluates the passed pawns and candidate passed
  // pawns of the given color.

  template<Tracing T> template<Color Us>
  Score Evaluation<T>::passed() const {

    constexpr Color     Them = ~Us;
    constexpr Direction Up   = pawn_push(Us);
    constexpr Direction Down = -Up;

    auto king_proximity = [&](Color c, Square s) {
      return pos.extinction_value() == VALUE_MATE ? 0 : pos.count<KING>(c) ? std::min(distance(pos.square<KING>(c), s), 5) : 5;
    };

    Bitboard b, bb, squaresToQueen, unsafeSquares, blockedPassers, helpers;
    Score score = SCORE_ZERO;

    b = pe->passed_pawns(Us);

    blockedPassers = b & shift<Down>(pos.pieces(Them, PAWN));
    if (blockedPassers)
    {
        helpers =  shift<Up>(pos.pieces(Us, PAWN))
                 & ~pos.pieces(Them)
                 & (~attackedBy2[Them] | attackedBy[Us][ALL_PIECES]);

        // Remove blocked candidate passers that don't have help to pass
        b &=  ~blockedPassers
            | shift<WEST>(helpers)
            | shift<EAST>(helpers);
    }

    while (b)
    {
        Square s = pop_lsb(b);

        assert(!(pos.pieces(Them, PAWN) & forward_file_bb(Us, s + Up)));

        int r = std::max(RANK_8 - std::max(pos.promotion_rank() - relative_rank(Us, s, pos.max_rank()), 0), 0);

        Score bonus = PassedRank[r];

        if (r > RANK_3)
        {
            int w = 5 * r - 13;
            Square blockSq = s + Up;

            // Adjust bonus based on the king's proximity
            bonus += make_score(0, (  king_proximity(Them, blockSq) * 19 / 4
                                    - king_proximity(Us,   blockSq) *  2) * w);

            // If blockSq is not the queening square then consider also a second push
            if (r != RANK_7)
                bonus -= make_score(0, king_proximity(Us, blockSq + Up) * w);

            // If the pawn is free to advance, then increase the bonus
            if (pos.empty(blockSq))
            {
                squaresToQueen = forward_file_bb(Us, s);
                unsafeSquares = passed_pawn_span(Us, s);

                bb = forward_file_bb(Them, s) & pos.pieces(ROOK, QUEEN);

                if (!(pos.pieces(Them) & bb))
                    unsafeSquares &= attackedBy[Them][ALL_PIECES] | pos.pieces(Them);

                // If there are no enemy pieces or attacks on passed pawn span, assign a big bonus.
                // Or if there is some, but they are all attacked by our pawns, assign a bit smaller bonus.
                // Otherwise assign a smaller bonus if the path to queen is not attacked
                // and even smaller bonus if it is attacked but block square is not.
                int k = !unsafeSquares                    ? 36 :
                !(unsafeSquares & ~attackedBy[Us][PAWN])  ? 30 :
                        !(unsafeSquares & squaresToQueen) ? 17 :
                        !(unsafeSquares & blockSq)        ?  7 :
                                                             0 ;

                // Assign a larger bonus if the block square is defended
                if ((pos.pieces(Us) & bb) || (attackedBy[Us][ALL_PIECES] & blockSq))
                    k += 5;

                bonus += make_score(k * w, k * w);
            }
        } // r > RANK_3

        score += bonus - PassedFile * edge_distance(file_of(s), pos.max_file());
    }

    // Scale by maximum promotion piece value
    Value maxMg = VALUE_ZERO, maxEg = VALUE_ZERO;
    for (PieceType pt : pos.promotion_piece_types())
    {
        maxMg = std::max(maxMg, PieceValue[MG][pt]);
        maxEg = std::max(maxEg, PieceValue[EG][pt]);
    }
    score = make_score(mg_value(score) * int(maxMg - PawnValueMg) / (QueenValueMg - PawnValueMg),
                       eg_value(score) * int(maxEg - PawnValueEg) / (QueenValueEg - PawnValueEg));

    // Score passed shogi pawns
    PieceType pt = pos.promoted_piece_type(SHOGI_PAWN);
    if (pt != NO_PIECE_TYPE)
    {
        b = pos.pieces(Us, SHOGI_PAWN);
        while (b)
        {
            Square s = pop_lsb(b);
            if ((pos.pieces(Them, SHOGI_PAWN) & forward_file_bb(Us, s)) || relative_rank(Us, s, pos.max_rank()) == pos.max_rank())
                continue;

            Square blockSq = s + Up;
            int d = 2 * std::max(pos.promotion_rank() - relative_rank(Us, s, pos.max_rank()), 1);
            d += !!(attackedBy[Them][ALL_PIECES] & ~attackedBy2[Us] & blockSq);
            score += make_score(PieceValue[MG][pt], PieceValue[EG][pt]) / (d * d);
        }
    }

    if constexpr (T)
        Trace::add(PASSED, Us, score);

    return score;
  }


  // Evaluation::space() computes a space evaluation for a given side, aiming to improve game
  // play in the opening. It is based on the number of safe squares on the four central files
  // on ranks 2 to 4. Completely safe squares behind a friendly pawn are counted twice.
  // Finally, the space bonus is multiplied by a weight which decreases according to occupancy.

  template<Tracing T> template<Color Us>
  Score Evaluation<T>::space() const {

    bool pawnsOnly = !(pos.pieces(Us) ^ pos.pieces(Us, PAWN));

    // Early exit if, for example, both queens or 6 minor pieces have been exchanged
    if (pos.non_pawn_material() < SpaceThreshold && !pawnsOnly && pos.double_step_enabled())
        return SCORE_ZERO;

    constexpr Color Them     = ~Us;
    constexpr Direction Down = -pawn_push(Us);
    constexpr Bitboard SpaceMask =
      Us == WHITE ? CenterFiles & (Rank2BB | Rank3BB | Rank4BB)
                  : CenterFiles & (Rank7BB | Rank6BB | Rank5BB);

    // Find the available squares for our pieces inside the area defined by SpaceMask
    Bitboard safe =   SpaceMask
                   & ~pos.pieces(Us, PAWN)
                   & ~attackedBy[Them][PAWN];

    // Find all squares which are at most three squares behind some friendly pawn
    Bitboard behind = pos.pieces(Us, PAWN);
    behind |= shift<Down>(behind);
    behind |= shift<Down+Down>(behind);

    if (pawnsOnly)
    {
        safe = pos.board_bb() & ((attackedBy2[Us] & ~attackedBy2[Them]) | (attackedBy[Us][PAWN] & ~pos.pieces(Us, PAWN)));
        behind = 0;
    }

    // Compute space score based on the number of safe squares and number of our pieces
    // increased with number of total blocked pawns in position.
    int bonus = popcount(safe) + popcount(behind & safe & ~attackedBy[Them][ALL_PIECES]);
    int weight = pos.count<ALL_PIECES>(Us) - 3 + std::min(pe->blocked_count(), 9);
    Score score = make_score(bonus * weight * weight / 16, 0);

    if (pos.capture_the_flag(Us))
        score += make_score(200, 200) * popcount(behind & safe & pos.capture_the_flag(Us));

    if constexpr (T)
        Trace::add(SPACE, Us, score);

    return score;
  }


  // Evaluation::variant() computes variant-specific evaluation bonuses for a given side.

  template<Tracing T> template<Color Us>
  Score Evaluation<T>::variant() const {

    constexpr Color Them = ~Us;
    constexpr Direction Down = pawn_push(Them);

    Score score = SCORE_ZERO;

    // Capture the flag
    if (pos.capture_the_flag(Us))
    {
        PieceType ptCtf = pos.capture_the_flag_piece();
        Bitboard ctfPieces = pos.pieces(Us, ptCtf);
        Bitboard ctfTargets = pos.capture_the_flag(Us) & pos.board_bb();
        Bitboard onHold = 0;
        Bitboard onHold2 = 0;
        Bitboard processed = 0;
        Bitboard blocked = pos.pieces(Us, PAWN) | attackedBy[Them][ALL_PIECES];
        Bitboard doubleBlocked =  attackedBy2[Them]
                                | (pos.pieces(Us, PAWN) & (shift<Down>(pos.pieces()) | attackedBy[Them][ALL_PIECES]))
                                | (pos.pieces(Them) & pe->pawn_attacks(Them))
                                | (pawn_attacks_bb<Them>(pos.pieces(Them, PAWN) & pe->pawn_attacks(Them)));
        Bitboard inaccessible = pos.pieces(Us, PAWN) & shift<Down>(pos.pieces(Them, PAWN));
        // Traverse all paths of the CTF pieces to the CTF targets.
        // Put squares that are attacked or occupied on hold for one iteration.
        // This reflects that likely a move will be needed to block or capture the attack.
        for (int dist = 0; (ctfPieces || onHold || onHold2) && (ctfTargets & ~processed); dist++)
        {
            int wins = popcount(ctfTargets & ctfPieces);
            if (wins)
                score += make_score(4000, 4000) * wins / (wins + dist * dist);
            Bitboard current = ctfPieces & ~ctfTargets;
            processed |= ctfPieces;
            ctfPieces = onHold & ~processed;
            onHold = onHold2 & ~processed;
            onHold2 = 0;
            while (current)
            {
                Square s = pop_lsb(current);
                Bitboard attacks = (  (PseudoAttacks[Us][ptCtf][s] & pos.pieces())
                                    | (PseudoMoves[Us][ptCtf][s] & ~pos.pieces())) & ~processed & pos.board_bb();
                ctfPieces |= attacks & ~blocked;
                onHold |= attacks & ~doubleBlocked;
                onHold2 |= attacks & ~inaccessible;
            }
        }
    }

    // nCheck
    if (pos.check_counting())
    {
        int remainingChecks = pos.checks_remaining(Us);
        assert(remainingChecks > 0);
        score += make_score(3600, 1000) / (remainingChecks * remainingChecks);
    }

    // Extinction
    if (pos.extinction_value() != VALUE_NONE)
    {
        for (PieceType pt : pos.extinction_piece_types())
            if (pt != ALL_PIECES)
            {
                // Single piece type extinction bonus
                int denom = std::max(pos.count(Us, pt) - pos.extinction_piece_count(), 1);
                if (pos.count(Them, pt) >= pos.extinction_opponent_piece_count() || pos.two_boards())
                    score += make_score(1000000 / (500 + PieceValue[MG][pt]),
                                        1000000 / (500 + PieceValue[EG][pt])) / (denom * denom)
                            * (pos.extinction_value() / VALUE_MATE);
            }
            else if (pos.extinction_value() == VALUE_MATE)
            {
                // Losing chess variant bonus
                score += make_score(pos.non_pawn_material(Us), pos.non_pawn_material(Us)) / pos.count<ALL_PIECES>(Us);
            }
            else if (pos.count<PAWN>(Us) == pos.count<ALL_PIECES>(Us))
            {
                // Pawns easy to stop/capture
                int l = 0, m = 0, r = popcount(pos.pieces(Us, PAWN) & file_bb(FILE_A));
                for (File f = FILE_A; f <= pos.max_file(); ++f)
                {
                    l = m; m = r; r = popcount(pos.pieces(Us, PAWN) & shift<EAST>(file_bb(f)));
                    score -= make_score(80 - 10 * (edge_distance(f, pos.max_file()) % 2),
                                        80 - 15 * (edge_distance(f, pos.max_file()) % 2)) * m / (1 + l * r);
                }
            }
            else if (pos.count<PAWN>(Them) == pos.count<ALL_PIECES>(Them))
            {
                // Add a bonus according to how close we are to breaking through the pawn wall
                int dist = 8;
                Bitboard breakthroughs = attackedBy[Us][ALL_PIECES] & rank_bb(relative_rank(Us, pos.max_rank(), pos.max_rank()));
                if (breakthroughs)
                    dist = attackedBy[Us][QUEEN] & breakthroughs ? 0 : 1;
                else for (File f = FILE_A; f <= pos.max_file(); ++f)
                    dist = std::min(dist, popcount(pos.pieces(PAWN) & file_bb(f)));
                score += make_score(70, 70) * pos.count<PAWN>(Them) / (1 + dist * dist) / (pos.pieces(Us, QUEEN) ? 2 : 4);
            }
    }

    // Connect-n
    if (pos.connect_n() > 0)
    {
        for (Direction d : {NORTH, NORTH_EAST, EAST, SOUTH_EAST})
        {
            // Find sufficiently large gaps
            Bitboard b = pos.board_bb() & ~pos.pieces(Them);
            for (int i = 1; i < pos.connect_n(); i++)
                b &= shift(d, b);
            // Count number of pieces per gap
            while (b)
            {
                Square s = pop_lsb(b);
                int c = 0;
                for (int j = 0; j < pos.connect_n(); j++)
                    if (pos.pieces(Us) & (s - j * d))
                        c++;
                score += make_score(200, 200)  * c / (pos.connect_n() - c) / (pos.connect_n() - c);
            }
        }
    }

    // Potential piece flips (Reversi)
    if (pos.flip_enclosed_pieces())
    {
        // Stable pieces
        if (pos.flip_enclosed_pieces() == REVERSI)
        {
            Bitboard edges = (FileABB | file_bb(pos.max_file()) | Rank1BB | rank_bb(pos.max_rank())) & pos.board_bb();
            Bitboard edgePieces = pos.pieces(Us) & edges;
            while (edgePieces)
            {
                Bitboard connectedEdge = attacks_bb(Us, ROOK, pop_lsb(edgePieces), ~(pos.pieces(Us) & edges)) & edges;
                if (!more_than_one(connectedEdge & ~pos.pieces(Us)))
                    score += make_score(300, 300);
                else if (!(connectedEdge & ~pos.pieces()))
                    score += make_score(200, 200);
            }
        }

        // Unstable
        Bitboard unstable = 0;
        Bitboard drops = pos.drop_region(Them, IMMOBILE_PIECE);
        while (drops)
        {
            Square s = pop_lsb(drops);
            if (pos.flip_enclosed_pieces() == REVERSI)
            {
                Bitboard b = attacks_bb(Them, QUEEN, s, ~pos.pieces(Us)) & ~PseudoAttacks[Them][KING][s] & pos.pieces(Them);
                while(b)
                    unstable |= between_bb(s, pop_lsb(b));
            }
            else
                unstable |= PseudoAttacks[Them][KING][s] & pos.pieces(Us);
        }
        score -= make_score(200, 200) * popcount(unstable);
    }

    if (T)
        Trace::add(VARIANT, Us, score);

    return score;
  }


  // Evaluation::winnable() adjusts the midgame and endgame score components, based on
  // the known attacking/defending status of the players. The final value is derived
  // by interpolation from the midgame and endgame values.

  template<Tracing T>
  Value Evaluation<T>::winnable(Score score) const {

    // No initiative bonus for extinction variants
    int complexity = 0;
    bool pawnsOnBothFlanks = true;
    if (pos.extinction_value() == VALUE_NONE && !pos.captures_to_hand() && !pos.connect_n() && !pos.material_counting())
    {
    int outflanking = !pos.count<KING>(WHITE) || !pos.count<KING>(BLACK) ? 0
                     :  distance<File>(pos.square<KING>(WHITE), pos.square<KING>(BLACK))
                    + int(rank_of(pos.square<KING>(WHITE)) - rank_of(pos.square<KING>(BLACK)));

        pawnsOnBothFlanks =   (pos.pieces(PAWN) & QueenSide)
                            && (pos.pieces(PAWN) & KingSide);

    bool almostUnwinnable =   outflanking < 0
                           && pos.stalemate_value() == VALUE_DRAW
                           && !pawnsOnBothFlanks;

    bool infiltration =   (pos.count<KING>(WHITE) && rank_of(pos.square<KING>(WHITE)) > RANK_4)
                       || (pos.count<KING>(BLACK) && rank_of(pos.square<KING>(BLACK)) < RANK_5);

    // Compute the initiative bonus for the attacking side
    complexity =       9 * pe->passed_count()
                    + 12 * pos.count<PAWN>()
                    + 15 * pos.count<SOLDIER>()
                    +  9 * outflanking
                    + 21 * pawnsOnBothFlanks
                    + 24 * infiltration
                    + 51 * !pos.non_pawn_material()
                    - 43 * almostUnwinnable
                    -110 ;
    }

    Value mg = mg_value(score);
    Value eg = eg_value(score);

    // Now apply the bonus: note that we find the attacking side by extracting the
    // sign of the midgame or endgame values, and that we carefully cap the bonus
    // so that the midgame and endgame scores do not change sign after the bonus.
    int u = ((mg > 0) - (mg < 0)) * std::clamp(complexity + 50, -abs(mg), 0);
    int v = ((eg > 0) - (eg < 0)) * std::max(complexity, -abs(eg));

    mg += u;
    eg += v;

    // Compute the scale factor for the winning side
    Color strongSide = eg > VALUE_DRAW ? WHITE : BLACK;
    int sf = me->scale_factor(pos, strongSide);

    // If scale factor is not already specific, scale up/down via general heuristics
    if (sf == SCALE_FACTOR_NORMAL && !pos.captures_to_hand() && !pos.material_counting())
    {
        if (pos.opposite_bishops())
        {
            // For pure opposite colored bishops endgames use scale factor
            // based on the number of passed pawns of the strong side.
            if (   pos.non_pawn_material(WHITE) == BishopValueMg
                && pos.non_pawn_material(BLACK) == BishopValueMg)
                sf = 18 + 4 * popcount(pe->passed_pawns(strongSide));
            // For every other opposite colored bishops endgames use scale factor
            // based on the number of all pieces of the strong side.
            else
                sf = 22 + 3 * pos.count<ALL_PIECES>(strongSide);
        }
        // For rook endgames with strong side not having overwhelming pawn number advantage
        // and its pawns being on one flank and weak side protecting its pieces with a king
        // use lower scale factor.
        else if (  pos.non_pawn_material(WHITE) == RookValueMg
                && pos.non_pawn_material(BLACK) == RookValueMg
                && pos.count<PAWN>(strongSide) - pos.count<PAWN>(~strongSide) <= 1
                && bool(KingSide & pos.pieces(strongSide, PAWN)) != bool(QueenSide & pos.pieces(strongSide, PAWN))
                && pos.count<KING>(~strongSide)
                && (attacks_bb<KING>(pos.square<KING>(~strongSide)) & pos.pieces(~strongSide, PAWN)))
            sf = 36;
        // For queen vs no queen endgames use scale factor
        // based on number of minors of side that doesn't have queen.
        else if (pos.count<QUEEN>() == 1)
            sf = 37 + 3 * (pos.count<QUEEN>(WHITE) == 1 ? pos.count<BISHOP>(BLACK) + pos.count<KNIGHT>(BLACK)
                                                        : pos.count<BISHOP>(WHITE) + pos.count<KNIGHT>(WHITE));
        // In every other case use scale factor based on
        // the number of pawns of the strong side reduced if pawns are on a single flank.
        else
            sf = std::min(sf, 36 + 7 * (pos.count<PAWN>(strongSide) + pos.count<SOLDIER>(strongSide))) - 4 * !pawnsOnBothFlanks;

        // Reduce scale factor in case of pawns being on a single flank
        sf -= 4 * !pawnsOnBothFlanks;
    }

    // Interpolate between the middlegame and (scaled by 'sf') endgame score
    v =  mg * int(me->game_phase())
       + eg * int(PHASE_MIDGAME - me->game_phase()) * ScaleFactor(sf) / SCALE_FACTOR_NORMAL;
    v /= PHASE_MIDGAME;

    if constexpr (T)
    {
        Trace::add(WINNABLE, make_score(u, eg * ScaleFactor(sf) / SCALE_FACTOR_NORMAL - eg_value(score)));
        Trace::add(TOTAL, make_score(mg, eg * ScaleFactor(sf) / SCALE_FACTOR_NORMAL));
    }

    return Value(v);
  }


  // Evaluation::value() is the main function of the class. It computes the various
  // parts of the evaluation and returns the value of the position from the point
  // of view of the side to move.

  template<Tracing T>
  Value Evaluation<T>::value() {

    assert(!pos.checkers());
    assert(!pos.is_immediate_game_end());

    // Probe the material hash table
    me = Material::probe(pos);

    // If we have a specialized evaluation function for the current material
    // configuration, call it and return.
    if (me->specialized_eval_exists())
        return me->evaluate(pos);

    // Initialize score by reading the incrementally updated scores included in
    // the position object (material + piece square tables) and the material
    // imbalance. Score is computed internally from the white point of view.
<<<<<<< HEAD
    Score score = pos.psq_score();
    if (T)
        Trace::add(MATERIAL, score);
    score += me->imbalance() + pos.this_thread()->contempt;
=======
    Score score = pos.psq_score() + me->imbalance() + pos.this_thread()->trend;
>>>>>>> 2275923d

    // Probe the pawn hash table
    pe = Pawns::probe(pos);
    score += pe->pawn_score(WHITE) - pe->pawn_score(BLACK);

    // Early exit if score is high
    auto lazy_skip = [&](Value lazyThreshold) {
        return abs(mg_value(score) + eg_value(score)) / 2 > lazyThreshold + pos.non_pawn_material() / 64;
    };

    if (lazy_skip(LazyThreshold1) && Options["UCI_Variant"] == "chess")
        goto make_v;

    // Main evaluation begins here
    std::memset(attackedBy, 0, sizeof(attackedBy));
    initialize<WHITE>();
    initialize<BLACK>();

    // Pieces evaluated first (also populates attackedBy, attackedBy2).
    // For unused piece types, we still need to set attack bitboard to zero.
    for (PieceType pt : pos.piece_types())
        if (pt != SHOGI_PAWN && pt != PAWN && pt != KING)
            score += pieces<WHITE>(pt) - pieces<BLACK>(pt);

    // Evaluate pieces in hand once attack tables are complete
    if (pos.piece_drops() || pos.seirawan_gating())
        for (PieceType pt : pos.piece_types())
            score += hand<WHITE>(pt) - hand<BLACK>(pt);

    score += (mobility[WHITE] - mobility[BLACK]) * (1 + pos.captures_to_hand() + pos.must_capture() + pos.check_counting());

    // More complex interactions that require fully populated attack bitboards
    score +=  king<   WHITE>() - king<   BLACK>()
            + passed< WHITE>() - passed< BLACK>()
            + variant<WHITE>() - variant<BLACK>();

    if (lazy_skip(LazyThreshold2) && Options["UCI_Variant"] == "chess")
        goto make_v;

    score +=  threats<WHITE>() - threats<BLACK>()
            + space<  WHITE>() - space<  BLACK>();

make_v:
    // Derive single value from mg and eg parts of score
    Value v = winnable(score);

    // In case of tracing add all remaining individual evaluation terms
    if constexpr (T)
    {
        Trace::add(IMBALANCE, me->imbalance());
        Trace::add(PAWN, pe->pawn_score(WHITE), pe->pawn_score(BLACK));
        Trace::add(MOBILITY, mobility[WHITE], mobility[BLACK]);
    }

    // Evaluation grain
    v = (v / 16) * 16;

    // Side to move point of view
    v = (pos.side_to_move() == WHITE ? v : -v);

    return v;
  }


  /// Fisher Random Chess: correction for cornered bishops, to fix chess960 play with NNUE

  Value fix_FRC(const Position& pos) {

    constexpr Bitboard Corners =  Bitboard(1ULL) << SQ_A1 | Bitboard(1ULL) << SQ_H1 | Bitboard(1ULL) << SQ_A8 | Bitboard(1ULL) << SQ_H8;

    if (!(pos.pieces(BISHOP) & Corners))
        return VALUE_ZERO;

    int correction = 0;

    if (   pos.piece_on(SQ_A1) == W_BISHOP
        && pos.piece_on(SQ_B2) == W_PAWN)
        correction += !pos.empty(SQ_B3) ? -CorneredBishop * 4
                                        : -CorneredBishop * 3;

    if (   pos.piece_on(SQ_H1) == W_BISHOP
        && pos.piece_on(SQ_G2) == W_PAWN)
        correction += !pos.empty(SQ_G3) ? -CorneredBishop * 4
                                        : -CorneredBishop * 3;

    if (   pos.piece_on(SQ_A8) == B_BISHOP
        && pos.piece_on(SQ_B7) == B_PAWN)
        correction += !pos.empty(SQ_B6) ? CorneredBishop * 4
                                        : CorneredBishop * 3;

    if (   pos.piece_on(SQ_H8) == B_BISHOP
        && pos.piece_on(SQ_G7) == B_PAWN)
        correction += !pos.empty(SQ_G6) ? CorneredBishop * 4
                                        : CorneredBishop * 3;

    return pos.side_to_move() == WHITE ?  Value(correction)
                                       : -Value(correction);
  }

} // namespace Eval


/// evaluate() is the evaluator for the outer world. It returns a static
/// evaluation of the position from the point of view of the side to move.

Value Eval::evaluate(const Position& pos) {

  Value v;

  if (!Eval::useNNUE)
      v = Evaluation<NO_TRACE>(pos).value();
  else
  {
      // Scale and shift NNUE for compatibility with search and classical evaluation
      auto  adjusted_NNUE = [&]()
      {
         int scale =   903
                     + 32 * pos.count<PAWN>()
                     + 32 * pos.non_pawn_material() / 1024;

         Value nnue = NNUE::evaluate(pos, true) * scale / 1024;

         if (pos.is_chess960())
             nnue += fix_FRC(pos);

         if (pos.check_counting())
         {
             Color us = pos.side_to_move();
             nnue +=  6 * scale / (5 * pos.checks_remaining( us))
                    - 6 * scale / (5 * pos.checks_remaining(~us));
         }

         return nnue;
      };

      // If there is PSQ imbalance we use the classical eval, but we switch to
      // NNUE eval faster when shuffling or if the material on the board is high.
      int r50 = pos.rule50_count();
      Value psq = Value(abs(eg_value(pos.psq_score())));
<<<<<<< HEAD
      int   r50 = 16 + pos.rule50_count();
      bool  pure = !pos.check_counting();
      bool  largePsq = psq * 16 > (NNUEThreshold1 + pos.non_pawn_material() / 64) * r50 && !pure;

      v = largePsq ? Evaluation<NO_TRACE>(pos).value()  // classical
                   : adjusted_NNUE();                   // NNUE
=======
      bool classical = psq * 5 > (750 + pos.non_pawn_material() / 64) * (5 + r50);
>>>>>>> 2275923d

      v = classical ? Evaluation<NO_TRACE>(pos).value()  // classical
                    : adjusted_NNUE();                   // NNUE
  }

  // Damp down the evaluation linearly when shuffling
  if (pos.n_move_rule())
  {
      v = v * (2 * pos.n_move_rule() - pos.rule50_count()) / (2 * pos.n_move_rule());
      if (pos.material_counting())
          v += pos.material_counting_result() / (10 * std::max(2 * pos.n_move_rule() - pos.rule50_count(), 1));
  }

  // Guarantee evaluation does not hit the virtual win/loss range
  if (pos.two_boards() && std::abs(v) >= VALUE_VIRTUAL_MATE_IN_MAX_PLY)
      v += v > VALUE_ZERO ? MAX_PLY + 1 : -MAX_PLY - 1;

  // Guarantee evaluation does not hit the tablebase range
  v = std::clamp(v, VALUE_TB_LOSS_IN_MAX_PLY + 1, VALUE_TB_WIN_IN_MAX_PLY - 1);

  return v;
}

/// trace() is like evaluate(), but instead of returning a value, it returns
/// a string (suitable for outputting to stdout) that contains the detailed
/// descriptions and values of each evaluation term. Useful for debugging.
/// Trace scores are from white's point of view

std::string Eval::trace(Position& pos) {

  if (pos.checkers())
      return "Final evaluation: none (in check)";

  std::stringstream ss;
  ss << std::showpoint << std::noshowpos << std::fixed << std::setprecision(2);

  Value v;

  std::memset(scores, 0, sizeof(scores));

  pos.this_thread()->trend = SCORE_ZERO; // Reset any dynamic contempt

  v = Evaluation<TRACE>(pos).value();

  ss << std::showpoint << std::noshowpos << std::fixed << std::setprecision(2)
<<<<<<< HEAD
     << "     Term    |    White    |    Black    |    Total   \n"
     << "             |   MG    EG  |   MG    EG  |   MG    EG \n"
     << " ------------+-------------+-------------+------------\n"
     << "    Material | " << Term(MATERIAL)
     << "   Imbalance | " << Term(IMBALANCE)
     << "       Pawns | " << Term(PAWN)
     << "     Knights | " << Term(KNIGHT)
     << "     Bishops | " << Term(BISHOP)
     << "       Rooks | " << Term(ROOK)
     << "      Queens | " << Term(QUEEN)
     << "    Mobility | " << Term(MOBILITY)
     << " King safety | " << Term(KING)
     << "     Threats | " << Term(THREAT)
     << "      Passed | " << Term(PASSED)
     << "       Space | " << Term(SPACE)
     << "     Variant | " << Term(VARIANT)
     << "    Winnable | " << Term(WINNABLE)
     << " ------------+-------------+-------------+------------\n"
     << "       Total | " << Term(TOTAL);
=======
     << " Contributing terms for the classical eval:\n"
     << "+------------+-------------+-------------+-------------+\n"
     << "|    Term    |    White    |    Black    |    Total    |\n"
     << "|            |   MG    EG  |   MG    EG  |   MG    EG  |\n"
     << "+------------+-------------+-------------+-------------+\n"
     << "|   Material | " << Term(MATERIAL)
     << "|  Imbalance | " << Term(IMBALANCE)
     << "|      Pawns | " << Term(PAWN)
     << "|    Knights | " << Term(KNIGHT)
     << "|    Bishops | " << Term(BISHOP)
     << "|      Rooks | " << Term(ROOK)
     << "|     Queens | " << Term(QUEEN)
     << "|   Mobility | " << Term(MOBILITY)
     << "|King safety | " << Term(KING)
     << "|    Threats | " << Term(THREAT)
     << "|     Passed | " << Term(PASSED)
     << "|      Space | " << Term(SPACE)
     << "|   Winnable | " << Term(WINNABLE)
     << "+------------+-------------+-------------+-------------+\n"
     << "|      Total | " << Term(TOTAL)
     << "+------------+-------------+-------------+-------------+\n";
>>>>>>> 2275923d

  if (Eval::useNNUE)
      ss << '\n' << NNUE::trace(pos) << '\n';

  ss << std::showpoint << std::showpos << std::fixed << std::setprecision(2) << std::setw(15);

  v = pos.side_to_move() == WHITE ? v : -v;
  ss << "\nClassical evaluation   " << to_cp(v) << " (white side)\n";
  if (Eval::useNNUE)
  {
      v = NNUE::evaluate(pos, false);
      v = pos.side_to_move() == WHITE ? v : -v;
      ss << "NNUE evaluation        " << to_cp(v) << " (white side)\n";
  }

  v = evaluate(pos);
  v = pos.side_to_move() == WHITE ? v : -v;
  ss << "Final evaluation       " << to_cp(v) << " (white side)";
  if (Eval::useNNUE)
     ss << " [with scaled NNUE, hybrid, ...]";
  ss << "\n";

  return ss.str();
}

} // namespace Stockfish<|MERGE_RESOLUTION|>--- conflicted
+++ resolved
@@ -1450,14 +1450,10 @@
     // Initialize score by reading the incrementally updated scores included in
     // the position object (material + piece square tables) and the material
     // imbalance. Score is computed internally from the white point of view.
-<<<<<<< HEAD
     Score score = pos.psq_score();
     if (T)
         Trace::add(MATERIAL, score);
-    score += me->imbalance() + pos.this_thread()->contempt;
-=======
-    Score score = pos.psq_score() + me->imbalance() + pos.this_thread()->trend;
->>>>>>> 2275923d
+    score += me->imbalance() + pos.this_thread()->trend;
 
     // Probe the pawn hash table
     pe = Pawns::probe(pos);
@@ -1597,16 +1593,8 @@
       // NNUE eval faster when shuffling or if the material on the board is high.
       int r50 = pos.rule50_count();
       Value psq = Value(abs(eg_value(pos.psq_score())));
-<<<<<<< HEAD
-      int   r50 = 16 + pos.rule50_count();
-      bool  pure = !pos.check_counting();
-      bool  largePsq = psq * 16 > (NNUEThreshold1 + pos.non_pawn_material() / 64) * r50 && !pure;
-
-      v = largePsq ? Evaluation<NO_TRACE>(pos).value()  // classical
-                   : adjusted_NNUE();                   // NNUE
-=======
-      bool classical = psq * 5 > (750 + pos.non_pawn_material() / 64) * (5 + r50);
->>>>>>> 2275923d
+      bool pure = !pos.check_counting();
+      bool classical = psq * 5 > (750 + pos.non_pawn_material() / 64) * (5 + r50) && !pure;
 
       v = classical ? Evaluation<NO_TRACE>(pos).value()  // classical
                     : adjusted_NNUE();                   // NNUE
@@ -1652,27 +1640,6 @@
   v = Evaluation<TRACE>(pos).value();
 
   ss << std::showpoint << std::noshowpos << std::fixed << std::setprecision(2)
-<<<<<<< HEAD
-     << "     Term    |    White    |    Black    |    Total   \n"
-     << "             |   MG    EG  |   MG    EG  |   MG    EG \n"
-     << " ------------+-------------+-------------+------------\n"
-     << "    Material | " << Term(MATERIAL)
-     << "   Imbalance | " << Term(IMBALANCE)
-     << "       Pawns | " << Term(PAWN)
-     << "     Knights | " << Term(KNIGHT)
-     << "     Bishops | " << Term(BISHOP)
-     << "       Rooks | " << Term(ROOK)
-     << "      Queens | " << Term(QUEEN)
-     << "    Mobility | " << Term(MOBILITY)
-     << " King safety | " << Term(KING)
-     << "     Threats | " << Term(THREAT)
-     << "      Passed | " << Term(PASSED)
-     << "       Space | " << Term(SPACE)
-     << "     Variant | " << Term(VARIANT)
-     << "    Winnable | " << Term(WINNABLE)
-     << " ------------+-------------+-------------+------------\n"
-     << "       Total | " << Term(TOTAL);
-=======
      << " Contributing terms for the classical eval:\n"
      << "+------------+-------------+-------------+-------------+\n"
      << "|    Term    |    White    |    Black    |    Total    |\n"
@@ -1690,11 +1657,11 @@
      << "|    Threats | " << Term(THREAT)
      << "|     Passed | " << Term(PASSED)
      << "|      Space | " << Term(SPACE)
+     << "|    Variant | " << Term(VARIANT)
      << "|   Winnable | " << Term(WINNABLE)
      << "+------------+-------------+-------------+-------------+\n"
      << "|      Total | " << Term(TOTAL)
      << "+------------+-------------+-------------+-------------+\n";
->>>>>>> 2275923d
 
   if (Eval::useNNUE)
       ss << '\n' << NNUE::trace(pos) << '\n';
