/*
  Stockfish, a UCI chess playing engine derived from Glaurung 2.1
  Copyright (C) 2004-2008 Tord Romstad (Glaurung author)
  Copyright (C) 2008-2015 Marco Costalba, Joona Kiiski, Tord Romstad
  Copyright (C) 2015-2018 Marco Costalba, Joona Kiiski, Gary Linscott, Tord Romstad

  Stockfish is free software: you can redistribute it and/or modify
  it under the terms of the GNU General Public License as published by
  the Free Software Foundation, either version 3 of the License, or
  (at your option) any later version.

  Stockfish is distributed in the hope that it will be useful,
  but WITHOUT ANY WARRANTY; without even the implied warranty of
  MERCHANTABILITY or FITNESS FOR A PARTICULAR PURPOSE.  See the
  GNU General Public License for more details.

  You should have received a copy of the GNU General Public License
  along with this program.  If not, see <http://www.gnu.org/licenses/>.
*/

#include <algorithm>
#include <cassert>

#include "bitboard.h"
#include "endgame.h"
#include "movegen.h"

using std::string;

namespace {

  // Table used to drive the king towards the edge of the board
  // in KX vs K and KQ vs KR endgames.
  constexpr int PushToEdges[SQUARE_NB] = {
    100, 90, 80, 70, 70, 80, 90, 100,
     90, 70, 60, 50, 50, 60, 70,  90,
     80, 60, 40, 30, 30, 40, 60,  80,
     70, 50, 30, 20, 20, 30, 50,  70,
     70, 50, 30, 20, 20, 30, 50,  70,
     80, 60, 40, 30, 30, 40, 60,  80,
     90, 70, 60, 50, 50, 60, 70,  90,
    100, 90, 80, 70, 70, 80, 90, 100
  };

  // Table used to drive the king towards a corner square of the
  // right color in KBN vs K endgames.
  constexpr int PushToCorners[SQUARE_NB] = {
    200, 190, 180, 170, 160, 150, 140, 130,
    190, 180, 170, 160, 150, 140, 130, 140,
    180, 170, 155, 140, 140, 125, 140, 150,
    170, 160, 140, 120, 110, 140, 150, 160,
    160, 150, 140, 110, 120, 140, 160, 170,
    150, 140, 125, 140, 140, 155, 170, 180,
    140, 130, 140, 150, 160, 170, 180, 190,
    130, 140, 150, 160, 170, 180, 190, 200
  };

  // Table used to drive the king towards the edge of the board
  // in KSF vs K.
  constexpr int PushToOpposingSideEdges[SQUARE_NB] = {
     30, 10,  5,  0,  0,  5, 10,  30,
     40, 20,  5,  0,  0,  5, 20,  40,
     50, 30, 10,  0,  0, 10, 30,  50,
     60, 40, 20, 10, 10, 20, 40,  60,
     70, 50, 30, 20, 20, 30, 50,  70,
     80, 60, 40, 30, 30, 40, 60,  80,
     90, 70, 60, 50, 50, 60, 70,  90,
    100, 90, 80, 70, 70, 80, 90, 100
  };

  // Tables used to drive a piece towards or away from another piece
  constexpr int PushClose[FILE_NB] = { 0, 0, 100, 80, 60, 40, 20, 10 };
  constexpr int PushAway [FILE_NB] = { 0, 5, 20, 40, 60, 80, 90, 100 };

  // Pawn Rank based scaling factors used in KRPPKRP endgame
  constexpr int KRPPKRPScaleFactors[RANK_NB] = { 0, 9, 10, 14, 21, 44, 0, 0 };

#ifndef NDEBUG
  bool verify_material(const Position& pos, Color c, Value npm, int pawnsCnt) {
    return pos.non_pawn_material(c) == npm && pos.count<PAWN>(c) == pawnsCnt;
  }
#endif

  // Map the square as if strongSide is white and strongSide's only pawn
  // is on the left half of the board.
  Square normalize(const Position& pos, Color strongSide, Square sq) {

    assert(pos.count<PAWN>(strongSide) == 1);

    if (file_of(pos.square<PAWN>(strongSide)) >= FILE_E)
        sq = Square(sq ^ 7); // Mirror SQ_H1 -> SQ_A1

    if (strongSide == BLACK)
        sq = ~sq;

    return sq;
  }

} // namespace


<<<<<<< HEAD
/// Endgames members definitions

Endgames::Endgames() {

  add<KPK>("KPK");
  add<KNNK>("KNNK");
  add<KBNK>("KBNK");
  add<KRKP>("KRKP");
  add<KRKB>("KRKB");
  add<KRKN>("KRKN");
  add<KQKP>("KQKP");
  add<KQKR>("KQKR");

  // Fairy piece endgames
  add<KNSK>("KNSK");
  add<KNFK>("KNFK");
  add<KNSFKR>("KNSFKR");
  add<KSFK>("KSFK");

  add<KNPK>("KNPK");
  add<KNPKB>("KNPKB");
  add<KRPKR>("KRPKR");
  add<KRPKB>("KRPKB");
  add<KBPKB>("KBPKB");
  add<KBPKN>("KBPKN");
  add<KBPPKB>("KBPPKB");
  add<KRPPKRP>("KRPPKRP");
}


=======
>>>>>>> 4bd24da1
/// Mate with KX vs K. This function is used to evaluate positions with
/// king and plenty of material vs a lone king. It simply gives the
/// attacking side a bonus for driving the defending king towards the edge
/// of the board, and for keeping the distance between the two kings small.
template<>
Value Endgame<KXK>::operator()(const Position& pos) const {

  assert(verify_material(pos, weakSide, VALUE_ZERO, 0));
  assert(!pos.checkers()); // Eval is never called when in check

  // Stalemate detection with lone king
  if (pos.side_to_move() == weakSide && !MoveList<LEGAL>(pos).size())
      return VALUE_DRAW;

  Square winnerKSq = pos.square<KING>(strongSide);
  Square loserKSq = pos.square<KING>(weakSide);

  Value result =  pos.non_pawn_material(strongSide)
                + pos.count<PAWN>(strongSide) * PawnValueEg
                + PushToEdges[loserKSq]
                + PushClose[distance(winnerKSq, loserKSq)];

  if (   pos.count<QUEEN>(strongSide)
      || pos.count<ROOK>(strongSide)
      ||(pos.count<BISHOP>(strongSide) && pos.count<KNIGHT>(strongSide))
      || (   (pos.pieces(strongSide, BISHOP) & ~DarkSquares)
          && (pos.pieces(strongSide, BISHOP) &  DarkSquares)))
      result = std::min(result + VALUE_KNOWN_WIN, VALUE_MATE_IN_MAX_PLY - 1);

  return strongSide == pos.side_to_move() ? result : -result;
}


/// Mate with KBN vs K. This is similar to KX vs K, but we have to drive the
/// defending king towards a corner square of the right color.
template<>
Value Endgame<KBNK>::operator()(const Position& pos) const {

  assert(verify_material(pos, strongSide, KnightValueMg + BishopValueMg, 0));
  assert(verify_material(pos, weakSide, VALUE_ZERO, 0));

  Square winnerKSq = pos.square<KING>(strongSide);
  Square loserKSq = pos.square<KING>(weakSide);
  Square bishopSq = pos.square<BISHOP>(strongSide);

  // kbnk_mate_table() tries to drive toward corners A1 or H8. If we have a
  // bishop that cannot reach the above squares, we flip the kings in order
  // to drive the enemy toward corners A8 or H1.
  if (opposite_colors(bishopSq, SQ_A1))
  {
      winnerKSq = ~winnerKSq;
      loserKSq  = ~loserKSq;
  }

  Value result =  VALUE_KNOWN_WIN
                + PushClose[distance(winnerKSq, loserKSq)]
                + PushToCorners[loserKSq];

  return strongSide == pos.side_to_move() ? result : -result;
}


/// KP vs K. This endgame is evaluated with the help of a bitbase.
template<>
Value Endgame<KPK>::operator()(const Position& pos) const {

  assert(verify_material(pos, strongSide, VALUE_ZERO, 1));
  assert(verify_material(pos, weakSide, VALUE_ZERO, 0));

  // Assume strongSide is white and the pawn is on files A-D
  Square wksq = normalize(pos, strongSide, pos.square<KING>(strongSide));
  Square bksq = normalize(pos, strongSide, pos.square<KING>(weakSide));
  Square psq  = normalize(pos, strongSide, pos.square<PAWN>(strongSide));

  Color us = strongSide == pos.side_to_move() ? WHITE : BLACK;

  Value result;
  if (   pos.promotion_rank() == RANK_8
      && pos.promotion_piece_types().find(QUEEN) != pos.promotion_piece_types().end())
  {
      if (!Bitbases::probe(wksq, psq, bksq, us))
          return VALUE_DRAW;

      result = VALUE_KNOWN_WIN + PawnValueEg + Value(rank_of(psq));
  }
  else
  {
      // Non-standard promotion, evaluation unclear
      result = PawnValueEg + Value(rank_of(psq));
  }

  return strongSide == pos.side_to_move() ? result : -result;
}


/// KR vs KP. This is a somewhat tricky endgame to evaluate precisely without
/// a bitbase. The function below returns drawish scores when the pawn is
/// far advanced with support of the king, while the attacking king is far
/// away.
template<>
Value Endgame<KRKP>::operator()(const Position& pos) const {

  assert(verify_material(pos, strongSide, RookValueMg, 0));
  assert(verify_material(pos, weakSide, VALUE_ZERO, 1));

  Square wksq = relative_square(strongSide, pos.square<KING>(strongSide));
  Square bksq = relative_square(strongSide, pos.square<KING>(weakSide));
  Square rsq  = relative_square(strongSide, pos.square<ROOK>(strongSide));
  Square psq  = relative_square(strongSide, pos.square<PAWN>(weakSide));

  Square queeningSq = make_square(file_of(psq), RANK_1);
  Value result;

  // If the stronger side's king is in front of the pawn, it's a win
  if (forward_file_bb(WHITE, wksq) & psq)
      result = RookValueEg - distance(wksq, psq);

  // If the weaker side's king is too far from the pawn and the rook,
  // it's a win.
  else if (   distance(bksq, psq) >= 3 + (pos.side_to_move() == weakSide)
           && distance(bksq, rsq) >= 3)
      result = RookValueEg - distance(wksq, psq);

  // If the pawn is far advanced and supported by the defending king,
  // the position is drawish
  else if (   rank_of(bksq) <= RANK_3
           && distance(bksq, psq) == 1
           && rank_of(wksq) >= RANK_4
           && distance(wksq, psq) > 2 + (pos.side_to_move() == strongSide))
      result = Value(80) - 8 * distance(wksq, psq);

  else
      result =  Value(200) - 8 * (  distance(wksq, psq + SOUTH)
                                  - distance(bksq, psq + SOUTH)
                                  - distance(psq, queeningSq));

  return strongSide == pos.side_to_move() ? result : -result;
}


/// KR vs KB. This is very simple, and always returns drawish scores.  The
/// score is slightly bigger when the defending king is close to the edge.
template<>
Value Endgame<KRKB>::operator()(const Position& pos) const {

  assert(verify_material(pos, strongSide, RookValueMg, 0));
  assert(verify_material(pos, weakSide, BishopValueMg, 0));

  Value result = Value(PushToEdges[pos.square<KING>(weakSide)]);
  return strongSide == pos.side_to_move() ? result : -result;
}


/// KR vs KN. The attacking side has slightly better winning chances than
/// in KR vs KB, particularly if the king and the knight are far apart.
template<>
Value Endgame<KRKN>::operator()(const Position& pos) const {

  assert(verify_material(pos, strongSide, RookValueMg, 0));
  assert(verify_material(pos, weakSide, KnightValueMg, 0));

  Square bksq = pos.square<KING>(weakSide);
  Square bnsq = pos.square<KNIGHT>(weakSide);
  Value result = Value(PushToEdges[bksq] + PushAway[distance(bksq, bnsq)]);
  return strongSide == pos.side_to_move() ? result : -result;
}


/// KQ vs KP. In general, this is a win for the stronger side, but there are a
/// few important exceptions. A pawn on 7th rank and on the A,C,F or H files
/// with a king positioned next to it can be a draw, so in that case, we only
/// use the distance between the kings.
template<>
Value Endgame<KQKP>::operator()(const Position& pos) const {

  assert(verify_material(pos, strongSide, QueenValueMg, 0));
  assert(verify_material(pos, weakSide, VALUE_ZERO, 1));

  Square winnerKSq = pos.square<KING>(strongSide);
  Square loserKSq = pos.square<KING>(weakSide);
  Square pawnSq = pos.square<PAWN>(weakSide);

  Value result = Value(PushClose[distance(winnerKSq, loserKSq)]);

  if (   relative_rank(weakSide, pawnSq) != RANK_7
      || distance(loserKSq, pawnSq) != 1
      || !((FileABB | FileCBB | FileFBB | FileHBB) & pawnSq))
      result += QueenValueEg - PawnValueEg;

  return strongSide == pos.side_to_move() ? result : -result;
}


/// KQ vs KR.  This is almost identical to KX vs K:  We give the attacking
/// king a bonus for having the kings close together, and for forcing the
/// defending king towards the edge. If we also take care to avoid null move for
/// the defending side in the search, this is usually sufficient to win KQ vs KR.
template<>
Value Endgame<KQKR>::operator()(const Position& pos) const {

  assert(verify_material(pos, strongSide, QueenValueMg, 0));
  assert(verify_material(pos, weakSide, RookValueMg, 0));

  Square winnerKSq = pos.square<KING>(strongSide);
  Square loserKSq = pos.square<KING>(weakSide);

  Value result =  QueenValueEg
                - RookValueEg
                + PushToEdges[loserKSq]
                + PushClose[distance(winnerKSq, loserKSq)];

  return strongSide == pos.side_to_move() ? result : -result;
}


/// Some cases of trivial draws
template<> Value Endgame<KNNK>::operator()(const Position&) const { return VALUE_DRAW; }


/// KFsPs vs K.
template<>
Value Endgame<KFsPsK>::operator()(const Position& pos) const {

  assert(verify_material(pos, weakSide, VALUE_ZERO, 0));

  Square winnerKSq = pos.square<KING>(strongSide);
  Square loserKSq = pos.square<KING>(weakSide);

  Value result =  pos.non_pawn_material(strongSide)
                + pos.count<PAWN>(strongSide) * PawnValueEg
                + PushToEdges[loserKSq]
                + PushClose[distance(winnerKSq, loserKSq)];

  if (   pos.count<FERS>(strongSide) >= 3
      && ( DarkSquares & pos.pieces(strongSide, FERS))
      && (~DarkSquares & pos.pieces(strongSide, FERS)))
      result = std::min(result + VALUE_KNOWN_WIN, VALUE_MATE_IN_MAX_PLY - 1);
  else if (pos.count<FERS>(strongSide) + pos.count<PAWN>(strongSide) < 3)
      return VALUE_DRAW;
  else
  {
      bool dark  =  DarkSquares & pos.pieces(strongSide, FERS);
      bool light = ~DarkSquares & pos.pieces(strongSide, FERS);

      // Determine the color of ferzes from promoting pawns
      Bitboard b = pos.pieces(strongSide, PAWN);
      while (b && (!dark || !light))
      {
          if (file_of(pop_lsb(&b)) % 2 == relative_rank(strongSide, pos.promotion_rank(), pos.max_rank()) % 2)
              light = true;
          else
              dark = true;
      }
      if (!dark || !light)
          return VALUE_DRAW; // we can not checkmate with same colored ferzes
  }

  return strongSide == pos.side_to_move() ? result : -result;
}


/// Mate with KNS vs K.
template<>
Value Endgame<KNSK>::operator()(const Position& pos) const {

  assert(verify_material(pos, strongSide, KnightValueMg + SilverValueMg, 0));
  assert(verify_material(pos, weakSide, VALUE_ZERO, 0));

  Square winnerKSq = pos.square<KING>(strongSide);
  Square loserKSq = pos.square<KING>(weakSide);

  Value result =  VALUE_KNOWN_WIN
                + PushClose[distance(winnerKSq, loserKSq)]
                + PushToOpposingSideEdges[strongSide == WHITE ? loserKSq : ~loserKSq];

  return strongSide == pos.side_to_move() ? result : -result;
}


/// KNF vs K. Can only be won if the weaker side's king
/// is close to a corner of the same color as the fers.
template<>
Value Endgame<KNFK>::operator()(const Position& pos) const {

  assert(verify_material(pos, strongSide, KnightValueMg + FersValueMg, 0));
  assert(verify_material(pos, weakSide, VALUE_ZERO, 0));

  Square winnerKSq = pos.square<KING>(strongSide);
  Square loserKSq = pos.square<KING>(weakSide);
  Square fersSq = pos.square<FERS>(strongSide);

  // tries to drive toward corners A1 or H8. If we have a
  // fers that cannot reach the above squares, we flip the kings in order
  // to drive the enemy toward corners A8 or H1.
  if (opposite_colors(fersSq, SQ_A1))
  {
      winnerKSq = ~winnerKSq;
      loserKSq  = ~loserKSq;
  }

  Value result =  Value(PushClose[distance(winnerKSq, loserKSq)])
                + PushToCorners[loserKSq];

  return strongSide == pos.side_to_move() ? result : -result;
}


/// KNSFKR vs K.
template<>
Value Endgame<KNSFKR>::operator()(const Position& pos) const {

  assert(verify_material(pos, strongSide, KnightValueMg + SilverValueMg + FersValueMg, 0));
  assert(verify_material(pos, weakSide, RookValueMg, 0));

  Square winnerKSq = pos.square<KING>(strongSide);
  Square loserKSq = pos.square<KING>(weakSide);

  Value result =  KnightValueEg + SilverValueEg + FersValueEg - RookValueEg
                + PushClose[distance(winnerKSq, loserKSq)]
                + PushToOpposingSideEdges[strongSide == WHITE ? loserKSq : ~loserKSq];

  return strongSide == pos.side_to_move() ? result : -result;
}


/// Mate with KSF vs K.
template<>
Value Endgame<KSFK>::operator()(const Position& pos) const {

  assert(verify_material(pos, strongSide, SilverValueMg + FersValueMg, 0));
  assert(verify_material(pos, weakSide, VALUE_ZERO, 0));

  Square winnerKSq = pos.square<KING>(strongSide);
  Square loserKSq = pos.square<KING>(weakSide);

  Value result =  VALUE_KNOWN_WIN
                + PushClose[distance(winnerKSq, loserKSq)]
                + PushToOpposingSideEdges[strongSide == WHITE ? loserKSq : ~loserKSq];

  return strongSide == pos.side_to_move() ? result : -result;
}


/// KB and one or more pawns vs K. It checks for draws with rook pawns and
/// a bishop of the wrong color. If such a draw is detected, SCALE_FACTOR_DRAW
/// is returned. If not, the return value is SCALE_FACTOR_NONE, i.e. no scaling
/// will be used.
template<>
ScaleFactor Endgame<KBPsK>::operator()(const Position& pos) const {

  assert(pos.non_pawn_material(strongSide) == BishopValueMg);
  assert(pos.count<PAWN>(strongSide) >= 1);

  // No assertions about the material of weakSide, because we want draws to
  // be detected even when the weaker side has some pawns.

  Bitboard pawns = pos.pieces(strongSide, PAWN);
  File pawnsFile = file_of(lsb(pawns));

  // All pawns are on a single rook file?
  if (    (pawnsFile == FILE_A || pawnsFile == FILE_H)
      && !(pawns & ~file_bb(pawnsFile)))
  {
      Square bishopSq = pos.square<BISHOP>(strongSide);
      Square queeningSq = relative_square(strongSide, make_square(pawnsFile, RANK_8));
      Square kingSq = pos.square<KING>(weakSide);

      if (   opposite_colors(queeningSq, bishopSq)
          && distance(queeningSq, kingSq) <= 1)
          return SCALE_FACTOR_DRAW;
  }

  // If all the pawns are on the same B or G file, then it's potentially a draw
  if (    (pawnsFile == FILE_B || pawnsFile == FILE_G)
      && !(pos.pieces(PAWN) & ~file_bb(pawnsFile))
      && pos.non_pawn_material(weakSide) == 0
      && pos.count<PAWN>(weakSide) >= 1)
  {
      // Get weakSide pawn that is closest to the home rank
      Square weakPawnSq = backmost_sq(weakSide, pos.pieces(weakSide, PAWN));

      Square strongKingSq = pos.square<KING>(strongSide);
      Square weakKingSq = pos.square<KING>(weakSide);
      Square bishopSq = pos.square<BISHOP>(strongSide);

      // There's potential for a draw if our pawn is blocked on the 7th rank,
      // the bishop cannot attack it or they only have one pawn left
      if (   relative_rank(strongSide, weakPawnSq) == RANK_7
          && (pos.pieces(strongSide, PAWN) & (weakPawnSq + pawn_push(weakSide)))
          && (opposite_colors(bishopSq, weakPawnSq) || pos.count<PAWN>(strongSide) == 1))
      {
          int strongKingDist = distance(weakPawnSq, strongKingSq);
          int weakKingDist = distance(weakPawnSq, weakKingSq);

          // It's a draw if the weak king is on its back two ranks, within 2
          // squares of the blocking pawn and the strong king is not
          // closer. (I think this rule only fails in practically
          // unreachable positions such as 5k1K/6p1/6P1/8/8/3B4/8/8 w
          // and positions where qsearch will immediately correct the
          // problem such as 8/4k1p1/6P1/1K6/3B4/8/8/8 w)
          if (   relative_rank(strongSide, weakKingSq) >= RANK_7
              && weakKingDist <= 2
              && weakKingDist <= strongKingDist)
              return SCALE_FACTOR_DRAW;
      }
  }

  return SCALE_FACTOR_NONE;
}


/// KQ vs KR and one or more pawns. It tests for fortress draws with a rook on
/// the third rank defended by a pawn.
template<>
ScaleFactor Endgame<KQKRPs>::operator()(const Position& pos) const {

  assert(verify_material(pos, strongSide, QueenValueMg, 0));
  assert(pos.count<ROOK>(weakSide) == 1);
  assert(pos.count<PAWN>(weakSide) >= 1);

  Square kingSq = pos.square<KING>(weakSide);
  Square rsq = pos.square<ROOK>(weakSide);

  if (    relative_rank(weakSide, kingSq) <= RANK_2
      &&  relative_rank(weakSide, pos.square<KING>(strongSide)) >= RANK_4
      &&  relative_rank(weakSide, rsq) == RANK_3
      && (  pos.pieces(weakSide, PAWN)
          & pos.attacks_from<KING>(weakSide, kingSq)
          & pos.attacks_from<PAWN>(strongSide, rsq)))
          return SCALE_FACTOR_DRAW;

  return SCALE_FACTOR_NONE;
}


/// KRP vs KR. This function knows a handful of the most important classes of
/// drawn positions, but is far from perfect. It would probably be a good idea
/// to add more knowledge in the future.
///
/// It would also be nice to rewrite the actual code for this function,
/// which is mostly copied from Glaurung 1.x, and isn't very pretty.
template<>
ScaleFactor Endgame<KRPKR>::operator()(const Position& pos) const {

  assert(verify_material(pos, strongSide, RookValueMg, 1));
  assert(verify_material(pos, weakSide,   RookValueMg, 0));

  // Assume strongSide is white and the pawn is on files A-D
  Square wksq = normalize(pos, strongSide, pos.square<KING>(strongSide));
  Square bksq = normalize(pos, strongSide, pos.square<KING>(weakSide));
  Square wrsq = normalize(pos, strongSide, pos.square<ROOK>(strongSide));
  Square wpsq = normalize(pos, strongSide, pos.square<PAWN>(strongSide));
  Square brsq = normalize(pos, strongSide, pos.square<ROOK>(weakSide));

  File f = file_of(wpsq);
  Rank r = rank_of(wpsq);
  Square queeningSq = make_square(f, RANK_8);
  int tempo = (pos.side_to_move() == strongSide);

  // If the pawn is not too far advanced and the defending king defends the
  // queening square, use the third-rank defence.
  if (   r <= RANK_5
      && distance(bksq, queeningSq) <= 1
      && wksq <= SQ_H5
      && (rank_of(brsq) == RANK_6 || (r <= RANK_3 && rank_of(wrsq) != RANK_6)))
      return SCALE_FACTOR_DRAW;

  // The defending side saves a draw by checking from behind in case the pawn
  // has advanced to the 6th rank with the king behind.
  if (   r == RANK_6
      && distance(bksq, queeningSq) <= 1
      && rank_of(wksq) + tempo <= RANK_6
      && (rank_of(brsq) == RANK_1 || (!tempo && distance<File>(brsq, wpsq) >= 3)))
      return SCALE_FACTOR_DRAW;

  if (   r >= RANK_6
      && bksq == queeningSq
      && rank_of(brsq) == RANK_1
      && (!tempo || distance(wksq, wpsq) >= 2))
      return SCALE_FACTOR_DRAW;

  // White pawn on a7 and rook on a8 is a draw if black's king is on g7 or h7
  // and the black rook is behind the pawn.
  if (   wpsq == SQ_A7
      && wrsq == SQ_A8
      && (bksq == SQ_H7 || bksq == SQ_G7)
      && file_of(brsq) == FILE_A
      && (rank_of(brsq) <= RANK_3 || file_of(wksq) >= FILE_D || rank_of(wksq) <= RANK_5))
      return SCALE_FACTOR_DRAW;

  // If the defending king blocks the pawn and the attacking king is too far
  // away, it's a draw.
  if (   r <= RANK_5
      && bksq == wpsq + NORTH
      && distance(wksq, wpsq) - tempo >= 2
      && distance(wksq, brsq) - tempo >= 2)
      return SCALE_FACTOR_DRAW;

  // Pawn on the 7th rank supported by the rook from behind usually wins if the
  // attacking king is closer to the queening square than the defending king,
  // and the defending king cannot gain tempi by threatening the attacking rook.
  if (   r == RANK_7
      && f != FILE_A
      && file_of(wrsq) == f
      && wrsq != queeningSq
      && (distance(wksq, queeningSq) < distance(bksq, queeningSq) - 2 + tempo)
      && (distance(wksq, queeningSq) < distance(bksq, wrsq) + tempo))
      return ScaleFactor(SCALE_FACTOR_MAX - 2 * distance(wksq, queeningSq));

  // Similar to the above, but with the pawn further back
  if (   f != FILE_A
      && file_of(wrsq) == f
      && wrsq < wpsq
      && (distance(wksq, queeningSq) < distance(bksq, queeningSq) - 2 + tempo)
      && (distance(wksq, wpsq + NORTH) < distance(bksq, wpsq + NORTH) - 2 + tempo)
      && (  distance(bksq, wrsq) + tempo >= 3
          || (    distance(wksq, queeningSq) < distance(bksq, wrsq) + tempo
              && (distance(wksq, wpsq + NORTH) < distance(bksq, wrsq) + tempo))))
      return ScaleFactor(  SCALE_FACTOR_MAX
                         - 8 * distance(wpsq, queeningSq)
                         - 2 * distance(wksq, queeningSq));

  // If the pawn is not far advanced and the defending king is somewhere in
  // the pawn's path, it's probably a draw.
  if (r <= RANK_4 && bksq > wpsq)
  {
      if (file_of(bksq) == file_of(wpsq))
          return ScaleFactor(10);
      if (   distance<File>(bksq, wpsq) == 1
          && distance(wksq, bksq) > 2)
          return ScaleFactor(24 - 2 * distance(wksq, bksq));
  }
  return SCALE_FACTOR_NONE;
}

template<>
ScaleFactor Endgame<KRPKB>::operator()(const Position& pos) const {

  assert(verify_material(pos, strongSide, RookValueMg, 1));
  assert(verify_material(pos, weakSide, BishopValueMg, 0));

  // Test for a rook pawn
  if (pos.pieces(PAWN) & (FileABB | FileHBB))
  {
      Square ksq = pos.square<KING>(weakSide);
      Square bsq = pos.square<BISHOP>(weakSide);
      Square psq = pos.square<PAWN>(strongSide);
      Rank rk = relative_rank(strongSide, psq);
      Direction push = pawn_push(strongSide);

      // If the pawn is on the 5th rank and the pawn (currently) is on
      // the same color square as the bishop then there is a chance of
      // a fortress. Depending on the king position give a moderate
      // reduction or a stronger one if the defending king is near the
      // corner but not trapped there.
      if (rk == RANK_5 && !opposite_colors(bsq, psq))
      {
          int d = distance(psq + 3 * push, ksq);

          if (d <= 2 && !(d == 0 && ksq == pos.square<KING>(strongSide) + 2 * push))
              return ScaleFactor(24);
          else
              return ScaleFactor(48);
      }

      // When the pawn has moved to the 6th rank we can be fairly sure
      // it's drawn if the bishop attacks the square in front of the
      // pawn from a reasonable distance and the defending king is near
      // the corner
      if (   rk == RANK_6
          && distance(psq + 2 * push, ksq) <= 1
          && (PseudoAttacks[strongSide][BISHOP][bsq] & (psq + push))
          && distance<File>(bsq, psq) >= 2)
          return ScaleFactor(8);
  }

  return SCALE_FACTOR_NONE;
}

/// KRPP vs KRP. There is just a single rule: if the stronger side has no passed
/// pawns and the defending king is actively placed, the position is drawish.
template<>
ScaleFactor Endgame<KRPPKRP>::operator()(const Position& pos) const {

  assert(verify_material(pos, strongSide, RookValueMg, 2));
  assert(verify_material(pos, weakSide,   RookValueMg, 1));

  Square wpsq1 = pos.squares<PAWN>(strongSide)[0];
  Square wpsq2 = pos.squares<PAWN>(strongSide)[1];
  Square bksq = pos.square<KING>(weakSide);

  // Does the stronger side have a passed pawn?
  if (pos.pawn_passed(strongSide, wpsq1) || pos.pawn_passed(strongSide, wpsq2))
      return SCALE_FACTOR_NONE;

  Rank r = std::max(relative_rank(strongSide, wpsq1), relative_rank(strongSide, wpsq2));

  if (   distance<File>(bksq, wpsq1) <= 1
      && distance<File>(bksq, wpsq2) <= 1
      && relative_rank(strongSide, bksq) > r)
  {
      assert(r > RANK_1 && r < RANK_7);
      return ScaleFactor(KRPPKRPScaleFactors[r]);
  }
  return SCALE_FACTOR_NONE;
}


/// K and two or more pawns vs K. There is just a single rule here: If all pawns
/// are on the same rook file and are blocked by the defending king, it's a draw.
template<>
ScaleFactor Endgame<KPsK>::operator()(const Position& pos) const {

  assert(pos.non_pawn_material(strongSide) == VALUE_ZERO);
  assert(pos.count<PAWN>(strongSide) >= 2);
  assert(verify_material(pos, weakSide, VALUE_ZERO, 0));

  Square ksq = pos.square<KING>(weakSide);
  Bitboard pawns = pos.pieces(strongSide, PAWN);

  // If all pawns are ahead of the king, on a single rook file and
  // the king is within one file of the pawns, it's a draw.
  if (   !(pawns & ~forward_ranks_bb(weakSide, ksq))
      && !((pawns & ~FileABB) && (pawns & ~FileHBB))
      &&  distance<File>(ksq, lsb(pawns)) <= 1)
      return SCALE_FACTOR_DRAW;

  return SCALE_FACTOR_NONE;
}


/// KBP vs KB. There are two rules: if the defending king is somewhere along the
/// path of the pawn, and the square of the king is not of the same color as the
/// stronger side's bishop, it's a draw. If the two bishops have opposite color,
/// it's almost always a draw.
template<>
ScaleFactor Endgame<KBPKB>::operator()(const Position& pos) const {

  assert(verify_material(pos, strongSide, BishopValueMg, 1));
  assert(verify_material(pos, weakSide,   BishopValueMg, 0));

  Square pawnSq = pos.square<PAWN>(strongSide);
  Square strongBishopSq = pos.square<BISHOP>(strongSide);
  Square weakBishopSq = pos.square<BISHOP>(weakSide);
  Square weakKingSq = pos.square<KING>(weakSide);

  // Case 1: Defending king blocks the pawn, and cannot be driven away
  if (   file_of(weakKingSq) == file_of(pawnSq)
      && relative_rank(strongSide, pawnSq) < relative_rank(strongSide, weakKingSq)
      && (   opposite_colors(weakKingSq, strongBishopSq)
          || relative_rank(strongSide, weakKingSq) <= RANK_6))
      return SCALE_FACTOR_DRAW;

  // Case 2: Opposite colored bishops
  if (opposite_colors(strongBishopSq, weakBishopSq))
      return SCALE_FACTOR_DRAW;

  return SCALE_FACTOR_NONE;
}


/// KBPP vs KB. It detects a few basic draws with opposite-colored bishops
template<>
ScaleFactor Endgame<KBPPKB>::operator()(const Position& pos) const {

  assert(verify_material(pos, strongSide, BishopValueMg, 2));
  assert(verify_material(pos, weakSide,   BishopValueMg, 0));

  Square wbsq = pos.square<BISHOP>(strongSide);
  Square bbsq = pos.square<BISHOP>(weakSide);

  if (!opposite_colors(wbsq, bbsq))
      return SCALE_FACTOR_NONE;

  Square ksq = pos.square<KING>(weakSide);
  Square psq1 = pos.squares<PAWN>(strongSide)[0];
  Square psq2 = pos.squares<PAWN>(strongSide)[1];
  Rank r1 = rank_of(psq1);
  Rank r2 = rank_of(psq2);
  Square blockSq1, blockSq2;

  if (relative_rank(strongSide, psq1) > relative_rank(strongSide, psq2))
  {
      blockSq1 = psq1 + pawn_push(strongSide);
      blockSq2 = make_square(file_of(psq2), rank_of(psq1));
  }
  else
  {
      blockSq1 = psq2 + pawn_push(strongSide);
      blockSq2 = make_square(file_of(psq1), rank_of(psq2));
  }

  switch (distance<File>(psq1, psq2))
  {
  case 0:
    // Both pawns are on the same file. It's an easy draw if the defender firmly
    // controls some square in the frontmost pawn's path.
    if (   file_of(ksq) == file_of(blockSq1)
        && relative_rank(strongSide, ksq) >= relative_rank(strongSide, blockSq1)
        && opposite_colors(ksq, wbsq))
        return SCALE_FACTOR_DRAW;
    else
        return SCALE_FACTOR_NONE;

  case 1:
    // Pawns on adjacent files. It's a draw if the defender firmly controls the
    // square in front of the frontmost pawn's path, and the square diagonally
    // behind this square on the file of the other pawn.
    if (   ksq == blockSq1
        && opposite_colors(ksq, wbsq)
        && (   bbsq == blockSq2
            || (pos.attacks_from<BISHOP>(weakSide, blockSq2) & pos.pieces(weakSide, BISHOP))
            || distance(r1, r2) >= 2))
        return SCALE_FACTOR_DRAW;

    else if (   ksq == blockSq2
             && opposite_colors(ksq, wbsq)
             && (   bbsq == blockSq1
                 || (pos.attacks_from<BISHOP>(weakSide, blockSq1) & pos.pieces(weakSide, BISHOP))))
        return SCALE_FACTOR_DRAW;
    else
        return SCALE_FACTOR_NONE;

  default:
    // The pawns are not on the same file or adjacent files. No scaling.
    return SCALE_FACTOR_NONE;
  }
}


/// KBP vs KN. There is a single rule: If the defending king is somewhere along
/// the path of the pawn, and the square of the king is not of the same color as
/// the stronger side's bishop, it's a draw.
template<>
ScaleFactor Endgame<KBPKN>::operator()(const Position& pos) const {

  assert(verify_material(pos, strongSide, BishopValueMg, 1));
  assert(verify_material(pos, weakSide, KnightValueMg, 0));

  Square pawnSq = pos.square<PAWN>(strongSide);
  Square strongBishopSq = pos.square<BISHOP>(strongSide);
  Square weakKingSq = pos.square<KING>(weakSide);

  if (   file_of(weakKingSq) == file_of(pawnSq)
      && relative_rank(strongSide, pawnSq) < relative_rank(strongSide, weakKingSq)
      && (   opposite_colors(weakKingSq, strongBishopSq)
          || relative_rank(strongSide, weakKingSq) <= RANK_6))
      return SCALE_FACTOR_DRAW;

  return SCALE_FACTOR_NONE;
}


/// KNP vs K. There is a single rule: if the pawn is a rook pawn on the 7th rank
/// and the defending king prevents the pawn from advancing, the position is drawn.
template<>
ScaleFactor Endgame<KNPK>::operator()(const Position& pos) const {

  assert(verify_material(pos, strongSide, KnightValueMg, 1));
  assert(verify_material(pos, weakSide, VALUE_ZERO, 0));

  // Assume strongSide is white and the pawn is on files A-D
  Square pawnSq     = normalize(pos, strongSide, pos.square<PAWN>(strongSide));
  Square weakKingSq = normalize(pos, strongSide, pos.square<KING>(weakSide));

  if (pawnSq == SQ_A7 && distance(SQ_A8, weakKingSq) <= 1)
      return SCALE_FACTOR_DRAW;

  return SCALE_FACTOR_NONE;
}


/// KNP vs KB. If knight can block bishop from taking pawn, it's a win.
/// Otherwise the position is drawn.
template<>
ScaleFactor Endgame<KNPKB>::operator()(const Position& pos) const {

  Square pawnSq = pos.square<PAWN>(strongSide);
  Square bishopSq = pos.square<BISHOP>(weakSide);
  Square weakKingSq = pos.square<KING>(weakSide);

  // King needs to get close to promoting pawn to prevent knight from blocking.
  // Rules for this are very tricky, so just approximate.
  if (forward_file_bb(strongSide, pawnSq) & pos.attacks_from<BISHOP>(weakSide, bishopSq))
      return ScaleFactor(distance(weakKingSq, pawnSq));

  return SCALE_FACTOR_NONE;
}


/// KP vs KP. This is done by removing the weakest side's pawn and probing the
/// KP vs K bitbase: If the weakest side has a draw without the pawn, it probably
/// has at least a draw with the pawn as well. The exception is when the stronger
/// side's pawn is far advanced and not on a rook file; in this case it is often
/// possible to win (e.g. 8/4k3/3p4/3P4/6K1/8/8/8 w - - 0 1).
template<>
ScaleFactor Endgame<KPKP>::operator()(const Position& pos) const {

  assert(verify_material(pos, strongSide, VALUE_ZERO, 1));
  assert(verify_material(pos, weakSide,   VALUE_ZERO, 1));

  // Assume strongSide is white and the pawn is on files A-D
  Square wksq = normalize(pos, strongSide, pos.square<KING>(strongSide));
  Square bksq = normalize(pos, strongSide, pos.square<KING>(weakSide));
  Square psq  = normalize(pos, strongSide, pos.square<PAWN>(strongSide));

  Color us = strongSide == pos.side_to_move() ? WHITE : BLACK;

  // If the pawn has advanced to the fifth rank or further, and is not a
  // rook pawn, it's too dangerous to assume that it's at least a draw.
  if (rank_of(psq) >= RANK_5 && file_of(psq) != FILE_A)
      return SCALE_FACTOR_NONE;

  // Probe the KPK bitbase with the weakest side's pawn removed. If it's a draw,
  // it's probably at least a draw even with the pawn.
  if (   pos.promotion_rank() == RANK_8
      && pos.promotion_piece_types().find(QUEEN) != pos.promotion_piece_types().end())
      return Bitbases::probe(wksq, psq, bksq, us) ? SCALE_FACTOR_NONE : SCALE_FACTOR_DRAW;
  else
      return SCALE_FACTOR_NONE;
}<|MERGE_RESOLUTION|>--- conflicted
+++ resolved
@@ -99,39 +99,6 @@
 } // namespace
 
 
-<<<<<<< HEAD
-/// Endgames members definitions
-
-Endgames::Endgames() {
-
-  add<KPK>("KPK");
-  add<KNNK>("KNNK");
-  add<KBNK>("KBNK");
-  add<KRKP>("KRKP");
-  add<KRKB>("KRKB");
-  add<KRKN>("KRKN");
-  add<KQKP>("KQKP");
-  add<KQKR>("KQKR");
-
-  // Fairy piece endgames
-  add<KNSK>("KNSK");
-  add<KNFK>("KNFK");
-  add<KNSFKR>("KNSFKR");
-  add<KSFK>("KSFK");
-
-  add<KNPK>("KNPK");
-  add<KNPKB>("KNPKB");
-  add<KRPKR>("KRPKR");
-  add<KRPKB>("KRPKB");
-  add<KBPKB>("KBPKB");
-  add<KBPKN>("KBPKN");
-  add<KBPPKB>("KBPPKB");
-  add<KRPPKRP>("KRPPKRP");
-}
-
-
-=======
->>>>>>> 4bd24da1
 /// Mate with KX vs K. This function is used to evaluate positions with
 /// king and plenty of material vs a lone king. It simply gives the
 /// attacking side a bonus for driving the defending king towards the edge
