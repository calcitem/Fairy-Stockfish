/*
  Stockfish, a UCI chess playing engine derived from Glaurung 2.1
  Copyright (C) 2004-2008 Tord Romstad (Glaurung author)
  Copyright (C) 2008-2015 Marco Costalba, Joona Kiiski, Tord Romstad
  Copyright (C) 2015-2019 Marco Costalba, Joona Kiiski, Gary Linscott, Tord Romstad

  Stockfish is free software: you can redistribute it and/or modify
  it under the terms of the GNU General Public License as published by
  the Free Software Foundation, either version 3 of the License, or
  (at your option) any later version.

  Stockfish is distributed in the hope that it will be useful,
  but WITHOUT ANY WARRANTY; without even the implied warranty of
  MERCHANTABILITY or FITNESS FOR A PARTICULAR PURPOSE.  See the
  GNU General Public License for more details.

  You should have received a copy of the GNU General Public License
  along with this program.  If not, see <http://www.gnu.org/licenses/>.
*/

#include <algorithm>

#include "types.h"
#include "variant.h"

Value PieceValue[PHASE_NB][PIECE_NB] = {
  { VALUE_ZERO, PawnValueMg, KnightValueMg, BishopValueMg, RookValueMg, QueenValueMg,
    FersValueMg, AlfilValueMg, SilverValueMg, AiwokValueMg, BersValueMg,
    ArchbishopValueMg, ChancellorValueMg, AmazonValueMg, KnibisValueMg, BiskniValueMg,
    ShogiPawnValueMg, LanceValueMg, ShogiKnightValueMg, EuroShogiKnightValueMg, GoldValueMg, HorseValueMg,
    ClobberPieceValueMg, BreakthroughPieceValueMg, ImmobilePieceValueMg, WazirValueMg, CommonerValueMg },
  { VALUE_ZERO, PawnValueEg, KnightValueEg, BishopValueEg, RookValueEg, QueenValueEg,
    FersValueEg, AlfilValueEg, SilverValueEg, AiwokValueEg, BersValueEg,
    ArchbishopValueMg, ChancellorValueEg, AmazonValueEg, KnibisValueMg, BiskniValueMg,
    ShogiPawnValueEg, LanceValueEg, ShogiKnightValueEg, EuroShogiKnightValueEg, GoldValueEg, HorseValueEg,
    ClobberPieceValueEg, BreakthroughPieceValueEg, ImmobilePieceValueEg, WazirValueEg, CommonerValueEg }
};

namespace PSQT {

#define S(mg, eg) make_score(mg, eg)

// Bonus[PieceType][Square / 2] contains Piece-Square scores. For each piece
// type on a given square a (middlegame, endgame) score pair is assigned. Table
// is defined for files A..D and white side: it is symmetric for black side and
// second half of the files.
constexpr Score Bonus[PIECE_TYPE_NB][RANK_NB][int(FILE_NB) / 2] = {
  { },
  { },
  { // Knight
   { S(-169,-105), S(-96,-74), S(-80,-46), S(-79,-18) },
   { S( -79, -70), S(-39,-56), S(-24,-15), S( -9,  6) },
   { S( -64, -38), S(-20,-33), S(  4, -5), S( 19, 27) },
   { S( -28, -36), S(  5,  0), S( 41, 13), S( 47, 34) },
   { S( -29, -41), S( 13,-20), S( 42,  4), S( 52, 35) },
   { S( -11, -51), S( 28,-38), S( 63,-17), S( 55, 19) },
   { S( -67, -64), S(-21,-45), S(  6,-37), S( 37, 16) },
   { S(-200, -98), S(-80,-89), S(-53,-53), S(-32,-16) }
  },
  { // Bishop
   { S(-44,-63), S( -4,-30), S(-11,-35), S(-28, -8) },
   { S(-18,-38), S(  7,-13), S( 14,-14), S(  3,  0) },
   { S( -8,-18), S( 24,  0), S( -3, -7), S( 15, 13) },
   { S(  1,-26), S(  8, -3), S( 26,  1), S( 37, 16) },
   { S( -7,-24), S( 30, -6), S( 23,-10), S( 28, 17) },
   { S(-17,-26), S(  4,  2), S( -1,  1), S(  8, 16) },
   { S(-21,-34), S(-19,-18), S( 10, -7), S( -6,  9) },
   { S(-48,-51), S( -3,-40), S(-12,-39), S(-25,-20) }
  },
  { // Rook
   { S(-24, -2), S(-13,-6), S( -7, -3), S( 2,-2) },
   { S(-18,-10), S(-10,-7), S( -5,  1), S( 9, 0) },
   { S(-21, 10), S( -7,-4), S(  3,  2), S(-1,-2) },
   { S(-13, -5), S( -5, 2), S( -4, -8), S(-6, 8) },
   { S(-24, -8), S(-12, 5), S( -1,  4), S( 6,-9) },
   { S(-24,  3), S( -4,-2), S(  4,-10), S(10, 7) },
   { S( -8,  1), S(  6, 2), S( 10, 17), S(12,-8) },
   { S(-22, 12), S(-24,-6), S( -6, 13), S( 4, 7) }
  },
  { // Queen
   { S(  3,-69), S(-5,-57), S(-5,-47), S( 4,-26) },
   { S( -3,-55), S( 5,-31), S( 8,-22), S(12, -4) },
   { S( -3,-39), S( 6,-18), S(13, -9), S( 7,  3) },
   { S(  4,-23), S( 5, -3), S( 9, 13), S( 8, 24) },
   { S(  0,-29), S(14, -6), S(12,  9), S( 5, 21) },
   { S( -4,-38), S(10,-18), S( 6,-12), S( 8,  1) },
   { S( -5,-50), S( 6,-27), S(10,-24), S( 8, -8) },
   { S( -2,-75), S(-2,-52), S( 1,-43), S(-2,-36) }
  }
};

constexpr Score KingBonus[RANK_NB][int(FILE_NB) / 2] = {
   { S(272,  0), S(325, 41), S(273, 80), S(190, 93) },
   { S(277, 57), S(305, 98), S(241,138), S(183,131) },
   { S(198, 86), S(253,138), S(168,165), S(120,173) },
   { S(169,103), S(191,152), S(136,168), S(108,169) },
   { S(145, 98), S(176,166), S(112,197), S(69, 194) },
   { S(122, 87), S(159,164), S(85, 174), S(36, 189) },
   { S(87,  40), S(120, 99), S(64, 128), S(25, 141) },
   { S(64,   5), S(87,  60), S(49,  75), S(0,   75) }
};

constexpr Score PBonus[RANK_NB][FILE_NB] =
  { // Pawn
   { S(  0,  0), S(  0,  0), S(  0,  0), S(  0,  0), S(  0,  0), S(  0,  0), S(  0,  0), S(  0,  0) },
   { S(  0,-11), S( -3, -4), S( 13, -1), S( 19, -4), S( 16, 17), S( 13,  7), S(  4,  4), S( -4,-13) },
   { S(-16, -8), S(-12, -6), S( 20, -3), S( 21,  0), S( 25,-11), S( 29,  3), S(  0,  0), S(-27, -1) },
   { S(-11,  3), S(-17,  6), S( 11,-10), S( 21,  1), S( 32, -6), S( 19,-11), S( -5,  0), S(-14, -2) },
   { S(  4, 13), S(  6,  7), S( -8,  3), S(  3, -5), S(  8,-15), S( -2, -1), S(-19,  9), S( -5, 13) },
   { S( -5, 25), S(-19, 20), S(  7, 16), S(  8, 12), S( -7, 21), S( -2,  3), S(-10, -4), S(-16, 15) },
   { S(-10,  6), S(  9, -5), S( -7, 16), S(-12, 27), S( -7, 15), S( -8, 11), S( 16, -7), S( -8,  4) }
  };

#undef S

Score psq[PIECE_NB][SQUARE_NB + 1];

// init() initializes piece-square tables: the white halves of the tables are
// copied from Bonus[] adding the piece value, then the black halves of the
// tables are initialized by flipping and changing the sign of the white scores.
void init(const Variant* v) {

  for (PieceType pt = PAWN; pt <= KING; ++pt)
  {
      Piece pc = make_piece(WHITE, pt);

      PieceValue[MG][~pc] = PieceValue[MG][pc];
      PieceValue[EG][~pc] = PieceValue[EG][pc];

      Score score = make_score(PieceValue[MG][pc], PieceValue[EG][pc]);

      // For drop variants, halve the piece values
      if (v->capturesToHand || !v->checking)
          score = make_score(mg_value(score) * int(MidgameLimit / 2) / (MidgameLimit + mg_value(score)),
                             eg_value(score) * int(MidgameLimit / 2) / (MidgameLimit + eg_value(score)));

      // For antichess variants, use negative piece values
      if (   v->extinctionValue == VALUE_MATE
          && v->extinctionPieceTypes.find(ALL_PIECES) != v->extinctionPieceTypes.end())
          score = -score / 8;
      else if (v->bareKingValue == VALUE_MATE)
          score = -score / 8;

      for (Square s = SQ_A1; s <= SQ_MAX; ++s)
      {
<<<<<<< HEAD
          File f = std::max(std::min(file_of(s), File(v->maxFile - file_of(s))), FILE_A);
          Rank r = rank_of(s);
          psq[ pc][ s] = score + (  pt == KING  ? KingBonus[std::min(r, RANK_8)][std::min(f, FILE_D)]
                                  : pt <= QUEEN ? Bonus[pc][std::min(r, RANK_8)][std::min(f, FILE_D)]
                                                : make_score(5, 5) * (2 * f + std::max(std::min(r, Rank(v->maxRank - r)), RANK_1) - 8));
          psq[~pc][rank_of(s) <= v->maxRank ? relative_square(BLACK, s, v->maxRank) : s] = -psq[pc][s];
=======
          File f = std::min(file_of(s), ~file_of(s));
          psq[ pc][ s] = score + (type_of(pc) == PAWN ? PBonus[rank_of(s)][file_of(s)]
                                                      : Bonus[pc][rank_of(s)][f]);
          psq[~pc][~s] = -psq[pc][s];
>>>>>>> 7accf07c
      }
      // pieces in pocket
      psq[ pc][SQ_NONE] = score + make_score(20, 20);
      psq[~pc][SQ_NONE] = -psq[pc][SQ_NONE];
  }
}

} // namespace PSQT<|MERGE_RESOLUTION|>--- conflicted
+++ resolved
@@ -143,19 +143,13 @@
 
       for (Square s = SQ_A1; s <= SQ_MAX; ++s)
       {
-<<<<<<< HEAD
           File f = std::max(std::min(file_of(s), File(v->maxFile - file_of(s))), FILE_A);
           Rank r = rank_of(s);
-          psq[ pc][ s] = score + (  pt == KING  ? KingBonus[std::min(r, RANK_8)][std::min(f, FILE_D)]
+          psq[ pc][ s] = score + (  pt == PAWN  ? PBonus[std::min(r, RANK_8)][std::min(file_of(s), FILE_H)]
+                                  : pt == KING  ? KingBonus[std::min(r, RANK_8)][std::min(f, FILE_D)]
                                   : pt <= QUEEN ? Bonus[pc][std::min(r, RANK_8)][std::min(f, FILE_D)]
                                                 : make_score(5, 5) * (2 * f + std::max(std::min(r, Rank(v->maxRank - r)), RANK_1) - 8));
           psq[~pc][rank_of(s) <= v->maxRank ? relative_square(BLACK, s, v->maxRank) : s] = -psq[pc][s];
-=======
-          File f = std::min(file_of(s), ~file_of(s));
-          psq[ pc][ s] = score + (type_of(pc) == PAWN ? PBonus[rank_of(s)][file_of(s)]
-                                                      : Bonus[pc][rank_of(s)][f]);
-          psq[~pc][~s] = -psq[pc][s];
->>>>>>> 7accf07c
       }
       // pieces in pocket
       psq[ pc][SQ_NONE] = score + make_score(20, 20);
