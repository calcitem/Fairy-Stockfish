/*
  Stockfish, a UCI chess playing engine derived from Glaurung 2.1
  Copyright (C) 2004-2008 Tord Romstad (Glaurung author)
  Copyright (C) 2008-2015 Marco Costalba, Joona Kiiski, Tord Romstad
  Copyright (C) 2015-2020 Marco Costalba, Joona Kiiski, Gary Linscott, Tord Romstad

  Stockfish is free software: you can redistribute it and/or modify
  it under the terms of the GNU General Public License as published by
  the Free Software Foundation, either version 3 of the License, or
  (at your option) any later version.

  Stockfish is distributed in the hope that it will be useful,
  but WITHOUT ANY WARRANTY; without even the implied warranty of
  MERCHANTABILITY or FITNESS FOR A PARTICULAR PURPOSE.  See the
  GNU General Public License for more details.

  You should have received a copy of the GNU General Public License
  along with this program.  If not, see <http://www.gnu.org/licenses/>.
*/

#ifndef POSITION_H_INCLUDED
#define POSITION_H_INCLUDED

#include <cassert>
#include <deque>
#include <memory> // For std::unique_ptr
#include <string>
#include <functional>

#include "bitboard.h"
#include "types.h"
#include "variant.h"


/// StateInfo struct stores information needed to restore a Position object to
/// its previous state when we retract a move. Whenever a move is made on the
/// board (by calling Position::do_move), a StateInfo object must be passed.

struct StateInfo {

  // Copied when making a move
  Key    pawnKey;
  Key    materialKey;
  Value  nonPawnMaterial[COLOR_NB];
  int    castlingRights;
  int    rule50;
  int    pliesFromNull;
  int    countingPly;
  int    countingLimit;
  CheckCount checksRemaining[COLOR_NB];
  Square epSquare;
  Bitboard gatesBB[COLOR_NB];

  // Not copied when making a move (will be recomputed anyhow)
  Key        key;
  Bitboard   checkersBB;
  Piece      capturedPiece;
  Piece      unpromotedCapturedPiece;
  StateInfo* previous;
  Bitboard   blockersForKing[COLOR_NB];
  Bitboard   pinners[COLOR_NB];
  Bitboard   checkSquares[PIECE_TYPE_NB];
  Bitboard   flippedPieces;
  bool       capturedpromoted;
  bool       shak;
  bool       bikjang;
  bool       pass;
  int        repetition;
};

/// A list to keep track of the position states along the setup moves (from the
/// start position to the position just before the search starts). Needed by
/// 'draw by repetition' detection. Use a std::deque because pointers to
/// elements are not invalidated upon list resizing.
typedef std::unique_ptr<std::deque<StateInfo>> StateListPtr;


/// Position class stores information regarding the board representation as
/// pieces, side to move, hash keys, castling info, etc. Important methods are
/// do_move() and undo_move(), used by the search to update node info when
/// traversing the search tree.
class Thread;

class Position {
public:
  static void init();

  Position() = default;
  Position(const Position&) = delete;
  Position& operator=(const Position&) = delete;

  // FEN string input/output
  Position& set(const Variant* v, const std::string& fenStr, bool isChess960, StateInfo* si, Thread* th, bool sfen = false);
  Position& set(const std::string& code, Color c, StateInfo* si);
  const std::string fen(bool sfen = false, bool showPromoted = false, int countStarted = 0, std::string holdings = "-") const;

  // Variant rule properties
  const Variant* variant() const;
  Rank max_rank() const;
  File max_file() const;
  bool two_boards() const;
  Bitboard board_bb() const;
  Bitboard board_bb(Color c, PieceType pt) const;
  const std::set<PieceType>& piece_types() const;
  const std::string& piece_to_char() const;
  const std::string& piece_to_char_synonyms() const;
  Rank promotion_rank() const;
  const std::set<PieceType, std::greater<PieceType> >& promotion_piece_types() const;
  bool sittuyin_promotion() const;
  int promotion_limit(PieceType pt) const;
  PieceType promoted_piece_type(PieceType pt) const;
  bool piece_promotion_on_capture() const;
  bool mandatory_pawn_promotion() const;
  bool mandatory_piece_promotion() const;
  bool piece_demotion() const;
  bool endgame_eval() const;
  bool double_step_enabled() const;
  Rank double_step_rank() const;
  bool first_rank_double_steps() const;
  bool castling_enabled() const;
  bool castling_dropped_piece() const;
  File castling_kingside_file() const;
  File castling_queenside_file() const;
  Rank castling_rank(Color c) const;
  PieceType castling_rook_piece() const;
  PieceType king_type() const;
  bool checking_permitted() const;
  bool drop_checks() const;
  bool must_capture() const;
  bool must_drop() const;
  bool piece_drops() const;
  bool drop_loop() const;
  bool captures_to_hand() const;
  bool first_rank_pawn_drops() const;
  bool drop_on_top() const;
  EnclosingRule enclosing_drop() const;
  Bitboard drop_region(Color c) const;
  Bitboard drop_region(Color c, PieceType pt) const;
  bool sittuyin_rook_drop() const;
  bool drop_opposite_colored_bishop() const;
  bool drop_promoted() const;
  bool shogi_doubled_pawn() const;
  bool immobility_illegal() const;
  bool gating() const;
  bool seirawan_gating() const;
  bool cambodian_moves() const;
  Bitboard diagonal_lines() const;
  bool pass() const;
  bool pass_on_stalemate() const;
  Bitboard promoted_soldiers(Color c) const;
  bool makpong() const;
  EnclosingRule flip_enclosed_pieces() const;
  // winning conditions
  int n_move_rule() const;
  int n_fold_rule() const;
  Value stalemate_value(int ply = 0) const;
  Value checkmate_value(int ply = 0) const;
  Value extinction_value(int ply = 0) const;
  bool extinction_claim() const;
  const std::set<PieceType>& extinction_piece_types() const;
  int extinction_piece_count() const;
  int extinction_opponent_piece_count() const;
  PieceType capture_the_flag_piece() const;
  Bitboard capture_the_flag(Color c) const;
  bool flag_move() const;
  bool check_counting() const;
  int connect_n() const;
  CheckCount checks_remaining(Color c) const;
  MaterialCounting material_counting() const;
  CountingRule counting_rule() const;

  // Variant-specific properties
  int count_in_hand(Color c, PieceType pt) const;
  int count_with_hand(Color c, PieceType pt) const;
  bool bikjang() const;

  // Position representation
  Bitboard pieces(PieceType pt) const;
  Bitboard pieces(PieceType pt1, PieceType pt2) const;
  Bitboard pieces(Color c) const;
  Bitboard pieces(Color c, PieceType pt) const;
  Bitboard pieces(Color c, PieceType pt1, PieceType pt2) const;
  Bitboard major_pieces(Color c) const;
  Piece piece_on(Square s) const;
  Piece unpromoted_piece_on(Square s) const;
  Square ep_square() const;
  Bitboard gates(Color c) const;
  bool empty(Square s) const;
  int count(Color c, PieceType pt) const;
  template<PieceType Pt> int count(Color c) const;
  template<PieceType Pt> int count() const;
  template<PieceType Pt> const Square* squares(Color c) const;
  const Square* squares(Color c, PieceType pt) const;
  template<PieceType Pt> Square square(Color c) const;
  bool is_on_semiopen_file(Color c, Square s) const;

  // Castling
  int castling_rights(Color c) const;
  bool can_castle(CastlingRights cr) const;
  bool castling_impeded(CastlingRights cr) const;
  Square castling_rook_square(CastlingRights cr) const;

  // Checking
  Bitboard checkers() const;
  Bitboard blockers_for_king(Color c) const;
  Bitboard check_squares(PieceType pt) const;
  bool is_discovery_check_on_king(Color c, Move m) const;

  // Attacks to/from a given square
  Bitboard attackers_to(Square s) const;
  Bitboard attackers_to(Square s, Color c) const;
  Bitboard attackers_to(Square s, Bitboard occupied) const;
  Bitboard attackers_to(Square s, Bitboard occupied, Color c) const;
  Bitboard attackers_to(Square s, Bitboard occupied, Color c, Bitboard janggiCannons) const;
  Bitboard attacks_from(Color c, PieceType pt, Square s) const;
  template<PieceType> Bitboard attacks_from(Square s, Color c) const;
  Bitboard moves_from(Color c, PieceType pt, Square s) const;
  Bitboard slider_blockers(Bitboard sliders, Square s, Bitboard& pinners, Color c) const;

  // Properties of moves
  bool legal(Move m) const;
  bool pseudo_legal(const Move m) const;
  bool capture(Move m) const;
  bool capture_or_promotion(Move m) const;
  bool gives_check(Move m) const;
  bool advanced_pawn_push(Move m) const;
  Piece moved_piece(Move m) const;
  Piece captured_piece() const;

  // Piece specific
  bool pawn_passed(Color c, Square s) const;
  bool opposite_bishops() const;
  bool is_promoted(Square s) const;
  int  pawns_on_same_color_squares(Color c, Square s) const;

  // Doing and undoing moves
  void do_move(Move m, StateInfo& newSt);
  void do_move(Move m, StateInfo& newSt, bool givesCheck);
  void undo_move(Move m);
  void do_null_move(StateInfo& newSt);
  void undo_null_move();

  // Static Exchange Evaluation
  bool see_ge(Move m, Value threshold = VALUE_ZERO) const;

  // Accessing hash keys
  Key key() const;
  Key key_after(Move m) const;
  Key material_key() const;
  Key pawn_key() const;

  // Other properties of the position
  Color side_to_move() const;
  int game_ply() const;
  bool is_chess960() const;
  Thread* this_thread() const;
  bool is_immediate_game_end() const;
  bool is_immediate_game_end(Value& result, int ply = 0) const;
  bool is_optional_game_end() const;
  bool is_optional_game_end(Value& result, int ply = 0, int countStarted = 0) const;
  bool is_game_end(Value& result, int ply = 0) const;
  Value material_counting_result() const;
  bool has_game_cycle(int ply) const;
  bool has_repeated() const;
  int counting_limit() const;
  int counting_ply(int countStarted) const;
  int rule50_count() const;
  Score psq_score() const;
  Value non_pawn_material(Color c) const;
  Value non_pawn_material() const;

  // Position consistency check, for debugging
  bool pos_is_ok() const;
  void flip();

private:
  // Initialization helpers (used while setting up a position)
  void set_castling_right(Color c, Square rfrom);
  void set_state(StateInfo* si) const;
  void set_check_info(StateInfo* si) const;

  // Other helpers
  void put_piece(Piece pc, Square s, bool isPromoted = false, Piece unpromotedPc = NO_PIECE);
  void remove_piece(Square s);
  void move_piece(Square from, Square to);
  template<bool Do>
  void do_castling(Color us, Square from, Square& to, Square& rfrom, Square& rto);

  // Data members
  Piece board[SQUARE_NB];
  Piece unpromotedBoard[SQUARE_NB];
  Bitboard byTypeBB[PIECE_TYPE_NB];
  Bitboard byColorBB[COLOR_NB];
  int pieceCount[PIECE_NB];
  Square pieceList[PIECE_NB][64];
  int index[SQUARE_NB];
  int castlingRightsMask[SQUARE_NB];
  Square castlingRookSquare[CASTLING_RIGHT_NB];
  Bitboard castlingPath[CASTLING_RIGHT_NB];
  int gamePly;
  Color sideToMove;
  Score psq;
  Thread* thisThread;
  StateInfo* st;

  // variant-specific
  const Variant* var;
  bool chess960;
  int pieceCountInHand[COLOR_NB][PIECE_TYPE_NB];
  Bitboard promotedPieces;
  void add_to_hand(Piece pc);
  void remove_from_hand(Piece pc);
  void drop_piece(Piece pc_hand, Piece pc_drop, Square s);
  void undrop_piece(Piece pc_hand, Square s);
};

namespace PSQT {
  extern Score psq[PIECE_NB][SQUARE_NB + 1];
}

extern std::ostream& operator<<(std::ostream& os, const Position& pos);

inline const Variant* Position::variant() const {
  assert(var != nullptr);
  return var;
}

inline Rank Position::max_rank() const {
  assert(var != nullptr);
  return var->maxRank;
}

inline File Position::max_file() const {
  assert(var != nullptr);
  return var->maxFile;
}

inline bool Position::two_boards() const {
  assert(var != nullptr);
  return var->twoBoards;
}

inline Bitboard Position::board_bb() const {
  assert(var != nullptr);
  return board_size_bb(var->maxFile, var->maxRank);
}

inline Bitboard Position::board_bb(Color c, PieceType pt) const {
  assert(var != nullptr);
  return var->mobilityRegion[c][pt] ? var->mobilityRegion[c][pt] & board_bb() : board_bb();
}

inline const std::set<PieceType>& Position::piece_types() const {
  assert(var != nullptr);
  return var->pieceTypes;
}

inline const std::string& Position::piece_to_char() const {
  assert(var != nullptr);
  return var->pieceToChar;
}

inline const std::string& Position::piece_to_char_synonyms() const {
  assert(var != nullptr);
  return var->pieceToCharSynonyms;
}

inline Rank Position::promotion_rank() const {
  assert(var != nullptr);
  return var->promotionRank;
}

inline const std::set<PieceType, std::greater<PieceType> >& Position::promotion_piece_types() const {
  assert(var != nullptr);
  return var->promotionPieceTypes;
}

inline bool Position::sittuyin_promotion() const {
  assert(var != nullptr);
  return var->sittuyinPromotion;
}

inline int Position::promotion_limit(PieceType pt) const {
  assert(var != nullptr);
  return var->promotionLimit[pt];
}

inline PieceType Position::promoted_piece_type(PieceType pt) const {
  assert(var != nullptr);
  return var->promotedPieceType[pt];
}

inline bool Position::piece_promotion_on_capture() const {
  assert(var != nullptr);
  return var->piecePromotionOnCapture;
}

inline bool Position::mandatory_pawn_promotion() const {
  assert(var != nullptr);
  return var->mandatoryPawnPromotion;
}

inline bool Position::mandatory_piece_promotion() const {
  assert(var != nullptr);
  return var->mandatoryPiecePromotion;
}

inline bool Position::piece_demotion() const {
  assert(var != nullptr);
  return var->pieceDemotion;
}

inline bool Position::endgame_eval() const {
  assert(var != nullptr);
  return var->endgameEval && !count_in_hand(WHITE, ALL_PIECES) && !count_in_hand(BLACK, ALL_PIECES);
}

inline bool Position::double_step_enabled() const {
  assert(var != nullptr);
  return var->doubleStep;
}

inline Rank Position::double_step_rank() const {
  assert(var != nullptr);
  return var->doubleStepRank;
}

inline bool Position::first_rank_double_steps() const {
  assert(var != nullptr);
  return var->firstRankDoubleSteps;
}

inline bool Position::castling_enabled() const {
  assert(var != nullptr);
  return var->castling;
}

inline bool Position::castling_dropped_piece() const {
  assert(var != nullptr);
  return var->castlingDroppedPiece;
}

inline File Position::castling_kingside_file() const {
  assert(var != nullptr);
  return var->castlingKingsideFile;
}

inline File Position::castling_queenside_file() const {
  assert(var != nullptr);
  return var->castlingQueensideFile;
}

inline Rank Position::castling_rank(Color c) const {
  assert(var != nullptr);
  return relative_rank(c, var->castlingRank, max_rank());
}

inline PieceType Position::castling_rook_piece() const {
  assert(var != nullptr);
  return var->castlingRookPiece;
}

inline PieceType Position::king_type() const {
  assert(var != nullptr);
  return var->kingType;
}

inline bool Position::checking_permitted() const {
  assert(var != nullptr);
  return var->checking;
}

inline bool Position::drop_checks() const {
  assert(var != nullptr);
  return var->dropChecks;
}

inline bool Position::must_capture() const {
  assert(var != nullptr);
  return var->mustCapture;
}

inline bool Position::must_drop() const {
  assert(var != nullptr);
  return var->mustDrop;
}

inline bool Position::piece_drops() const {
  assert(var != nullptr);
  return var->pieceDrops;
}

inline bool Position::drop_loop() const {
  assert(var != nullptr);
  return var->dropLoop;
}

inline bool Position::captures_to_hand() const {
  assert(var != nullptr);
  return var->capturesToHand;
}

inline bool Position::first_rank_pawn_drops() const {
  assert(var != nullptr);
  return var->firstRankPawnDrops;
}

inline bool Position::drop_on_top() const {
  assert(var != nullptr);
  return var->dropOnTop;
}

inline EnclosingRule Position::enclosing_drop() const {
  assert(var != nullptr);
  return var->enclosingDrop;
}

inline Bitboard Position::drop_region(Color c) const {
  assert(var != nullptr);
  return c == WHITE ? var->whiteDropRegion : var->blackDropRegion;
}

inline Bitboard Position::drop_region(Color c, PieceType pt) const {
  Bitboard b = drop_region(c) & board_bb(c, pt);

  // Connect4-style drops
  if (drop_on_top())
      b &= shift<NORTH>(pieces()) | Rank1BB;
  // Pawns on back ranks
  if (pt == PAWN)
  {
      if (!var->promotionZonePawnDrops)
          b &= ~promotion_zone_bb(c, promotion_rank(), max_rank());
      if (!first_rank_pawn_drops())
          b &= ~rank_bb(relative_rank(c, RANK_1, max_rank()));
  }
  // Doubled shogi pawns
  if (pt == SHOGI_PAWN && !shogi_doubled_pawn())
      for (File f = FILE_A; f <= max_file(); ++f)
          if (file_bb(f) & pieces(c, pt))
              b &= ~file_bb(f);
  // Sittuyin rook drops
  if (pt == ROOK && sittuyin_rook_drop())
      b &= rank_bb(relative_rank(c, RANK_1, max_rank()));

  // Filter out squares where the drop does not enclose at least one opponent's piece
  if (enclosing_drop())
  {
      // Reversi start
      if (var->enclosingDropStart & ~pieces())
          b &= var->enclosingDropStart;
      else
      {
          if (enclosing_drop() == REVERSI)
          {
              Bitboard theirs = pieces(~c);
              b &=  shift<NORTH     >(theirs) | shift<SOUTH     >(theirs)
                  | shift<NORTH_EAST>(theirs) | shift<SOUTH_WEST>(theirs)
                  | shift<EAST      >(theirs) | shift<WEST      >(theirs)
                  | shift<SOUTH_EAST>(theirs) | shift<NORTH_WEST>(theirs);
              Bitboard b2 = b;
              while (b2)
              {
                  Square s = pop_lsb(&b2);
                  if (!(attacks_bb(c, QUEEN, s, board_bb() & ~pieces(~c)) & ~PseudoAttacks[c][KING][s] & pieces(c)))
                      b ^= s;
              }
          }
          else
          {
              assert(enclosing_drop() == ATAXX);
              Bitboard ours = pieces(c);
              b &=  shift<NORTH     >(ours) | shift<SOUTH     >(ours)
                  | shift<NORTH_EAST>(ours) | shift<SOUTH_WEST>(ours)
                  | shift<EAST      >(ours) | shift<WEST      >(ours)
                  | shift<SOUTH_EAST>(ours) | shift<NORTH_WEST>(ours);
          }
      }
  }

  return b;
}

inline bool Position::sittuyin_rook_drop() const {
  assert(var != nullptr);
  return var->sittuyinRookDrop;
}

inline bool Position::drop_opposite_colored_bishop() const {
  assert(var != nullptr);
  return var->dropOppositeColoredBishop;
}

inline bool Position::drop_promoted() const {
  assert(var != nullptr);
  return var->dropPromoted;
}

inline bool Position::shogi_doubled_pawn() const {
  assert(var != nullptr);
  return var->shogiDoubledPawn;
}

inline bool Position::immobility_illegal() const {
  assert(var != nullptr);
  return var->immobilityIllegal;
}

inline bool Position::gating() const {
  assert(var != nullptr);
  return var->gating;
}

inline bool Position::seirawan_gating() const {
  assert(var != nullptr);
  return var->seirawanGating;
}

inline bool Position::cambodian_moves() const {
  assert(var != nullptr);
  return var->cambodianMoves;
}

inline Bitboard Position::diagonal_lines() const {
  assert(var != nullptr);
  return var->diagonalLines;
}

inline bool Position::pass() const {
  assert(var != nullptr);
  return var->pass || var->passOnStalemate;
}

inline bool Position::pass_on_stalemate() const {
  assert(var != nullptr);
  return var->passOnStalemate;
}

inline Bitboard Position::promoted_soldiers(Color c) const {
  assert(var != nullptr);
  return pieces(c, SOLDIER) & promotion_zone_bb(c, var->soldierPromotionRank, max_rank());
}

inline bool Position::makpong() const {
  assert(var != nullptr);
  return var->makpongRule;
}

inline int Position::n_move_rule() const {
  assert(var != nullptr);
  return var->nMoveRule;
}

inline int Position::n_fold_rule() const {
  assert(var != nullptr);
  return var->nFoldRule;
}

inline EnclosingRule Position::flip_enclosed_pieces() const {
  assert(var != nullptr);
  return var->flipEnclosedPieces;
}

inline Value Position::stalemate_value(int ply) const {
  assert(var != nullptr);
  if (var->stalematePieceCount)
  {
      int c = count<ALL_PIECES>(sideToMove) - count<ALL_PIECES>(~sideToMove);
      return c == 0 ? VALUE_DRAW : convert_mate_value(c < 0 ? var->stalemateValue : -var->stalemateValue, ply);
  }
  return convert_mate_value(var->stalemateValue, ply);
}

inline Value Position::checkmate_value(int ply) const {
  assert(var != nullptr);
  // Check for illegal mate by shogi pawn drop
  if (    var->shogiPawnDropMateIllegal
      && !(checkers() & ~pieces(SHOGI_PAWN))
      && !st->capturedPiece
      &&  st->pliesFromNull > 0
      && (st->materialKey != st->previous->materialKey))
  {
      return mate_in(ply);
  }
  // Check for shatar mate rule
  if (var->shatarMateRule)
  {
      // Mate by knight is illegal
      if (!(checkers() & ~pieces(KNIGHT)))
          return mate_in(ply);

      StateInfo* stp = st;
      while (stp->checkersBB)
      {
          // Return mate score if there is at least one shak in series of checks
          if (stp->shak)
              return convert_mate_value(var->checkmateValue, ply);

          if (stp->pliesFromNull < 2)
              break;

          stp = stp->previous->previous;
      }
      // Niol
      return VALUE_DRAW;
  }
  // Return mate value
  return convert_mate_value(var->checkmateValue, ply);
}

inline Value Position::extinction_value(int ply) const {
  assert(var != nullptr);
  return convert_mate_value(var->extinctionValue, ply);
}

inline bool Position::extinction_claim() const {
  assert(var != nullptr);
  return var->extinctionClaim;
}

inline const std::set<PieceType>& Position::extinction_piece_types() const {
  assert(var != nullptr);
  return var->extinctionPieceTypes;
}

inline int Position::extinction_piece_count() const {
  assert(var != nullptr);
  return var->extinctionPieceCount;
}

inline int Position::extinction_opponent_piece_count() const {
  assert(var != nullptr);
  return var->extinctionOpponentPieceCount;
}

inline PieceType Position::capture_the_flag_piece() const {
  assert(var != nullptr);
  return var->flagPiece;
}

inline Bitboard Position::capture_the_flag(Color c) const {
  assert(var != nullptr);
  return c == WHITE ? var->whiteFlag : var->blackFlag;
}

inline bool Position::flag_move() const {
  assert(var != nullptr);
  return var->flagMove;
}

inline bool Position::check_counting() const {
  assert(var != nullptr);
  return var->checkCounting;
}

inline int Position::connect_n() const {
  assert(var != nullptr);
  return var->connectN;
}

inline CheckCount Position::checks_remaining(Color c) const {
  return st->checksRemaining[c];
}

inline MaterialCounting Position::material_counting() const {
  assert(var != nullptr);
  return var->materialCounting;
}

inline CountingRule Position::counting_rule() const {
  assert(var != nullptr);
  return var->countingRule;
}

inline bool Position::is_immediate_game_end() const {
  Value result;
  return is_immediate_game_end(result);
}

inline bool Position::is_optional_game_end() const {
  Value result;
  return is_optional_game_end(result);
}

inline bool Position::is_game_end(Value& result, int ply) const {
  return is_immediate_game_end(result, ply) || is_optional_game_end(result, ply);
}

inline Color Position::side_to_move() const {
  return sideToMove;
}

inline Piece Position::piece_on(Square s) const {
  assert(is_ok(s));
  return board[s];
}

<<<<<<< HEAD
inline Piece Position::unpromoted_piece_on(Square s) const {
  return unpromotedBoard[s];
}

inline Piece Position::moved_piece(Move m) const {
  if (type_of(m) == DROP)
      return make_piece(sideToMove, dropped_piece_type(m));
  return board[from_sq(m)];
=======
inline bool Position::empty(Square s) const {
  return piece_on(s) == NO_PIECE;
>>>>>>> 0b8ce4b3
}

inline Piece Position::moved_piece(Move m) const {
  return piece_on(from_sq(m));
}

inline Bitboard Position::pieces(PieceType pt = ALL_PIECES) const {
  return byTypeBB[pt];
}

inline Bitboard Position::pieces(PieceType pt1, PieceType pt2) const {
  return pieces(pt1) | pieces(pt2);
}

inline Bitboard Position::pieces(Color c) const {
  return byColorBB[c];
}

inline Bitboard Position::pieces(Color c, PieceType pt) const {
  return pieces(c) & pieces(pt);
}

inline Bitboard Position::pieces(Color c, PieceType pt1, PieceType pt2) const {
  return pieces(c) & (pieces(pt1) | pieces(pt2));
}

inline Bitboard Position::major_pieces(Color c) const {
  return byColorBB[c] & (byTypeBB[QUEEN] | byTypeBB[AIWOK] | byTypeBB[ARCHBISHOP] | byTypeBB[CHANCELLOR] | byTypeBB[AMAZON]);
}

inline int Position::count(Color c, PieceType pt) const {
  return pieceCount[make_piece(c, pt)];
}

template<PieceType Pt> inline int Position::count(Color c) const {
  return pieceCount[make_piece(c, Pt)];
}

template<PieceType Pt> inline int Position::count() const {
  return count<Pt>(WHITE) + count<Pt>(BLACK);
}

template<PieceType Pt> inline const Square* Position::squares(Color c) const {
  return pieceList[make_piece(c, Pt)];
}

inline const Square* Position::squares(Color c, PieceType pt) const {
  return pieceList[make_piece(c, pt)];
}

template<PieceType Pt> inline Square Position::square(Color c) const {
  assert(pieceCount[make_piece(c, Pt)] == 1);
  return squares<Pt>(c)[0];
}

inline Square Position::ep_square() const {
  return st->epSquare;
}

inline Bitboard Position::gates(Color c) const {
  assert(var != nullptr);
  return st->gatesBB[c];
}

inline bool Position::is_on_semiopen_file(Color c, Square s) const {
  return !(pieces(c, PAWN, SHOGI_PAWN) & file_bb(s));
}

inline bool Position::can_castle(CastlingRights cr) const {
  return st->castlingRights & cr;
}

inline int Position::castling_rights(Color c) const {
  return st->castlingRights & (c == WHITE ? WHITE_CASTLING : BLACK_CASTLING);
}

inline bool Position::castling_impeded(CastlingRights cr) const {
  assert(cr == WHITE_OO || cr == WHITE_OOO || cr == BLACK_OO || cr == BLACK_OOO);

  return pieces() & castlingPath[cr];
}

inline Square Position::castling_rook_square(CastlingRights cr) const {
  assert(cr == WHITE_OO || cr == WHITE_OOO || cr == BLACK_OO || cr == BLACK_OOO);

  return castlingRookSquare[cr];
}

template<PieceType Pt>
<<<<<<< HEAD
inline Bitboard Position::attacks_from(Square s, Color c) const {
  return attacks_from(c, Pt, s);
=======
inline Bitboard Position::attacks_from(Square s) const {
  static_assert(Pt != PAWN, "Pawn attacks need color");

  return  Pt == BISHOP || Pt == ROOK ? attacks_bb<Pt>(s, pieces())
        : Pt == QUEEN  ? attacks_from<ROOK>(s) | attacks_from<BISHOP>(s)
        : PseudoAttacks[Pt][s];
>>>>>>> 0b8ce4b3
}

inline Bitboard Position::attacks_from(Color c, PieceType pt, Square s) const {
  PieceType movePt = pt == KING ? king_type() : pt;
  Bitboard b = attacks_bb(c, movePt, s, byTypeBB[ALL_PIECES]);
  // Xiangqi soldier
  if (pt == SOLDIER && !(promoted_soldiers(c) & s))
      b &= file_bb(file_of(s));
  // Janggi cannon restrictions
  if (pt == JANGGI_CANNON)
  {
      b &= ~pieces(pt);
      b &= attacks_bb(c, pt, s, pieces() ^ pieces(pt));
  }
  // Janggi palace moves
  if (diagonal_lines() & s)
  {
      PieceType diagType = movePt == WAZIR ? FERS : movePt == SOLDIER ? PAWN : movePt == ROOK ? BISHOP : NO_PIECE_TYPE;
      if (diagType)
          b |= attacks_bb(c, diagType, s, pieces()) & diagonal_lines();
      else if (movePt == JANGGI_CANNON)
          // TODO: fix for longer diagonals
          b |=   attacks_bb(c, ALFIL, s, pieces())
              & ~attacks_bb(c, ELEPHANT, s, pieces() ^ pieces(pt))
              & ~pieces(pt)
              & diagonal_lines();
  }
  return b & board_bb(c, pt);
}

<<<<<<< HEAD
inline Bitboard Position::moves_from(Color c, PieceType pt, Square s) const {
  PieceType movePt = pt == KING ? king_type() : pt;
  Bitboard b = moves_bb(c, movePt, s, byTypeBB[ALL_PIECES]);
  // Xiangqi soldier
  if (pt == SOLDIER && !(promoted_soldiers(c) & s))
      b &= file_bb(file_of(s));
  // Janggi cannon restrictions
  if (pt == JANGGI_CANNON)
  {
      b &= ~pieces(pt);
      b &= attacks_bb(c, pt, s, pieces() ^ pieces(pt));
  }
  // Janggi palace moves
  if (diagonal_lines() & s)
  {
      PieceType diagType = movePt == WAZIR ? FERS : movePt == SOLDIER ? PAWN : movePt == ROOK ? BISHOP : NO_PIECE_TYPE;
      if (diagType)
          b |= attacks_bb(c, diagType, s, pieces()) & diagonal_lines();
      else if (movePt == JANGGI_CANNON)
          // TODO: fix for longer diagonals
          b |=   attacks_bb(c, ALFIL, s, pieces())
              & ~attacks_bb(c, ELEPHANT, s, pieces() ^ pieces(pt))
              & ~pieces(pt)
              & diagonal_lines();
  }
  return b & board_bb(c, pt);
=======
inline Bitboard Position::attacks_from(PieceType pt, Square s) const {
  return attacks_bb(pt, s, pieces());
>>>>>>> 0b8ce4b3
}

inline Bitboard Position::attackers_to(Square s) const {
  return attackers_to(s, pieces());
}

inline Bitboard Position::attackers_to(Square s, Color c) const {
  return attackers_to(s, byTypeBB[ALL_PIECES], c);
}

inline Bitboard Position::attackers_to(Square s, Bitboard occupied, Color c) const {
  return attackers_to(s, occupied, c, byTypeBB[JANGGI_CANNON]);
}

inline Bitboard Position::checkers() const {
  return st->checkersBB;
}

inline Bitboard Position::blockers_for_king(Color c) const {
  return st->blockersForKing[c];
}

inline Bitboard Position::check_squares(PieceType pt) const {
  return st->checkSquares[pt];
}

inline bool Position::is_discovery_check_on_king(Color c, Move m) const {
  return is_ok(from_sq(m)) && st->blockersForKing[c] & from_sq(m);
}

inline bool Position::pawn_passed(Color c, Square s) const {
  return !(pieces(~c, PAWN) & passed_pawn_span(c, s));
}

inline bool Position::advanced_pawn_push(Move m) const {
  return   type_of(moved_piece(m)) == PAWN
        && relative_rank(sideToMove, to_sq(m), max_rank()) > (max_rank() + 1) / 2;
}

inline int Position::pawns_on_same_color_squares(Color c, Square s) const {
  return popcount(pieces(c, PAWN) & ((DarkSquares & s) ? DarkSquares : ~DarkSquares));
}

inline Key Position::key() const {
  return st->key;
}

inline Key Position::pawn_key() const {
  return st->pawnKey;
}

inline Key Position::material_key() const {
  return st->materialKey;
}

inline Score Position::psq_score() const {
  return psq;
}

inline Value Position::non_pawn_material(Color c) const {
  return st->nonPawnMaterial[c];
}

inline Value Position::non_pawn_material() const {
  return non_pawn_material(WHITE) + non_pawn_material(BLACK);
}

inline int Position::game_ply() const {
  return gamePly;
}

inline int Position::counting_ply(int countStarted) const {
  return countStarted == 0 ? st->countingPly : std::min(st->countingPly, std::max(1 + gamePly - countStarted, 0));
}

inline int Position::rule50_count() const {
  return st->rule50;
}

inline bool Position::opposite_bishops() const {
<<<<<<< HEAD
  return   pieceCount[make_piece(WHITE, BISHOP)] == 1
        && pieceCount[make_piece(BLACK, BISHOP)] == 1
=======
  return   count<BISHOP>(WHITE) == 1
        && count<BISHOP>(BLACK) == 1
>>>>>>> 0b8ce4b3
        && opposite_colors(square<BISHOP>(WHITE), square<BISHOP>(BLACK));
}

inline bool Position::is_promoted(Square s) const {
  return promotedPieces & s;
}

inline bool Position::is_chess960() const {
  return chess960;
}

inline bool Position::capture_or_promotion(Move m) const {
  assert(is_ok(m));
  return type_of(m) == PROMOTION || type_of(m) == ENPASSANT || (type_of(m) != CASTLING && !empty(to_sq(m)));
}

inline bool Position::capture(Move m) const {
  assert(is_ok(m));
  // Castling is encoded as "king captures rook"
  return (!empty(to_sq(m)) && type_of(m) != CASTLING && from_sq(m) != to_sq(m)) || type_of(m) == ENPASSANT;
}

inline Piece Position::captured_piece() const {
  return st->capturedPiece;
}

inline Thread* Position::this_thread() const {
  return thisThread;
}

inline void Position::put_piece(Piece pc, Square s, bool isPromoted, Piece unpromotedPc) {

  board[s] = pc;
  byTypeBB[ALL_PIECES] |= s;
  byTypeBB[type_of(pc)] |= s;
  byColorBB[color_of(pc)] |= s;
  index[s] = pieceCount[pc]++;
  pieceList[pc][index[s]] = s;
  pieceCount[make_piece(color_of(pc), ALL_PIECES)]++;
  psq += PSQT::psq[pc][s];
  if (isPromoted)
      promotedPieces |= s;
  unpromotedBoard[s] = unpromotedPc;
}

inline void Position::remove_piece(Square s) {

  // WARNING: This is not a reversible operation. If we remove a piece in
  // do_move() and then replace it in undo_move() we will put it at the end of
  // the list and not in its original place, it means index[] and pieceList[]
  // are not invariant to a do_move() + undo_move() sequence.
  Piece pc = board[s];
  byTypeBB[ALL_PIECES] ^= s;
  byTypeBB[type_of(pc)] ^= s;
  byColorBB[color_of(pc)] ^= s;
  /* board[s] = NO_PIECE;  Not needed, overwritten by the capturing one */
  Square lastSquare = pieceList[pc][--pieceCount[pc]];
  index[lastSquare] = index[s];
  pieceList[pc][index[lastSquare]] = lastSquare;
  pieceList[pc][pieceCount[pc]] = SQ_NONE;
  pieceCount[make_piece(color_of(pc), ALL_PIECES)]--;
  psq -= PSQT::psq[pc][s];
  promotedPieces -= s;
  unpromotedBoard[s] = NO_PIECE;
}

inline void Position::move_piece(Square from, Square to) {

  // index[from] is not updated and becomes stale. This works as long as index[]
  // is accessed just by known occupied squares.
  Piece pc = board[from];
  Bitboard fromTo = square_bb(from) ^ to; // from == to needs to cancel out
  byTypeBB[ALL_PIECES] ^= fromTo;
  byTypeBB[type_of(pc)] ^= fromTo;
  byColorBB[color_of(pc)] ^= fromTo;
  board[from] = NO_PIECE;
  board[to] = pc;
  index[to] = index[from];
  pieceList[pc][index[to]] = to;
  psq += PSQT::psq[pc][to] - PSQT::psq[pc][from];
  if (is_promoted(from))
      promotedPieces ^= fromTo;
  unpromotedBoard[to] = unpromotedBoard[from];
  unpromotedBoard[from] = NO_PIECE;
}

inline void Position::do_move(Move m, StateInfo& newSt) {
  do_move(m, newSt, gives_check(m));
}

inline int Position::count_in_hand(Color c, PieceType pt) const {
  return pieceCountInHand[c][pt];
}

inline int Position::count_with_hand(Color c, PieceType pt) const {
  return pieceCount[make_piece(c, pt)] + pieceCountInHand[c][pt];
}

inline bool Position::bikjang() const {
  return st->bikjang;
}

inline Value Position::material_counting_result() const {
  auto weigth_count = [this](PieceType pt, int v){ return v * (count(WHITE, pt) - count(BLACK, pt)); };
  int materialCount;
  Value result;
  switch (var->materialCounting)
  {
  case JANGGI_MATERIAL:
      materialCount =  weigth_count(ROOK, 13)
                     + weigth_count(JANGGI_CANNON, 7)
                     + weigth_count(HORSE, 5)
                     + weigth_count(JANGGI_ELEPHANT, 3)
                     + weigth_count(WAZIR, 3)
                     + weigth_count(SOLDIER, 2)
                     - 1;
      result = materialCount > 0 ? VALUE_MATE : -VALUE_MATE;
      break;
  case UNWEIGHTED_MATERIAL:
      result =  count(WHITE, ALL_PIECES) > count(BLACK, ALL_PIECES) ?  VALUE_MATE
              : count(WHITE, ALL_PIECES) < count(BLACK, ALL_PIECES) ? -VALUE_MATE
                                                                    :  VALUE_DRAW;
      break;
  case WHITE_DRAW_ODDS:
      result = VALUE_MATE;
      break;
  case BLACK_DRAW_ODDS:
      result = -VALUE_MATE;
      break;
  default:
      assert(false);
      result = VALUE_DRAW;
  }
  return sideToMove == WHITE ? result : -result;
}

inline void Position::add_to_hand(Piece pc) {
  pieceCountInHand[color_of(pc)][type_of(pc)]++;
  pieceCountInHand[color_of(pc)][ALL_PIECES]++;
  psq += PSQT::psq[pc][SQ_NONE];
}

inline void Position::remove_from_hand(Piece pc) {
  pieceCountInHand[color_of(pc)][type_of(pc)]--;
  pieceCountInHand[color_of(pc)][ALL_PIECES]--;
  psq -= PSQT::psq[pc][SQ_NONE];
}

inline void Position::drop_piece(Piece pc_hand, Piece pc_drop, Square s) {
  assert(pieceCountInHand[color_of(pc_hand)][type_of(pc_hand)]);
  put_piece(pc_drop, s, pc_drop != pc_hand, pc_drop != pc_hand ? pc_hand : NO_PIECE);
  remove_from_hand(pc_hand);
}

inline void Position::undrop_piece(Piece pc_hand, Square s) {
  remove_piece(s);
  board[s] = NO_PIECE;
  add_to_hand(pc_hand);
  assert(pieceCountInHand[color_of(pc_hand)][type_of(pc_hand)]);
}

#endif // #ifndef POSITION_H_INCLUDED<|MERGE_RESOLUTION|>--- conflicted
+++ resolved
@@ -175,7 +175,7 @@
   bool bikjang() const;
 
   // Position representation
-  Bitboard pieces(PieceType pt) const;
+  Bitboard pieces(PieceType pt = ALL_PIECES) const;
   Bitboard pieces(PieceType pt1, PieceType pt2) const;
   Bitboard pieces(Color c) const;
   Bitboard pieces(Color c, PieceType pt) const;
@@ -795,7 +795,10 @@
   return board[s];
 }
 
-<<<<<<< HEAD
+inline bool Position::empty(Square s) const {
+  return piece_on(s) == NO_PIECE;
+}
+
 inline Piece Position::unpromoted_piece_on(Square s) const {
   return unpromotedBoard[s];
 }
@@ -803,18 +806,10 @@
 inline Piece Position::moved_piece(Move m) const {
   if (type_of(m) == DROP)
       return make_piece(sideToMove, dropped_piece_type(m));
-  return board[from_sq(m)];
-=======
-inline bool Position::empty(Square s) const {
-  return piece_on(s) == NO_PIECE;
->>>>>>> 0b8ce4b3
-}
-
-inline Piece Position::moved_piece(Move m) const {
   return piece_on(from_sq(m));
 }
 
-inline Bitboard Position::pieces(PieceType pt = ALL_PIECES) const {
+inline Bitboard Position::pieces(PieceType pt) const {
   return byTypeBB[pt];
 }
 
@@ -835,7 +830,7 @@
 }
 
 inline Bitboard Position::major_pieces(Color c) const {
-  return byColorBB[c] & (byTypeBB[QUEEN] | byTypeBB[AIWOK] | byTypeBB[ARCHBISHOP] | byTypeBB[CHANCELLOR] | byTypeBB[AMAZON]);
+  return pieces(c) & (pieces(QUEEN) | pieces(AIWOK) | pieces(ARCHBISHOP) | pieces(CHANCELLOR) | pieces(AMAZON));
 }
 
 inline int Position::count(Color c, PieceType pt) const {
@@ -897,17 +892,8 @@
 }
 
 template<PieceType Pt>
-<<<<<<< HEAD
 inline Bitboard Position::attacks_from(Square s, Color c) const {
   return attacks_from(c, Pt, s);
-=======
-inline Bitboard Position::attacks_from(Square s) const {
-  static_assert(Pt != PAWN, "Pawn attacks need color");
-
-  return  Pt == BISHOP || Pt == ROOK ? attacks_bb<Pt>(s, pieces())
-        : Pt == QUEEN  ? attacks_from<ROOK>(s) | attacks_from<BISHOP>(s)
-        : PseudoAttacks[Pt][s];
->>>>>>> 0b8ce4b3
 }
 
 inline Bitboard Position::attacks_from(Color c, PieceType pt, Square s) const {
@@ -938,7 +924,6 @@
   return b & board_bb(c, pt);
 }
 
-<<<<<<< HEAD
 inline Bitboard Position::moves_from(Color c, PieceType pt, Square s) const {
   PieceType movePt = pt == KING ? king_type() : pt;
   Bitboard b = moves_bb(c, movePt, s, byTypeBB[ALL_PIECES]);
@@ -965,10 +950,6 @@
               & diagonal_lines();
   }
   return b & board_bb(c, pt);
-=======
-inline Bitboard Position::attacks_from(PieceType pt, Square s) const {
-  return attacks_bb(pt, s, pieces());
->>>>>>> 0b8ce4b3
 }
 
 inline Bitboard Position::attackers_to(Square s) const {
@@ -1049,13 +1030,8 @@
 }
 
 inline bool Position::opposite_bishops() const {
-<<<<<<< HEAD
-  return   pieceCount[make_piece(WHITE, BISHOP)] == 1
-        && pieceCount[make_piece(BLACK, BISHOP)] == 1
-=======
   return   count<BISHOP>(WHITE) == 1
         && count<BISHOP>(BLACK) == 1
->>>>>>> 0b8ce4b3
         && opposite_colors(square<BISHOP>(WHITE), square<BISHOP>(BLACK));
 }
 
