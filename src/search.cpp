/*
  Stockfish, a UCI chess playing engine derived from Glaurung 2.1
  Copyright (C) 2004-2008 Tord Romstad (Glaurung author)
  Copyright (C) 2008-2015 Marco Costalba, Joona Kiiski, Tord Romstad
  Copyright (C) 2015-2019 Marco Costalba, Joona Kiiski, Gary Linscott, Tord Romstad

  Stockfish is free software: you can redistribute it and/or modify
  it under the terms of the GNU General Public License as published by
  the Free Software Foundation, either version 3 of the License, or
  (at your option) any later version.

  Stockfish is distributed in the hope that it will be useful,
  but WITHOUT ANY WARRANTY; without even the implied warranty of
  MERCHANTABILITY or FITNESS FOR A PARTICULAR PURPOSE.  See the
  GNU General Public License for more details.

  You should have received a copy of the GNU General Public License
  along with this program.  If not, see <http://www.gnu.org/licenses/>.
*/

#include <algorithm>
#include <cassert>
#include <cmath>
#include <cstring>   // For std::memset
#include <iostream>
#include <sstream>

#include "evaluate.h"
#include "misc.h"
#include "movegen.h"
#include "movepick.h"
#include "partner.h"
#include "position.h"
#include "search.h"
#include "thread.h"
#include "timeman.h"
#include "tt.h"
#include "uci.h"
#include "syzygy/tbprobe.h"

namespace Search {

  LimitsType Limits;
}

namespace Tablebases {

  int Cardinality;
  bool RootInTB;
  bool UseRule50;
  Depth ProbeDepth;
}

namespace TB = Tablebases;

using std::string;
using Eval::evaluate;
using namespace Search;

namespace {

  // Different node types, used as a template parameter
  enum NodeType { NonPV, PV };

  constexpr uint64_t ttHitAverageWindow     = 4096;
  constexpr uint64_t ttHitAverageResolution = 1024;

  // Razor and futility margins
  constexpr int RazorMargin = 531;
  Value futility_margin(Depth d, bool improving) {
    return Value(217 * (d - improving));
  }

  // Reductions lookup table, initialized at startup
  int Reductions[MAX_MOVES]; // [depth or moveNumber]

  Depth reduction(bool i, Depth d, int mn) {
    int r = Reductions[d] * Reductions[mn];
    return (r + 511) / 1024 + (!i && r > 1007);
  }

  constexpr int futility_move_count(bool improving, Depth depth) {
    return (5 + depth * depth) * (1 + improving) / 2 - 1;
  }

  // History and stats update bonus, based on depth
  int stat_bonus(Depth d) {
    return d > 15 ? -8 : 19 * d * d + 155 * d - 132;
  }

  // Add a small random component to draw evaluations to avoid 3fold-blindness
  Value value_draw(Thread* thisThread) {
    return VALUE_DRAW + Value(2 * (thisThread->nodes & 1) - 1);
  }

  // Skill structure is used to implement strength limit
  struct Skill {
    explicit Skill(int l) : level(l) {}
    bool enabled() const { return level < 20; }
    bool time_to_pick(Depth depth) const { return depth == 1 + level; }
    Move pick_best(size_t multiPV);

    int level;
    Move best = MOVE_NONE;
  };

  // Breadcrumbs are used to mark nodes as being searched by a given thread
  struct Breadcrumb {
    std::atomic<Thread*> thread;
    std::atomic<Key> key;
  };
  std::array<Breadcrumb, 1024> breadcrumbs;

  // ThreadHolding structure keeps track of which thread left breadcrumbs at the given
  // node for potential reductions. A free node will be marked upon entering the moves
  // loop by the constructor, and unmarked upon leaving that loop by the destructor.
  struct ThreadHolding {
    explicit ThreadHolding(Thread* thisThread, Key posKey, int ply) {
       location = ply < 8 ? &breadcrumbs[posKey & (breadcrumbs.size() - 1)] : nullptr;
       otherThread = false;
       owning = false;
       if (location)
       {
          // See if another already marked this location, if not, mark it ourselves
          Thread* tmp = (*location).thread.load(std::memory_order_relaxed);
          if (tmp == nullptr)
          {
              (*location).thread.store(thisThread, std::memory_order_relaxed);
              (*location).key.store(posKey, std::memory_order_relaxed);
              owning = true;
          }
          else if (   tmp != thisThread
                   && (*location).key.load(std::memory_order_relaxed) == posKey)
              otherThread = true;
       }
    }

    ~ThreadHolding() {
       if (owning) // Free the marked location
           (*location).thread.store(nullptr, std::memory_order_relaxed);
    }

    bool marked() { return otherThread; }

    private:
    Breadcrumb* location;
    bool otherThread, owning;
  };

  template <NodeType NT>
  Value search(Position& pos, Stack* ss, Value alpha, Value beta, Depth depth, bool cutNode);

  template <NodeType NT>
  Value qsearch(Position& pos, Stack* ss, Value alpha, Value beta, Depth depth = 0);

  Value value_to_tt(Value v, int ply);
  Value value_from_tt(Value v, int ply, int r50c);
  void update_pv(Move* pv, Move move, Move* childPv);
  void update_continuation_histories(Stack* ss, Piece pc, Square to, int bonus);
  void update_quiet_stats(const Position& pos, Stack* ss, Move move, int bonus);
  void update_all_stats(const Position& pos, Stack* ss, Move bestMove, Value bestValue, Value beta, Square prevSq,
                        Move* quietsSearched, int quietCount, Move* capturesSearched, int captureCount, Depth depth);

  // perft() is our utility to verify move generation. All the leaf nodes up
  // to the given depth are generated and counted, and the sum is returned.
  template<bool Root>
  uint64_t perft(Position& pos, Depth depth) {

    StateInfo st;
    uint64_t cnt, nodes = 0;
    const bool leaf = (depth == 2);

    for (const auto& m : MoveList<LEGAL>(pos))
    {
        assert(pos.pseudo_legal(m));
        if (Root && depth <= 1)
            cnt = 1, nodes++;
        else
        {
            pos.do_move(m, st);
            cnt = leaf ? MoveList<LEGAL>(pos).size() : perft<false>(pos, depth - 1);
            nodes += cnt;
            pos.undo_move(m);
        }
        if (Root)
            sync_cout << UCI::move(pos, m) << ": " << cnt << sync_endl;
    }
    return nodes;
  }

} // namespace


/// Search::init() is called at startup to initialize various lookup tables

void Search::init() {

  for (int i = 1; i < MAX_MOVES; ++i)
      Reductions[i] = int((24.8 + std::log(Threads.size()) / 2) * std::log(i));
}


/// Search::clear() resets search state to its initial value

void Search::clear() {

  Threads.main()->wait_for_search_finished();

  Time.availableNodes = 0;
  TT.clear();
  Threads.clear();
  Tablebases::init(Options["SyzygyPath"]); // Free mapped files
}


/// MainThread::search() is started when the program receives the UCI 'go'
/// command. It searches from the root position and outputs the "bestmove".

void MainThread::search() {

  if (Limits.perft)
  {
      nodes = perft<true>(rootPos, Limits.perft);
      sync_cout << "\nNodes searched: " << nodes << "\n" << sync_endl;
      return;
  }

  Color us = rootPos.side_to_move();
  Time.init(rootPos, Limits, us, rootPos.game_ply());
  TT.new_search();

  if (rootMoves.empty())
  {
      rootMoves.emplace_back(MOVE_NONE);
      Value variantResult;
      Value result =  rootPos.is_game_end(variantResult) ? variantResult
                    : rootPos.checkers()                 ? rootPos.checkmate_value()
                                                         : rootPos.stalemate_value();
      if (Options["Protocol"] == "xboard")
          sync_cout << (  result == VALUE_DRAW ? "1/2-1/2 {Draw}"
                        : (rootPos.side_to_move() == BLACK ? -result : result) == VALUE_MATE ? "1-0 {White wins}"
                        : "0-1 {Black wins}")
                    << sync_endl;
      else
      sync_cout << "info depth 0 score "
                << UCI::value(result)
                << sync_endl;
  }
  else
  {
      for (Thread* th : Threads)
      {
          th->bestMoveChanges = 0;
          if (th != this)
              th->start_searching();
      }

      Thread::search(); // Let's start searching!
  }

  // When we reach the maximum depth, we can arrive here without a raise of
  // Threads.stop. However, if we are pondering or in an infinite search,
  // the UCI protocol states that we shouldn't print the best move before the
  // GUI sends a "stop" or "ponderhit" command. We therefore simply wait here
  // until the GUI sends one of those commands.

  while (!Threads.stop && (ponder || Limits.infinite || (rootPos.two_boards() && (Partner.sitRequested || this->rootMoves[0].score <= VALUE_MATED_IN_MAX_PLY) && Time.elapsed() < Limits.time[us] - 1000)))
  {} // Busy wait for a stop or a ponder reset

  // Stop the threads if not already stopped (also raise the stop if
  // "ponderhit" just reset Threads.ponder).
  Threads.stop = true;

  // Wait until all threads have finished
  for (Thread* th : Threads)
      if (th != this)
          th->wait_for_search_finished();

  // When playing in 'nodes as time' mode, subtract the searched nodes from
  // the available ones before exiting.
  if (Limits.npmsec)
      Time.availableNodes += Limits.inc[us] - Threads.nodes_searched();

  bestThread = this;

  // Check if there are threads with a better score than main thread
  if (    Options["MultiPV"] == 1
      && !Limits.depth
      && !(Skill(Options["Skill Level"]).enabled() || Options["UCI_LimitStrength"])
      &&  rootMoves[0].pv[0] != MOVE_NONE)
  {
      std::map<Move, int64_t> votes;
      Value minScore = this->rootMoves[0].score;

      // Find out minimum score
      for (Thread* th: Threads)
          minScore = std::min(minScore, th->rootMoves[0].score);

      // Vote according to score and depth, and select the best thread
      for (Thread* th : Threads)
      {
          votes[th->rootMoves[0].pv[0]] +=
              (th->rootMoves[0].score - minScore + 14) * int(th->completedDepth);

          if (bestThread->rootMoves[0].score >= VALUE_MATE_IN_MAX_PLY)
          {
              // Make sure we pick the shortest mate
              if (th->rootMoves[0].score > bestThread->rootMoves[0].score)
                  bestThread = th;
          }
          else if (   th->rootMoves[0].score >= VALUE_MATE_IN_MAX_PLY
                   || votes[th->rootMoves[0].pv[0]] > votes[bestThread->rootMoves[0].pv[0]])
              bestThread = th;
      }
  }

  previousScore = bestThread->rootMoves[0].score;

  // Send again PV info if we have a new best thread
  if (bestThread != this)
      sync_cout << UCI::pv(bestThread->rootPos, bestThread->completedDepth, -VALUE_INFINITE, VALUE_INFINITE) << sync_endl;

  if (Options["Protocol"] == "xboard")
  {
      // Send move only when not in analyze mode and not at game end
      if (!Options["UCI_AnalyseMode"] && rootMoves[0].pv[0] != MOVE_NONE && !Threads.abort.exchange(true))
          sync_cout << "move " << UCI::move(rootPos, bestThread->rootMoves[0].pv[0]) << sync_endl;
      return;
  }

  sync_cout << "bestmove " << UCI::move(rootPos, bestThread->rootMoves[0].pv[0]);

  if (bestThread->rootMoves[0].pv.size() > 1 || bestThread->rootMoves[0].extract_ponder_from_tt(rootPos))
      std::cout << " ponder " << UCI::move(rootPos, bestThread->rootMoves[0].pv[1]);

  std::cout << sync_endl;
}


/// Thread::search() is the main iterative deepening loop. It calls search()
/// repeatedly with increasing depth until the allocated thinking time has been
/// consumed, the user stops the search, or the maximum search depth is reached.

void Thread::search() {

  // To allow access to (ss-7) up to (ss+2), the stack must be oversized.
  // The former is needed to allow update_continuation_histories(ss-1, ...),
  // which accesses its argument at ss-6, also near the root.
  // The latter is needed for statScores and killer initialization.
  Stack stack[MAX_PLY+10], *ss = stack+7;
  Move  pv[MAX_PLY+1];
  Value bestValue, alpha, beta, delta;
  Move  lastBestMove = MOVE_NONE;
  Depth lastBestMoveDepth = 0;
  MainThread* mainThread = (this == Threads.main() ? Threads.main() : nullptr);
  double timeReduction = 1, totBestMoveChanges = 0;
  Color us = rootPos.side_to_move();
  int iterIdx = 0;

  std::memset(ss-7, 0, 10 * sizeof(Stack));
  for (int i = 7; i > 0; i--)
      (ss-i)->continuationHistory = &this->continuationHistory[0][0][NO_PIECE][0]; // Use as a sentinel

  ss->pv = pv;

  bestValue = delta = alpha = -VALUE_INFINITE;
  beta = VALUE_INFINITE;

  if (mainThread)
  {
      if (mainThread->previousScore == VALUE_INFINITE)
          for (int i=0; i<4; ++i)
              mainThread->iterValue[i] = VALUE_ZERO;
      else
          for (int i=0; i<4; ++i)
              mainThread->iterValue[i] = mainThread->previousScore;
  }

  size_t multiPV = Options["MultiPV"];

  // Pick integer skill levels, but non-deterministically round up or down
  // such that the average integer skill corresponds to the input floating point one.
  // UCI_Elo is converted to a suitable fractional skill level, using anchoring
  // to CCRL Elo (goldfish 1.13 = 2000) and a fit through Ordo derived Elo
  // for match (TC 60+0.6) results spanning a wide range of k values.
  PRNG rng(now());
  double floatLevel = Options["UCI_LimitStrength"] ?
                        clamp(std::pow((Options["UCI_Elo"] - 1346.6) / 143.4, 1 / 0.806), 0.0, 20.0) :
                        double(Options["Skill Level"]);
  int intLevel = int(floatLevel) +
                 ((floatLevel - int(floatLevel)) * 1024 > rng.rand<unsigned>() % 1024  ? 1 : 0);
  Skill skill(intLevel);

  // When playing with strength handicap enable MultiPV search that we will
  // use behind the scenes to retrieve a set of possible moves.
  if (skill.enabled())
      multiPV = std::max(multiPV, (size_t)4);

  multiPV = std::min(multiPV, rootMoves.size());
  ttHitAverage = ttHitAverageWindow * ttHitAverageResolution / 2;

  int ct = int(Options["Contempt"]) * PawnValueEg / 100; // From centipawns

  // In analysis mode, adjust contempt in accordance with user preference
  if (Limits.infinite || Options["UCI_AnalyseMode"])
      ct =  Options["Analysis Contempt"] == "Off"  ? 0
          : Options["Analysis Contempt"] == "Both" ? ct
          : Options["Analysis Contempt"] == "White" && us == BLACK ? -ct
          : Options["Analysis Contempt"] == "Black" && us == WHITE ? -ct
          : ct;

  // Evaluation score is from the white point of view
  contempt = (us == WHITE ?  make_score(ct, ct / 2)
                          : -make_score(ct, ct / 2));

  // Iterative deepening loop until requested to stop or the target depth is reached
  while (   ++rootDepth < MAX_PLY
         && !Threads.stop
         && !(Limits.depth && mainThread && rootDepth > Limits.depth))
  {
      // Age out PV variability metric
      if (mainThread)
          totBestMoveChanges /= 2;

      // Save the last iteration's scores before first PV line is searched and
      // all the move scores except the (new) PV are set to -VALUE_INFINITE.
      for (RootMove& rm : rootMoves)
          rm.previousScore = rm.score;

      size_t pvFirst = 0;
      pvLast = 0;

      // MultiPV loop. We perform a full root search for each PV line
      for (pvIdx = 0; pvIdx < multiPV && !Threads.stop; ++pvIdx)
      {
          if (pvIdx == pvLast)
          {
              pvFirst = pvLast;
              for (pvLast++; pvLast < rootMoves.size(); pvLast++)
                  if (rootMoves[pvLast].tbRank != rootMoves[pvFirst].tbRank)
                      break;
          }

          // Reset UCI info selDepth for each depth and each PV line
          selDepth = 0;

          // Reset aspiration window starting size
          if (rootDepth >= 4)
          {
              Value previousScore = rootMoves[pvIdx].previousScore;
<<<<<<< HEAD
              delta = Value(21 * (1 + rootPos.captures_to_hand()) + abs(previousScore) / 128);
=======
              delta = Value(21 + abs(previousScore) / 256);
>>>>>>> 44f56e04
              alpha = std::max(previousScore - delta,-VALUE_INFINITE);
              beta  = std::min(previousScore + delta, VALUE_INFINITE);

              // Adjust contempt based on root move's previousScore (dynamic contempt)
              int dct = ct + (102 - ct / 2) * previousScore / (abs(previousScore) + 157);

              contempt = (us == WHITE ?  make_score(dct, dct / 2)
                                      : -make_score(dct, dct / 2));
          }

          // Start with a small aspiration window and, in the case of a fail
          // high/low, re-search with a bigger window until we don't fail
          // high/low anymore.
          int failedHighCnt = 0;
          while (true)
          {
              Depth adjustedDepth = std::max(1, rootDepth - failedHighCnt);
              bestValue = ::search<PV>(rootPos, ss, alpha, beta, adjustedDepth, false);

              // Bring the best move to the front. It is critical that sorting
              // is done with a stable algorithm because all the values but the
              // first and eventually the new best one are set to -VALUE_INFINITE
              // and we want to keep the same order for all the moves except the
              // new PV that goes to the front. Note that in case of MultiPV
              // search the already searched PV lines are preserved.
              std::stable_sort(rootMoves.begin() + pvIdx, rootMoves.begin() + pvLast);

              // If search has been stopped, we break immediately. Sorting is
              // safe because RootMoves is still valid, although it refers to
              // the previous iteration.
              if (Threads.stop)
                  break;

              // When failing high/low give some update (without cluttering
              // the UI) before a re-search.
              if (   mainThread
                  && multiPV == 1
                  && (bestValue <= alpha || bestValue >= beta)
                  && Time.elapsed() > 3000)
                  sync_cout << UCI::pv(rootPos, rootDepth, alpha, beta) << sync_endl;

              // In case of failing low/high increase aspiration window and
              // re-search, otherwise exit the loop.
              if (bestValue <= alpha)
              {
                  beta = (alpha + beta) / 2;
                  alpha = std::max(bestValue - delta, -VALUE_INFINITE);

                  failedHighCnt = 0;
                  if (mainThread)
                      mainThread->stopOnPonderhit = false;
              }
              else if (bestValue >= beta)
              {
                  beta = std::min(bestValue + delta, VALUE_INFINITE);
                  ++failedHighCnt;
              }
              else
              {
                  ++rootMoves[pvIdx].bestMoveCount;
                  break;
              }

              delta += delta / 4 + 5;

              assert(alpha >= -VALUE_INFINITE && beta <= VALUE_INFINITE);
          }

          // Sort the PV lines searched so far and update the GUI
          std::stable_sort(rootMoves.begin() + pvFirst, rootMoves.begin() + pvIdx + 1);

          if (    mainThread
              && (Threads.stop || pvIdx + 1 == multiPV || Time.elapsed() > 3000))
              sync_cout << UCI::pv(rootPos, rootDepth, alpha, beta) << sync_endl;
      }

      if (!Threads.stop)
          completedDepth = rootDepth;

      if (rootMoves[0].pv[0] != lastBestMove) {
         lastBestMove = rootMoves[0].pv[0];
         lastBestMoveDepth = rootDepth;
      }

      // Have we found a "mate in x"?
      if (   Limits.mate
          && bestValue >= VALUE_MATE_IN_MAX_PLY
          && VALUE_MATE - bestValue <= 2 * Limits.mate)
          Threads.stop = true;

      if (!mainThread)
          continue;

      // If skill level is enabled and time is up, pick a sub-optimal best move
      if (skill.enabled() && skill.time_to_pick(rootDepth))
          skill.pick_best(multiPV);

      // Do we have time for the next iteration? Can we stop searching now?
      if (    Limits.use_time_management()
          && !Threads.stop
          && !mainThread->stopOnPonderhit)
      {
          double fallingEval = (332 +  6 * (mainThread->previousScore - bestValue)
                                    +  6 * (mainThread->iterValue[iterIdx]  - bestValue)) / 704.0;
          fallingEval = clamp(fallingEval, 0.5, 1.5);

          // If the bestMove is stable over several iterations, reduce time accordingly
          timeReduction = lastBestMoveDepth + 9 < completedDepth ? 1.94 : 0.91;
          double reduction = (1.41 + mainThread->previousTimeReduction) / (2.27 * timeReduction);

          // Use part of the gained time from a previous stable move for the current move
          for (Thread* th : Threads)
          {
              totBestMoveChanges += th->bestMoveChanges;
              th->bestMoveChanges = 0;
          }
          double bestMoveInstability = 1 + totBestMoveChanges / Threads.size();

          // Stop the search if we have only one legal move, or if available time elapsed
          if (   rootMoves.size() == 1
              || Time.elapsed() > Time.optimum() * fallingEval * reduction * bestMoveInstability)
          {
              // If we are allowed to ponder do not stop the search now but
              // keep pondering until the GUI sends "ponderhit" or "stop".
              if (mainThread->ponder)
                  mainThread->stopOnPonderhit = true;
              else if (!(rootPos.two_boards() && (Partner.sitRequested || bestValue <= VALUE_MATED_IN_MAX_PLY)))
                  Threads.stop = true;
          }
      }

      mainThread->iterValue[iterIdx] = bestValue;
      iterIdx = (iterIdx + 1) & 3;
  }

  if (!mainThread)
      return;

  mainThread->previousTimeReduction = timeReduction;

  // If skill level is enabled, swap best PV line with the sub-optimal one
  if (skill.enabled())
      std::swap(rootMoves[0], *std::find(rootMoves.begin(), rootMoves.end(),
                skill.best ? skill.best : skill.pick_best(multiPV)));
}


namespace {

  // search<>() is the main search function for both PV and non-PV nodes

  template <NodeType NT>
  Value search(Position& pos, Stack* ss, Value alpha, Value beta, Depth depth, bool cutNode) {

    constexpr bool PvNode = NT == PV;
    const bool rootNode = PvNode && ss->ply == 0;

    // Check if we have an upcoming move which draws by repetition, or
    // if the opponent had an alternative move earlier to this position.
    if (   pos.rule50_count() >= 3
        && alpha < VALUE_DRAW
        && !rootNode
        && pos.has_game_cycle(ss->ply))
    {
        alpha = value_draw(pos.this_thread());
        if (alpha >= beta)
            return alpha;
    }

    // Dive into quiescence search when the depth reaches zero
    if (depth <= 0)
        return qsearch<NT>(pos, ss, alpha, beta);

    assert(-VALUE_INFINITE <= alpha && alpha < beta && beta <= VALUE_INFINITE);
    assert(PvNode || (alpha == beta - 1));
    assert(0 < depth && depth < MAX_PLY);
    assert(!(PvNode && cutNode));

    Move pv[MAX_PLY+1], capturesSearched[32], quietsSearched[64];
    StateInfo st;
    TTEntry* tte;
    Key posKey;
    Move ttMove, move, excludedMove, bestMove;
    Depth extension, newDepth;
    Value bestValue, value, ttValue, eval, maxValue;
    bool ttHit, ttPv, inCheck, givesCheck, improving, didLMR, priorCapture;
    bool captureOrPromotion, doFullDepthSearch, moveCountPruning, ttCapture, singularLMR;
    Piece movedPiece;
    int moveCount, captureCount, quietCount;

    // Step 1. Initialize node
    Thread* thisThread = pos.this_thread();
    inCheck = pos.checkers();
    priorCapture = pos.captured_piece();
    Color us = pos.side_to_move();
    moveCount = captureCount = quietCount = ss->moveCount = 0;
    bestValue = -VALUE_INFINITE;
    maxValue = VALUE_INFINITE;

    // Check for the available remaining time
    if (thisThread == Threads.main())
        static_cast<MainThread*>(thisThread)->check_time();

    // Used to send selDepth info to GUI (selDepth counts from 1, ply from 0)
    if (PvNode && thisThread->selDepth < ss->ply + 1)
        thisThread->selDepth = ss->ply + 1;

    if (!rootNode)
    {
        Value variantResult;
        if (pos.is_game_end(variantResult, ss->ply))
            return variantResult;

        // Step 2. Check for aborted search and immediate draw
        if (   Threads.stop.load(std::memory_order_relaxed)
            || ss->ply >= MAX_PLY)
            return (ss->ply >= MAX_PLY && !inCheck) ? evaluate(pos)
                                                    : value_draw(pos.this_thread());

        // Step 3. Mate distance pruning. Even if we mate at the next move our score
        // would be at best mate_in(ss->ply+1), but if alpha is already bigger because
        // a shorter mate was found upward in the tree then there is no need to search
        // because we will never beat the current alpha. Same logic but with reversed
        // signs applies also in the opposite condition of being mated instead of giving
        // mate. In this case return a fail-high score.
        alpha = std::max(mated_in(ss->ply), alpha);
        beta = std::min(mate_in(ss->ply+1), beta);
        if (alpha >= beta)
            return alpha;
    }

    assert(0 <= ss->ply && ss->ply < MAX_PLY);

    (ss+1)->ply = ss->ply + 1;
    (ss+1)->excludedMove = bestMove = MOVE_NONE;
    (ss+2)->killers[0] = (ss+2)->killers[1] = MOVE_NONE;
    Square prevSq = to_sq((ss-1)->currentMove);

    // Initialize statScore to zero for the grandchildren of the current position.
    // So statScore is shared between all grandchildren and only the first grandchild
    // starts with statScore = 0. Later grandchildren start with the last calculated
    // statScore of the previous grandchild. This influences the reduction rules in
    // LMR which are based on the statScore of parent position.
    if (rootNode)
        (ss+4)->statScore = 0;
    else
        (ss+2)->statScore = 0;

    // Step 4. Transposition table lookup. We don't want the score of a partial
    // search to overwrite a previous full search TT value, so we use a different
    // position key in case of an excluded move.
    excludedMove = ss->excludedMove;
    posKey = pos.key() ^ (Key(excludedMove) << 16); // Isn't a very good hash
    tte = TT.probe(posKey, ttHit);
    ttValue = ttHit ? value_from_tt(tte->value(), ss->ply, pos.rule50_count()) : VALUE_NONE;
    ttMove =  rootNode ? thisThread->rootMoves[thisThread->pvIdx].pv[0]
            : ttHit    ? tte->move() : MOVE_NONE;
    ttPv = PvNode || (ttHit && tte->is_pv());
    // thisThread->ttHitAverage can be used to approximate the running average of ttHit
    thisThread->ttHitAverage =   (ttHitAverageWindow - 1) * thisThread->ttHitAverage / ttHitAverageWindow
                                + ttHitAverageResolution * ttHit;

    // At non-PV nodes we check for an early TT cutoff
    if (  !PvNode
        && ttHit
        && tte->depth() >= depth
        && ttValue != VALUE_NONE // Possible in case of TT access race
        && (ttValue >= beta ? (tte->bound() & BOUND_LOWER)
                            : (tte->bound() & BOUND_UPPER)))
    {
        // If ttMove is quiet, update move sorting heuristics on TT hit
        if (ttMove)
        {
            if (ttValue >= beta)
            {
                if (!pos.capture_or_promotion(ttMove))
                    update_quiet_stats(pos, ss, ttMove, stat_bonus(depth));

                // Extra penalty for early quiet moves of the previous ply
                if ((ss-1)->moveCount <= 2 && !priorCapture)
                    update_continuation_histories(ss-1, pos.piece_on(prevSq), prevSq, -stat_bonus(depth + 1));
            }
            // Penalty for a quiet ttMove that fails low
            else if (!pos.capture_or_promotion(ttMove))
            {
                int penalty = -stat_bonus(depth);
                thisThread->mainHistory[us][from_to(ttMove)] << penalty;
                update_continuation_histories(ss, pos.moved_piece(ttMove), to_sq(ttMove), penalty);
            }
        }
        return ttValue;
    }

    // Step 5. Tablebases probe
    if (!rootNode && TB::Cardinality)
    {
        int piecesCount = pos.count<ALL_PIECES>();

        if (    piecesCount <= TB::Cardinality
            && (piecesCount <  TB::Cardinality || depth >= TB::ProbeDepth)
            &&  pos.rule50_count() == 0
            &&  Options["UCI_Variant"] == "chess"
            && !pos.can_castle(ANY_CASTLING))
        {
            TB::ProbeState err;
            TB::WDLScore wdl = Tablebases::probe_wdl(pos, &err);

            // Force check of time on the next occasion
            if (thisThread == Threads.main())
                static_cast<MainThread*>(thisThread)->callsCnt = 0;

            if (err != TB::ProbeState::FAIL)
            {
                thisThread->tbHits.fetch_add(1, std::memory_order_relaxed);

                int drawScore = TB::UseRule50 ? 1 : 0;

                value =  wdl < -drawScore ? -VALUE_MATE + MAX_PLY + ss->ply + 1
                       : wdl >  drawScore ?  VALUE_MATE - MAX_PLY - ss->ply - 1
                                          :  VALUE_DRAW + 2 * wdl * drawScore;

                Bound b =  wdl < -drawScore ? BOUND_UPPER
                         : wdl >  drawScore ? BOUND_LOWER : BOUND_EXACT;

                if (    b == BOUND_EXACT
                    || (b == BOUND_LOWER ? value >= beta : value <= alpha))
                {
                    tte->save(posKey, value_to_tt(value, ss->ply), ttPv, b,
                              std::min(MAX_PLY - 1, depth + 6),
                              MOVE_NONE, VALUE_NONE);

                    return value;
                }

                if (PvNode)
                {
                    if (b == BOUND_LOWER)
                        bestValue = value, alpha = std::max(alpha, bestValue);
                    else
                        maxValue = value;
                }
            }
        }
    }

    // Step 6. Static evaluation of the position
    if (inCheck)
    {
        ss->staticEval = eval = VALUE_NONE;
        improving = false;
        goto moves_loop;  // Skip early pruning when in check
    }
    else if (ttHit)
    {
        // Never assume anything about values stored in TT
        ss->staticEval = eval = tte->eval();
        if (eval == VALUE_NONE)
            ss->staticEval = eval = evaluate(pos);

        if (eval == VALUE_DRAW)
            eval = value_draw(thisThread);

        // Can ttValue be used as a better position evaluation?
        if (    ttValue != VALUE_NONE
            && (tte->bound() & (ttValue > eval ? BOUND_LOWER : BOUND_UPPER)))
            eval = ttValue;
    }
    else
    {
        if ((ss-1)->currentMove != MOVE_NULL)
        {
            int bonus = -(ss-1)->statScore / 512;

            ss->staticEval = eval = evaluate(pos) + bonus;
        }
        else
            ss->staticEval = eval = -(ss-1)->staticEval + 2 * Eval::tempo_value(pos);

        tte->save(posKey, VALUE_NONE, ttPv, BOUND_NONE, DEPTH_NONE, MOVE_NONE, eval);
    }

    // Step 7. Razoring (~2 Elo)
    if (   !rootNode // The required rootNode PV handling is not available in qsearch
        &&  depth < 2
        && !pos.must_capture()
        && !pos.capture_the_flag_piece()
        && !pos.check_counting()
        &&  eval <= alpha - RazorMargin)
        return qsearch<NT>(pos, ss, alpha, beta);

    improving =  (ss-2)->staticEval == VALUE_NONE ? (ss->staticEval >= (ss-4)->staticEval
              || (ss-4)->staticEval == VALUE_NONE) : ss->staticEval >= (ss-2)->staticEval;

    // Skip early pruning in case of mandatory capture
    if (pos.must_capture() && MoveList<CAPTURES>(pos).size())
        goto moves_loop;

    // Step 8. Futility pruning: child node (~30 Elo)
    if (   !PvNode
<<<<<<< HEAD
        &&  depth < 7
        && !(   pos.extinction_value() == -VALUE_MATE
             && pos.extinction_piece_types().find(ALL_PIECES) == pos.extinction_piece_types().end())
        && (pos.checking_permitted() || !pos.capture_the_flag_piece())
        &&  eval - futility_margin(depth, improving) * (1 + pos.check_counting()) >= beta
=======
        &&  depth < 6
        &&  eval - futility_margin(depth, improving) >= beta
>>>>>>> 44f56e04
        &&  eval < VALUE_KNOWN_WIN) // Do not return unproven wins
        return eval;

    // Step 9. Null move search with verification search (~40 Elo)
    if (   !PvNode
        && (ss-1)->currentMove != MOVE_NULL
        && (ss-1)->statScore < 23405
        &&  eval >= beta
        &&  eval >= ss->staticEval
        &&  ss->staticEval >= beta - 32 * depth + 317 - improving * 30
        && !excludedMove
        &&  pos.non_pawn_material(us)
        && (pos.pieces(~us) ^ pos.pieces(~us, PAWN))
        && (pos.pieces() ^ pos.pieces(BREAKTHROUGH_PIECE) ^ pos.pieces(CLOBBER_PIECE))
        && (ss->ply >= thisThread->nmpMinPly || us != thisThread->nmpColor))
    {
        assert(eval - beta >= 0);

        // Null move dynamic reduction based on depth and value
<<<<<<< HEAD
        Depth R = (835 - 150 * !pos.checking_permitted() + 70 * depth) / 256 + std::min(int(eval - beta) / 185, 3);
=======
        Depth R = (854 + 68 * depth) / 258 + std::min(int(eval - beta) / 192, 3);
>>>>>>> 44f56e04

        ss->currentMove = MOVE_NULL;
        ss->continuationHistory = &thisThread->continuationHistory[0][0][NO_PIECE][0];

        pos.do_null_move(st);

        Value nullValue = -search<NonPV>(pos, ss+1, -beta, -beta+1, depth-R, !cutNode);

        pos.undo_null_move();

        if (nullValue >= beta)
        {
            // Do not return unproven mate scores
            if (nullValue >= VALUE_MATE_IN_MAX_PLY)
                nullValue = beta;

            if (thisThread->nmpMinPly || (abs(beta) < VALUE_KNOWN_WIN && depth < 13))
                return nullValue;

            assert(!thisThread->nmpMinPly); // Recursive verification is not allowed

            // Do verification search at high depths, with null move pruning disabled
            // for us, until ply exceeds nmpMinPly.
            thisThread->nmpMinPly = ss->ply + 3 * (depth-R) / 4;
            thisThread->nmpColor = us;

            Value v = search<NonPV>(pos, ss, beta-1, beta, depth-R, false);

            thisThread->nmpMinPly = 0;

            if (v >= beta)
                return nullValue;
        }
    }

    // Step 10. ProbCut (~10 Elo)
    // If we have a good enough capture and a reduced search returns a value
    // much above beta, we can (almost) safely prune the previous move.
    if (   !PvNode
        &&  depth >= 5
        &&  (pos.pieces() ^ pos.pieces(CLOBBER_PIECE))
        &&  abs(beta) < VALUE_MATE_IN_MAX_PLY)
    {
<<<<<<< HEAD
        Value raisedBeta = std::min(beta + (191 + 20 * !!pos.capture_the_flag_piece()) * (1 + pos.check_counting() + (pos.extinction_value() != VALUE_NONE)) - 46 * improving, VALUE_INFINITE);
=======
        Value raisedBeta = std::min(beta + 189 - 45 * improving, VALUE_INFINITE);
>>>>>>> 44f56e04
        MovePicker mp(pos, ttMove, raisedBeta - ss->staticEval, &thisThread->captureHistory);
        int probCutCount = 0;

        while (  (move = mp.next_move()) != MOVE_NONE
               && probCutCount < 2 + 2 * cutNode)
            if (move != excludedMove && pos.legal(move))
            {
                assert(pos.capture_or_promotion(move));
                assert(depth >= 5);

                captureOrPromotion = true;
                probCutCount++;

                ss->currentMove = move;
                ss->continuationHistory = &thisThread->continuationHistory[inCheck]
                                                                          [captureOrPromotion]
                                                                          [history_slot(pos.moved_piece(move))]
                                                                          [to_sq(move)];

                pos.do_move(move, st);

                // Perform a preliminary qsearch to verify that the move holds
                value = -qsearch<NonPV>(pos, ss+1, -raisedBeta, -raisedBeta+1);

                // If the qsearch held, perform the regular search
                if (value >= raisedBeta)
                    value = -search<NonPV>(pos, ss+1, -raisedBeta, -raisedBeta+1, depth - 4, !cutNode);

                pos.undo_move(move);

                if (value >= raisedBeta)
                    return value;
            }
    }

    // Step 11. Internal iterative deepening (~2 Elo)
    if (depth >= (7 - 2 * pos.captures_to_hand()) && !ttMove)
    {
        search<NT>(pos, ss, alpha, beta, depth - (7 - 2 * pos.captures_to_hand()), cutNode);

        tte = TT.probe(posKey, ttHit);
        ttValue = ttHit ? value_from_tt(tte->value(), ss->ply, pos.rule50_count()) : VALUE_NONE;
        ttMove = ttHit ? tte->move() : MOVE_NONE;
    }

moves_loop: // When in check, search starts from here

    const PieceToHistory* contHist[] = { (ss-1)->continuationHistory, (ss-2)->continuationHistory,
                                          nullptr                   , (ss-4)->continuationHistory,
                                          nullptr                   , (ss-6)->continuationHistory };

    Move countermove = thisThread->counterMoves[pos.piece_on(prevSq)][prevSq];

    MovePicker mp(pos, ttMove, depth, &thisThread->mainHistory,
                                      &thisThread->captureHistory,
                                      contHist,
                                      countermove,
                                      ss->killers);

    value = bestValue;
    singularLMR = moveCountPruning = false;
    ttCapture = ttMove && pos.capture_or_promotion(ttMove);

    // Mark this node as being searched
    ThreadHolding th(thisThread, posKey, ss->ply);

    // Step 12. Loop through all pseudo-legal moves until no moves remain
    // or a beta cutoff occurs.
    while ((move = mp.next_move(moveCountPruning)) != MOVE_NONE)
    {
      assert(is_ok(move));

      if (move == excludedMove)
          continue;

      // At root obey the "searchmoves" option and skip moves not listed in Root
      // Move List. As a consequence any illegal move is also skipped. In MultiPV
      // mode we also skip PV moves which have been already searched and those
      // of lower "TB rank" if we are in a TB root position.
      if (rootNode && !std::count(thisThread->rootMoves.begin() + thisThread->pvIdx,
                                  thisThread->rootMoves.begin() + thisThread->pvLast, move))
          continue;

      ss->moveCount = ++moveCount;

      if (rootNode && thisThread == Threads.main() && Time.elapsed() > 3000 && Options["Protocol"] != "xboard")
          sync_cout << "info depth " << depth
                    << " currmove " << UCI::move(pos, move)
                    << " currmovenumber " << moveCount + thisThread->pvIdx << sync_endl;
      if (PvNode)
          (ss+1)->pv = nullptr;

      extension = 0;
      captureOrPromotion = pos.capture_or_promotion(move);
      movedPiece = pos.moved_piece(move);
      givesCheck = pos.gives_check(move);

      // Calculate new depth for this move
      newDepth = depth - 1;

      // Step 13. Pruning at shallow depth (~170 Elo)
      if (  !rootNode
          && (pos.non_pawn_material(us) || !(pos.pieces(us) ^ pos.pieces(us, PAWN)))
          && bestValue > VALUE_MATED_IN_MAX_PLY)
      {
          // Skip quiet moves if movecount exceeds our FutilityMoveCount threshold
          moveCountPruning = moveCount >= futility_move_count(improving, depth)
                            || (pos.must_capture() && (moveCountPruning || (pos.capture(move) && pos.legal(move))));

          if (   !captureOrPromotion
              && !givesCheck
              && (!pos.must_capture() || !pos.attackers_to(to_sq(move), ~us)))
          {
              // Reduced depth of the next LMR search
              int lmrDepth = std::max(newDepth - reduction(improving, depth, moveCount), 0);

              // Countermoves based pruning (~20 Elo)
              if (   lmrDepth < 4 + ((ss-1)->statScore > 0 || (ss-1)->moveCount == 1)
                  && (*contHist[0])[history_slot(movedPiece)][to_sq(move)] < CounterMovePruneThreshold
                  && (*contHist[1])[history_slot(movedPiece)][to_sq(move)] < CounterMovePruneThreshold)
                  continue;

              // Futility pruning: parent node (~2 Elo)
              if (   lmrDepth < 6
                  && !inCheck
<<<<<<< HEAD
                  && !(   pos.extinction_value() == -VALUE_MATE
                       && pos.extinction_piece_types().find(ALL_PIECES) == pos.extinction_piece_types().end())
                  && ss->staticEval + 250 + 211 * lmrDepth <= alpha)
                  continue;

              // Prune moves with negative SEE (~10 Elo)
              if (!pos.must_capture() && !pos.see_ge(move, Value(-(31 - std::min(lmrDepth, 18)) * lmrDepth * lmrDepth)))
                  continue;
          }
          else if (  !(givesCheck && extension)
                   && !pos.must_capture()
                   && !pos.see_ge(move, Value(-199 - 120 * pos.captures_to_hand()) * depth)) // (~20 Elo)
=======
                  && ss->staticEval + 255 + 182 * lmrDepth <= alpha)
                  continue;

              // Prune moves with negative SEE (~10 Elo)
              if (!pos.see_ge(move, Value(-(32 - std::min(lmrDepth, 18)) * lmrDepth * lmrDepth)))
                  continue;
          }
          else if (!pos.see_ge(move, Value(-194) * depth)) // (~20 Elo)
>>>>>>> 44f56e04
                  continue;
      }

      // Step 14. Extensions (~70 Elo)

      // Singular extension search (~60 Elo). If all moves but one fail low on a
      // search of (alpha-s, beta-s), and just one fails high on (alpha, beta),
      // then that move is singular and should be extended. To verify this we do
      // a reduced search on all the other moves but the ttMove and if the
      // result is lower than ttValue minus a margin then we will extend the ttMove.
      if (    depth >= 6
          &&  move == ttMove
          && !rootNode
          && !excludedMove // Avoid recursive singular search
       /* &&  ttValue != VALUE_NONE Already implicit in the next condition */
          &&  abs(ttValue) < VALUE_KNOWN_WIN
          && (tte->bound() & BOUND_LOWER)
          &&  tte->depth() >= depth - 3
          &&  pos.legal(move))
      {
          Value singularBeta = ttValue - 2 * depth;
          Depth halfDepth = depth / 2;
          ss->excludedMove = move;
          value = search<NonPV>(pos, ss, singularBeta - 1, singularBeta, halfDepth, cutNode);
          ss->excludedMove = MOVE_NONE;

          if (value < singularBeta)
          {
              extension = 1;
              singularLMR = true;
          }

          // Multi-cut pruning
          // Our ttMove is assumed to fail high, and now we failed high also on a reduced
          // search without the ttMove. So we assume this expected Cut-node is not singular,
          // that multiple moves fail high, and we can prune the whole subtree by returning
          // a soft bound.
          else if (singularBeta >= beta)
              return singularBeta;
      }

      // Check extension (~2 Elo)
      else if (    givesCheck
               && (pos.is_discovery_check_on_king(~us, move) || pos.see_ge(move)))
          extension = 1;

      // Passed pawn extension
      else if (   move == ss->killers[0]
               && pos.advanced_pawn_push(move)
               && pos.pawn_passed(us, to_sq(move)))
          extension = 1;

      // Last captures extension
      else if (   PieceValue[EG][pos.captured_piece()] > PawnValueEg
               && pos.non_pawn_material() <= 2 * RookValueMg)
          extension = 1;

      // Castling extension
      if (type_of(move) == CASTLING)
          extension = 1;

      // Losing chess capture extension
      else if (    pos.must_capture()
               &&  pos.capture(move)
               &&  MoveList<CAPTURES>(pos).size() == 1)
          extension = 1;

      // Add extension to new depth
      newDepth += extension;

      // Speculative prefetch as early as possible
      prefetch(TT.first_entry(pos.key_after(move)));

      // Check for legality just before making the move
      if (!rootNode && !pos.legal(move))
      {
          ss->moveCount = --moveCount;
          continue;
      }

      // Update the current move (this must be done after singular extension search)
      ss->currentMove = move;
      ss->continuationHistory = &thisThread->continuationHistory[inCheck]
                                                                [captureOrPromotion]
                                                                [history_slot(movedPiece)]
                                                                [to_sq(move)];

      // Step 15. Make the move
      pos.do_move(move, st, givesCheck);

      // Step 16. Reduced depth search (LMR). If the move fails high it will be
      // re-searched at full depth.
      if (    depth >= 3
          &&  moveCount > 1 + 2 * rootNode
          && (!rootNode || thisThread->best_move_count(move) == 0)
          && (  !captureOrPromotion
              || moveCountPruning
              || ss->staticEval + PieceValue[EG][pos.captured_piece()] <= alpha
              || cutNode
<<<<<<< HEAD
              || thisThread->ttHitAverage < 384 * ttHitAverageResolution * ttHitAverageWindow / 1024)
          && !(pos.must_capture() && MoveList<CAPTURES>(pos).size()))
=======
              || thisThread->ttHitAverage < 375 * ttHitAverageResolution * ttHitAverageWindow / 1024))
>>>>>>> 44f56e04
      {
          Depth r = reduction(improving, depth, moveCount);

          // Decrease reduction if the ttHit running average is large
          if (thisThread->ttHitAverage > 500 * ttHitAverageResolution * ttHitAverageWindow / 1024)
              r--;

          // Reduction if other threads are searching this position.
          if (th.marked())
              r++;

          // Decrease reduction if position is or has been on the PV
          if (ttPv)
              r -= 2;

          // Decrease reduction if opponent's move count is high (~10 Elo)
          if ((ss-1)->moveCount > 14)
              r--;

          // Decrease reduction if ttMove has been singularly extended
          if (singularLMR)
              r -= 2;

          if (!captureOrPromotion && !(pos.must_capture() && MoveList<CAPTURES>(pos).size()))
          {
              // Increase reduction if ttMove is a capture (~0 Elo)
              if (ttCapture)
                  r++;

              // Increase reduction for cut nodes (~5 Elo)
              if (cutNode)
                  r += 2;

              // Decrease reduction for moves that escape a capture. Filter out
              // castling moves, because they are coded as "king captures rook" and
              // hence break make_move(). (~5 Elo)
              else if (    type_of(move) == NORMAL
                       && !pos.see_ge(reverse_move(move)))
                  r -= 2;

              ss->statScore =  thisThread->mainHistory[us][from_to(move)]
<<<<<<< HEAD
                             + (*contHist[0])[history_slot(movedPiece)][to_sq(move)]
                             + (*contHist[1])[history_slot(movedPiece)][to_sq(move)]
                             + (*contHist[3])[history_slot(movedPiece)][to_sq(move)]
                             - 4729;
=======
                             + (*contHist[0])[movedPiece][to_sq(move)]
                             + (*contHist[1])[movedPiece][to_sq(move)]
                             + (*contHist[3])[movedPiece][to_sq(move)]
                             - 4926;
>>>>>>> 44f56e04

              // Reset statScore to zero if negative and most stats shows >= 0
              if (    ss->statScore < 0
                  && (*contHist[0])[history_slot(movedPiece)][to_sq(move)] >= 0
                  && (*contHist[1])[history_slot(movedPiece)][to_sq(move)] >= 0
                  && thisThread->mainHistory[us][from_to(move)] >= 0)
                  ss->statScore = 0;

              // Decrease/increase reduction by comparing opponent's stat score (~10 Elo)
              if (ss->statScore >= -102 && (ss-1)->statScore < -114)
                  r--;

              else if ((ss-1)->statScore >= -116 && ss->statScore < -154)
                  r++;

              // Decrease/increase reduction for moves with a good/bad history (~30 Elo)
              r -= ss->statScore / 16384;
          }

          Depth d = clamp(newDepth - r, 1, newDepth);

          value = -search<NonPV>(pos, ss+1, -(alpha+1), -alpha, d, true);

          doFullDepthSearch = (value > alpha && d != newDepth), didLMR = true;
      }
      else
          doFullDepthSearch = !PvNode || moveCount > 1, didLMR = false;

      // Step 17. Full depth search when LMR is skipped or fails high
      if (doFullDepthSearch)
      {
          value = -search<NonPV>(pos, ss+1, -(alpha+1), -alpha, newDepth, !cutNode);

          if (didLMR && !captureOrPromotion)
          {
              int bonus = value > alpha ?  stat_bonus(newDepth)
                                        : -stat_bonus(newDepth);

              if (move == ss->killers[0])
                  bonus += bonus / 4;

              update_continuation_histories(ss, movedPiece, to_sq(move), bonus);
          }
      }

      // For PV nodes only, do a full PV search on the first move or after a fail
      // high (in the latter case search only if value < beta), otherwise let the
      // parent node fail low with value <= alpha and try another move.
      if (PvNode && (moveCount == 1 || (value > alpha && (rootNode || value < beta))))
      {
          (ss+1)->pv = pv;
          (ss+1)->pv[0] = MOVE_NONE;

          value = -search<PV>(pos, ss+1, -beta, -alpha, newDepth, false);
      }

      // Step 18. Undo move
      pos.undo_move(move);

      assert(value > -VALUE_INFINITE && value < VALUE_INFINITE);

      // Step 19. Check for a new best move
      // Finished searching the move. If a stop occurred, the return value of
      // the search cannot be trusted, and we return immediately without
      // updating best move, PV and TT.
      if (Threads.stop.load(std::memory_order_relaxed))
          return VALUE_ZERO;

      if (rootNode)
      {
          RootMove& rm = *std::find(thisThread->rootMoves.begin(),
                                    thisThread->rootMoves.end(), move);

          // PV move or new best move?
          if (moveCount == 1 || value > alpha)
          {
              rm.score = value;
              rm.selDepth = thisThread->selDepth;
              rm.pv.resize(1);

              assert((ss+1)->pv);

              for (Move* m = (ss+1)->pv; *m != MOVE_NONE; ++m)
                  rm.pv.push_back(*m);

              // We record how often the best move has been changed in each
              // iteration. This information is used for time management: When
              // the best move changes frequently, we allocate some more time.
              if (moveCount > 1)
                  ++thisThread->bestMoveChanges;
          }
          else
              // All other moves but the PV are set to the lowest value: this
              // is not a problem when sorting because the sort is stable and the
              // move position in the list is preserved - just the PV is pushed up.
              rm.score = -VALUE_INFINITE;
      }

      if (value > bestValue)
      {
          bestValue = value;

          if (value > alpha)
          {
              bestMove = move;

              if (PvNode && !rootNode) // Update pv even in fail-high case
                  update_pv(ss->pv, move, (ss+1)->pv);

              if (PvNode && value < beta) // Update alpha! Always alpha < beta
                  alpha = value;
              else
              {
                  assert(value >= beta); // Fail high
                  ss->statScore = 0;
                  break;
              }
          }
      }

      if (move != bestMove)
      {
          if (captureOrPromotion && captureCount < 32)
              capturesSearched[captureCount++] = move;

          else if (!captureOrPromotion && quietCount < 64)
              quietsSearched[quietCount++] = move;
      }
    }

    // The following condition would detect a stop only after move loop has been
    // completed. But in this case bestValue is valid because we have fully
    // searched our subtree, and we can anyhow save the result in TT.
    /*
       if (Threads.stop)
        return VALUE_DRAW;
    */

    // Step 20. Check for mate and stalemate
    // All legal moves have been searched and if there are no legal moves, it
    // must be a mate or a stalemate. If we are in a singular extension search then
    // return a fail low score.

    assert(moveCount || !inCheck || excludedMove || !MoveList<LEGAL>(pos).size());

    if (!moveCount)
        bestValue = excludedMove ? alpha
                   :     inCheck ? pos.checkmate_value(ss->ply) : pos.stalemate_value(ss->ply);

    else if (bestMove)
        update_all_stats(pos, ss, bestMove, bestValue, beta, prevSq,
                         quietsSearched, quietCount, capturesSearched, captureCount, depth);

    // Bonus for prior countermove that caused the fail low
    else if (   (depth >= 3 || PvNode)
             && !priorCapture)
        update_continuation_histories(ss-1, pos.piece_on(prevSq), prevSq, stat_bonus(depth));

    if (PvNode)
        bestValue = std::min(bestValue, maxValue);

    if (!excludedMove)
        tte->save(posKey, value_to_tt(bestValue, ss->ply), ttPv,
                  bestValue >= beta ? BOUND_LOWER :
                  PvNode && bestMove ? BOUND_EXACT : BOUND_UPPER,
                  depth, bestMove, ss->staticEval);

    assert(bestValue > -VALUE_INFINITE && bestValue < VALUE_INFINITE);

    return bestValue;
  }


  // qsearch() is the quiescence search function, which is called by the main search
  // function with zero depth, or recursively with further decreasing depth per call.
  template <NodeType NT>
  Value qsearch(Position& pos, Stack* ss, Value alpha, Value beta, Depth depth) {

    constexpr bool PvNode = NT == PV;

    assert(alpha >= -VALUE_INFINITE && alpha < beta && beta <= VALUE_INFINITE);
    assert(PvNode || (alpha == beta - 1));
    assert(depth <= 0);

    Move pv[MAX_PLY+1];
    StateInfo st;
    TTEntry* tte;
    Key posKey;
    Move ttMove, move, bestMove;
    Depth ttDepth;
    Value bestValue, value, ttValue, futilityValue, futilityBase, oldAlpha;
    bool ttHit, pvHit, inCheck, givesCheck, captureOrPromotion, evasionPrunable;
    int moveCount;

    if (PvNode)
    {
        oldAlpha = alpha; // To flag BOUND_EXACT when eval above alpha and no available moves
        (ss+1)->pv = pv;
        ss->pv[0] = MOVE_NONE;
    }

    Thread* thisThread = pos.this_thread();
    (ss+1)->ply = ss->ply + 1;
    bestMove = MOVE_NONE;
    inCheck = pos.checkers();
    moveCount = 0;

    Value gameResult;
    if (pos.is_game_end(gameResult, ss->ply))
        return gameResult;

    // Check for maximum ply reached
    if (ss->ply >= MAX_PLY)
        return !inCheck ? evaluate(pos) : VALUE_DRAW;

    assert(0 <= ss->ply && ss->ply < MAX_PLY);

    // Decide whether or not to include checks: this fixes also the type of
    // TT entry depth that we are going to use. Note that in qsearch we use
    // only two types of depth in TT: DEPTH_QS_CHECKS or DEPTH_QS_NO_CHECKS.
    ttDepth = inCheck || depth >= DEPTH_QS_CHECKS ? DEPTH_QS_CHECKS
                                                  : DEPTH_QS_NO_CHECKS;
    // Transposition table lookup
    posKey = pos.key();
    tte = TT.probe(posKey, ttHit);
    ttValue = ttHit ? value_from_tt(tte->value(), ss->ply, pos.rule50_count()) : VALUE_NONE;
    ttMove = ttHit ? tte->move() : MOVE_NONE;
    pvHit = ttHit && tte->is_pv();

    if (  !PvNode
        && ttHit
        && tte->depth() >= ttDepth
        && ttValue != VALUE_NONE // Only in case of TT access race
        && (ttValue >= beta ? (tte->bound() & BOUND_LOWER)
                            : (tte->bound() & BOUND_UPPER)))
        return ttValue;

    // Evaluate the position statically
    if (inCheck)
    {
        ss->staticEval = VALUE_NONE;
        bestValue = futilityBase = -VALUE_INFINITE;
    }
    else
    {
        if (ttHit)
        {
            // Never assume anything about values stored in TT
            if ((ss->staticEval = bestValue = tte->eval()) == VALUE_NONE)
                ss->staticEval = bestValue = evaluate(pos);

            // Can ttValue be used as a better position evaluation?
            if (    ttValue != VALUE_NONE
                && (tte->bound() & (ttValue > bestValue ? BOUND_LOWER : BOUND_UPPER)))
                bestValue = ttValue;
        }
        else
            ss->staticEval = bestValue =
            (ss-1)->currentMove != MOVE_NULL ? evaluate(pos)
                                             : -(ss-1)->staticEval + 2 * Eval::tempo_value(pos);

        // Stand pat. Return immediately if static value is at least beta
        if (bestValue >= beta)
        {
            if (!ttHit)
                tte->save(posKey, value_to_tt(bestValue, ss->ply), pvHit, BOUND_LOWER,
                          DEPTH_NONE, MOVE_NONE, ss->staticEval);

            return bestValue;
        }

        if (PvNode && bestValue > alpha)
            alpha = bestValue;

        futilityBase = bestValue + 154;
    }

    const PieceToHistory* contHist[] = { (ss-1)->continuationHistory, (ss-2)->continuationHistory,
                                          nullptr                   , (ss-4)->continuationHistory,
                                          nullptr                   , (ss-6)->continuationHistory };

    // Initialize a MovePicker object for the current position, and prepare
    // to search the moves. Because the depth is <= 0 here, only captures,
    // queen promotions and checks (only if depth >= DEPTH_QS_CHECKS) will
    // be generated.
    MovePicker mp(pos, ttMove, depth, &thisThread->mainHistory,
                                      &thisThread->captureHistory,
                                      contHist,
                                      to_sq((ss-1)->currentMove));

    // Loop through the moves until no moves remain or a beta cutoff occurs
    while ((move = mp.next_move()) != MOVE_NONE)
    {
      assert(is_ok(move));

      givesCheck = pos.gives_check(move);
      captureOrPromotion = pos.capture_or_promotion(move);

      moveCount++;

      // Avoid qsearch explosion for clobber
      if (type_of(pos.moved_piece(move)) == CLOBBER_PIECE && bestValue > VALUE_MATED_IN_MAX_PLY)
          continue;

      // Futility pruning
      if (   !inCheck
          && !givesCheck
          && !(   pos.extinction_value() == -VALUE_MATE
               && pos.extinction_piece_types().find(ALL_PIECES) == pos.extinction_piece_types().end())
          &&  futilityBase > -VALUE_KNOWN_WIN
          && !pos.advanced_pawn_push(move))
      {
          assert(type_of(move) != ENPASSANT); // Due to !pos.advanced_pawn_push

          futilityValue = futilityBase + PieceValue[EG][pos.piece_on(to_sq(move))];

          if (futilityValue <= alpha)
          {
              bestValue = std::max(bestValue, futilityValue);
              continue;
          }

          if (futilityBase <= alpha && !pos.see_ge(move, VALUE_ZERO + 1))
          {
              bestValue = std::max(bestValue, futilityBase);
              continue;
          }
      }

      // Detect non-capture evasions that are candidates to be pruned
      evasionPrunable =    inCheck
                       &&  (depth != 0 || moveCount > 2)
                       &&  bestValue > VALUE_MATED_IN_MAX_PLY
                       && !pos.capture(move);

      // Don't search moves with negative SEE values
      if (  (!inCheck || evasionPrunable) && !pos.see_ge(move))
          continue;

      // Speculative prefetch as early as possible
      prefetch(TT.first_entry(pos.key_after(move)));

      // Check for legality just before making the move
      if (!pos.legal(move))
      {
          moveCount--;
          continue;
      }

      ss->currentMove = move;
      ss->continuationHistory = &thisThread->continuationHistory[inCheck]
                                                                [captureOrPromotion]
                                                                [history_slot(pos.moved_piece(move))]
                                                                [to_sq(move)];

      // Make and search the move
      pos.do_move(move, st, givesCheck);
      value = -qsearch<NT>(pos, ss+1, -beta, -alpha, depth - 1);
      pos.undo_move(move);

      assert(value > -VALUE_INFINITE && value < VALUE_INFINITE);

      // Check for a new best move
      if (value > bestValue)
      {
          bestValue = value;

          if (value > alpha)
          {
              bestMove = move;

              if (PvNode) // Update pv even in fail-high case
                  update_pv(ss->pv, move, (ss+1)->pv);

              if (PvNode && value < beta) // Update alpha here!
                  alpha = value;
              else
                  break; // Fail high
          }
       }
    }

    // All legal moves have been searched. A special case: If we're in check
    // and no legal moves were found, it is checkmate.
    if (inCheck && bestValue == -VALUE_INFINITE)
        return pos.checkmate_value(ss->ply); // Plies to mate from the root

    tte->save(posKey, value_to_tt(bestValue, ss->ply), pvHit,
              bestValue >= beta ? BOUND_LOWER :
              PvNode && bestValue > oldAlpha  ? BOUND_EXACT : BOUND_UPPER,
              ttDepth, bestMove, ss->staticEval);

    assert(bestValue > -VALUE_INFINITE && bestValue < VALUE_INFINITE);

    return bestValue;
  }


  // value_to_tt() adjusts a mate score from "plies to mate from the root" to
  // "plies to mate from the current position". Non-mate scores are unchanged.
  // The function is called before storing a value in the transposition table.

  Value value_to_tt(Value v, int ply) {

    assert(v != VALUE_NONE);

    return  v >= VALUE_MATE_IN_MAX_PLY  ? v + ply
          : v <= VALUE_MATED_IN_MAX_PLY ? v - ply : v;
  }


  // value_from_tt() is the inverse of value_to_tt(): It adjusts a mate score
  // from the transposition table (which refers to the plies to mate/be mated
  // from current position) to "plies to mate/be mated from the root".

  Value value_from_tt(Value v, int ply, int r50c) {

    return  v == VALUE_NONE             ? VALUE_NONE
          : v >= VALUE_MATE_IN_MAX_PLY  ? VALUE_MATE - v > 99 - r50c ? VALUE_MATE_IN_MAX_PLY  : v - ply
          : v <= VALUE_MATED_IN_MAX_PLY ? VALUE_MATE + v > 99 - r50c ? VALUE_MATED_IN_MAX_PLY : v + ply : v;
  }


  // update_pv() adds current move and appends child pv[]

  void update_pv(Move* pv, Move move, Move* childPv) {

    for (*pv++ = move; childPv && *childPv != MOVE_NONE; )
        *pv++ = *childPv++;
    *pv = MOVE_NONE;
  }


  // update_all_stats() updates stats at the end of search() when a bestMove is found

  void update_all_stats(const Position& pos, Stack* ss, Move bestMove, Value bestValue, Value beta, Square prevSq,
                        Move* quietsSearched, int quietCount, Move* capturesSearched, int captureCount, Depth depth) {

    int bonus1, bonus2;
    Color us = pos.side_to_move();
    Thread* thisThread = pos.this_thread();
    CapturePieceToHistory& captureHistory = thisThread->captureHistory;
    Piece moved_piece = pos.moved_piece(bestMove);
    PieceType captured = type_of(pos.piece_on(to_sq(bestMove)));

    bonus1 = stat_bonus(depth + 1);
    bonus2 = bestValue > beta + PawnValueMg ? bonus1               // larger bonus
                                            : stat_bonus(depth);   // smaller bonus

    if (!pos.capture_or_promotion(bestMove))
    {
        update_quiet_stats(pos, ss, bestMove, bonus2);

        // Decrease all the non-best quiet moves
        for (int i = 0; i < quietCount; ++i)
        {
            thisThread->mainHistory[us][from_to(quietsSearched[i])] << -bonus2;
            update_continuation_histories(ss, pos.moved_piece(quietsSearched[i]), to_sq(quietsSearched[i]), -bonus2);
        }
    }
    else
        captureHistory[moved_piece][to_sq(bestMove)][captured] << bonus1;

    // Extra penalty for a quiet TT or main killer move in previous ply when it gets refuted
    if (   ((ss-1)->moveCount == 1 || ((ss-1)->currentMove == (ss-1)->killers[0]))
        && !pos.captured_piece())
            update_continuation_histories(ss-1, pos.piece_on(prevSq), prevSq, -bonus1);

    // Decrease all the non-best capture moves
    for (int i = 0; i < captureCount; ++i)
    {
        moved_piece = pos.moved_piece(capturesSearched[i]);
        captured = type_of(pos.piece_on(to_sq(capturesSearched[i])));
        captureHistory[moved_piece][to_sq(capturesSearched[i])][captured] << -bonus1;
    }
  }


  // update_continuation_histories() updates histories of the move pairs formed
  // by moves at ply -1, -2, and -4 with current move.

  void update_continuation_histories(Stack* ss, Piece pc, Square to, int bonus) {

    for (int i : {1, 2, 4, 6})
        if (is_ok((ss-i)->currentMove))
            (*(ss-i)->continuationHistory)[history_slot(pc)][to] << bonus;
  }


  // update_quiet_stats() updates move sorting heuristics

  void update_quiet_stats(const Position& pos, Stack* ss, Move move, int bonus) {

    if (ss->killers[0] != move)
    {
        ss->killers[1] = ss->killers[0];
        ss->killers[0] = move;
    }

    Color us = pos.side_to_move();
    Thread* thisThread = pos.this_thread();
    thisThread->mainHistory[us][from_to(move)] << bonus;
    update_continuation_histories(ss, pos.moved_piece(move), to_sq(move), bonus);

    if (type_of(pos.moved_piece(move)) != PAWN && type_of(move) != DROP)
        thisThread->mainHistory[us][from_to(reverse_move(move))] << -bonus;

    if (is_ok((ss-1)->currentMove))
    {
        Square prevSq = to_sq((ss-1)->currentMove);
        thisThread->counterMoves[pos.piece_on(prevSq)][prevSq] = move;
    }
  }

  // When playing with strength handicap, choose best move among a set of RootMoves
  // using a statistical rule dependent on 'level'. Idea by Heinz van Saanen.

  Move Skill::pick_best(size_t multiPV) {

    const RootMoves& rootMoves = Threads.main()->rootMoves;
    static PRNG rng(now()); // PRNG sequence should be non-deterministic

    // RootMoves are already sorted by score in descending order
    Value topScore = rootMoves[0].score;
    int delta = std::min(topScore - rootMoves[multiPV - 1].score, PawnValueMg);
    int weakness = 120 - 2 * level;
    int maxScore = -VALUE_INFINITE;

    // Choose best move. For each move score we add two terms, both dependent on
    // weakness. One is deterministic and bigger for weaker levels, and one is
    // random. Then we choose the move with the resulting highest score.
    for (size_t i = 0; i < multiPV; ++i)
    {
        // This is our magic formula
        int push = (  weakness * int(topScore - rootMoves[i].score)
                    + delta * (rng.rand<unsigned>() % weakness)) / 128;

        if (rootMoves[i].score + push >= maxScore)
        {
            maxScore = rootMoves[i].score + push;
            best = rootMoves[i].pv[0];
        }
    }

    return best;
  }

} // namespace

/// MainThread::check_time() is used to print debug info and, more importantly,
/// to detect when we are out of available time and thus stop the search.

void MainThread::check_time() {

  if (--callsCnt > 0)
      return;

  // When using nodes, ensure checking rate is not lower than 0.1% of nodes
  callsCnt = Limits.nodes ? std::min(1024, int(Limits.nodes / 1024)) : 1024;

  static TimePoint lastInfoTime = now();

  TimePoint elapsed = Time.elapsed();
  TimePoint tick = Limits.startTime + elapsed;

  if (tick - lastInfoTime >= 1000)
  {
      lastInfoTime = tick;
      dbg_print();
  }

  // We should not stop pondering until told so by the GUI
  if (ponder)
      return;

  if (Partner.sitRequested)
      return;

  if (   (Limits.use_time_management() && (elapsed > Time.maximum() - 10 || stopOnPonderhit))
      || (Limits.movetime && elapsed >= Limits.movetime)
      || (Limits.nodes && Threads.nodes_searched() >= (uint64_t)Limits.nodes))
      Threads.stop = true;
}


/// UCI::pv() formats PV information according to the UCI protocol. UCI requires
/// that all (if any) unsearched PV lines are sent using a previous search score.

string UCI::pv(const Position& pos, Depth depth, Value alpha, Value beta) {

  std::stringstream ss;
  TimePoint elapsed = Time.elapsed() + 1;
  const RootMoves& rootMoves = pos.this_thread()->rootMoves;
  size_t pvIdx = pos.this_thread()->pvIdx;
  size_t multiPV = std::min((size_t)Options["MultiPV"], rootMoves.size());
  uint64_t nodesSearched = Threads.nodes_searched();
  uint64_t tbHits = Threads.tb_hits() + (TB::RootInTB ? rootMoves.size() : 0);

  for (size_t i = 0; i < multiPV; ++i)
  {
      bool updated = rootMoves[i].score != -VALUE_INFINITE;

      if (depth == 1 && !updated)
          continue;

      Depth d = updated ? depth : depth - 1;
      Value v = updated ? rootMoves[i].score : rootMoves[i].previousScore;

      bool tb = TB::RootInTB && abs(v) < VALUE_MATE - MAX_PLY;
      v = tb ? rootMoves[i].tbScore : v;

      if (ss.rdbuf()->in_avail()) // Not at first line
          ss << "\n";

      if (Options["Protocol"] == "xboard")
      {
          ss << d << " "
             << UCI::value(v) << " "
             << elapsed / 10 << " "
             << nodesSearched << " "
             << rootMoves[i].selDepth << " "
             << nodesSearched * 1000 / elapsed << " "
             << tbHits << "\t";

          for (Move m : rootMoves[i].pv)
              ss << " " << UCI::move(pos, m);
      }
      else
      {
      ss << "info"
         << " depth "    << d
         << " seldepth " << rootMoves[i].selDepth
         << " multipv "  << i + 1
         << " score "    << UCI::value(v);

      if (!tb && i == pvIdx)
          ss << (v >= beta ? " lowerbound" : v <= alpha ? " upperbound" : "");

      ss << " nodes "    << nodesSearched
         << " nps "      << nodesSearched * 1000 / elapsed;

      if (elapsed > 1000) // Earlier makes little sense
          ss << " hashfull " << TT.hashfull();

      ss << " tbhits "   << tbHits
         << " time "     << elapsed
         << " pv";

      for (Move m : rootMoves[i].pv)
          ss << " " << UCI::move(pos, m);
      }
  }

  return ss.str();
}


/// RootMove::extract_ponder_from_tt() is called in case we have no ponder move
/// before exiting the search, for instance, in case we stop the search during a
/// fail high at root. We try hard to have a ponder move to return to the GUI,
/// otherwise in case of 'ponder on' we have nothing to think on.

bool RootMove::extract_ponder_from_tt(Position& pos) {

    StateInfo st;
    bool ttHit;

    assert(pv.size() == 1);

    if (pv[0] == MOVE_NONE)
        return false;

    pos.do_move(pv[0], st);
    TTEntry* tte = TT.probe(pos.key(), ttHit);

    if (ttHit)
    {
        Move m = tte->move(); // Local copy to be SMP safe
        if (MoveList<LEGAL>(pos).contains(m))
            pv.push_back(m);
    }

    pos.undo_move(pv[0]);
    return pv.size() > 1;
}

void Tablebases::rank_root_moves(Position& pos, Search::RootMoves& rootMoves) {

    RootInTB = false;
    UseRule50 = bool(Options["Syzygy50MoveRule"]);
    ProbeDepth = int(Options["SyzygyProbeDepth"]);
    Cardinality = int(Options["SyzygyProbeLimit"]);
    bool dtz_available = true;

    // Tables with fewer pieces than SyzygyProbeLimit are searched with
    // ProbeDepth == DEPTH_ZERO
    if (Cardinality > MaxCardinality)
    {
        Cardinality = MaxCardinality;
        ProbeDepth = 0;
    }

    if (Cardinality >= popcount(pos.pieces()) && !pos.can_castle(ANY_CASTLING))
    {
        // Rank moves using DTZ tables
        RootInTB = root_probe(pos, rootMoves);

        if (!RootInTB)
        {
            // DTZ tables are missing; try to rank moves using WDL tables
            dtz_available = false;
            RootInTB = root_probe_wdl(pos, rootMoves);
        }
    }

    if (RootInTB)
    {
        // Sort moves according to TB rank
        std::sort(rootMoves.begin(), rootMoves.end(),
                  [](const RootMove &a, const RootMove &b) { return a.tbRank > b.tbRank; } );

        // Probe during search only if DTZ is not available and we are winning
        if (dtz_available || rootMoves[0].tbScore <= VALUE_DRAW)
            Cardinality = 0;
    }
    else
    {
        // Clean up if root_probe() and root_probe_wdl() have failed
        for (auto& m : rootMoves)
            m.tbRank = 0;
    }
}<|MERGE_RESOLUTION|>--- conflicted
+++ resolved
@@ -448,11 +448,7 @@
           if (rootDepth >= 4)
           {
               Value previousScore = rootMoves[pvIdx].previousScore;
-<<<<<<< HEAD
-              delta = Value(21 * (1 + rootPos.captures_to_hand()) + abs(previousScore) / 128);
-=======
-              delta = Value(21 + abs(previousScore) / 256);
->>>>>>> 44f56e04
+              delta = Value(21 * (1 + rootPos.captures_to_hand()) + abs(previousScore) / 256);
               alpha = std::max(previousScore - delta,-VALUE_INFINITE);
               beta  = std::min(previousScore + delta, VALUE_INFINITE);
 
@@ -852,16 +848,11 @@
 
     // Step 8. Futility pruning: child node (~30 Elo)
     if (   !PvNode
-<<<<<<< HEAD
-        &&  depth < 7
+        &&  depth < 6
         && !(   pos.extinction_value() == -VALUE_MATE
              && pos.extinction_piece_types().find(ALL_PIECES) == pos.extinction_piece_types().end())
         && (pos.checking_permitted() || !pos.capture_the_flag_piece())
         &&  eval - futility_margin(depth, improving) * (1 + pos.check_counting()) >= beta
-=======
-        &&  depth < 6
-        &&  eval - futility_margin(depth, improving) >= beta
->>>>>>> 44f56e04
         &&  eval < VALUE_KNOWN_WIN) // Do not return unproven wins
         return eval;
 
@@ -881,11 +872,7 @@
         assert(eval - beta >= 0);
 
         // Null move dynamic reduction based on depth and value
-<<<<<<< HEAD
-        Depth R = (835 - 150 * !pos.checking_permitted() + 70 * depth) / 256 + std::min(int(eval - beta) / 185, 3);
-=======
-        Depth R = (854 + 68 * depth) / 258 + std::min(int(eval - beta) / 192, 3);
->>>>>>> 44f56e04
+        Depth R = (854 - 150 * !pos.checking_permitted() + 68 * depth) / 258 + std::min(int(eval - beta) / 192, 3);
 
         ss->currentMove = MOVE_NULL;
         ss->continuationHistory = &thisThread->continuationHistory[0][0][NO_PIECE][0];
@@ -929,11 +916,7 @@
         &&  (pos.pieces() ^ pos.pieces(CLOBBER_PIECE))
         &&  abs(beta) < VALUE_MATE_IN_MAX_PLY)
     {
-<<<<<<< HEAD
-        Value raisedBeta = std::min(beta + (191 + 20 * !!pos.capture_the_flag_piece()) * (1 + pos.check_counting() + (pos.extinction_value() != VALUE_NONE)) - 46 * improving, VALUE_INFINITE);
-=======
-        Value raisedBeta = std::min(beta + 189 - 45 * improving, VALUE_INFINITE);
->>>>>>> 44f56e04
+        Value raisedBeta = std::min(beta + (189 + 20 * !!pos.capture_the_flag_piece()) * (1 + pos.check_counting() + (pos.extinction_value() != VALUE_NONE)) - 45 * improving, VALUE_INFINITE);
         MovePicker mp(pos, ttMove, raisedBeta - ss->staticEval, &thisThread->captureHistory);
         int probCutCount = 0;
 
@@ -1059,29 +1042,17 @@
               // Futility pruning: parent node (~2 Elo)
               if (   lmrDepth < 6
                   && !inCheck
-<<<<<<< HEAD
                   && !(   pos.extinction_value() == -VALUE_MATE
                        && pos.extinction_piece_types().find(ALL_PIECES) == pos.extinction_piece_types().end())
-                  && ss->staticEval + 250 + 211 * lmrDepth <= alpha)
+                  && ss->staticEval + 255 + 182 * lmrDepth <= alpha)
                   continue;
 
               // Prune moves with negative SEE (~10 Elo)
-              if (!pos.must_capture() && !pos.see_ge(move, Value(-(31 - std::min(lmrDepth, 18)) * lmrDepth * lmrDepth)))
+              if (!pos.must_capture() && !pos.see_ge(move, Value(-(32 - std::min(lmrDepth, 18)) * lmrDepth * lmrDepth)))
                   continue;
           }
-          else if (  !(givesCheck && extension)
-                   && !pos.must_capture()
-                   && !pos.see_ge(move, Value(-199 - 120 * pos.captures_to_hand()) * depth)) // (~20 Elo)
-=======
-                  && ss->staticEval + 255 + 182 * lmrDepth <= alpha)
-                  continue;
-
-              // Prune moves with negative SEE (~10 Elo)
-              if (!pos.see_ge(move, Value(-(32 - std::min(lmrDepth, 18)) * lmrDepth * lmrDepth)))
-                  continue;
-          }
-          else if (!pos.see_ge(move, Value(-194) * depth)) // (~20 Elo)
->>>>>>> 44f56e04
+          else if (   !pos.must_capture()
+                   && !pos.see_ge(move, Value(-194 - 120 * pos.captures_to_hand()) * depth)) // (~20 Elo)
                   continue;
       }
 
@@ -1181,12 +1152,8 @@
               || moveCountPruning
               || ss->staticEval + PieceValue[EG][pos.captured_piece()] <= alpha
               || cutNode
-<<<<<<< HEAD
-              || thisThread->ttHitAverage < 384 * ttHitAverageResolution * ttHitAverageWindow / 1024)
+              || thisThread->ttHitAverage < 375 * ttHitAverageResolution * ttHitAverageWindow / 1024)
           && !(pos.must_capture() && MoveList<CAPTURES>(pos).size()))
-=======
-              || thisThread->ttHitAverage < 375 * ttHitAverageResolution * ttHitAverageWindow / 1024))
->>>>>>> 44f56e04
       {
           Depth r = reduction(improving, depth, moveCount);
 
@@ -1228,17 +1195,10 @@
                   r -= 2;
 
               ss->statScore =  thisThread->mainHistory[us][from_to(move)]
-<<<<<<< HEAD
                              + (*contHist[0])[history_slot(movedPiece)][to_sq(move)]
                              + (*contHist[1])[history_slot(movedPiece)][to_sq(move)]
                              + (*contHist[3])[history_slot(movedPiece)][to_sq(move)]
-                             - 4729;
-=======
-                             + (*contHist[0])[movedPiece][to_sq(move)]
-                             + (*contHist[1])[movedPiece][to_sq(move)]
-                             + (*contHist[3])[movedPiece][to_sq(move)]
                              - 4926;
->>>>>>> 44f56e04
 
               // Reset statScore to zero if negative and most stats shows >= 0
               if (    ss->statScore < 0
