/*
  Stockfish, a UCI chess playing engine derived from Glaurung 2.1
  Copyright (C) 2004-2008 Tord Romstad (Glaurung author)
  Copyright (C) 2008-2015 Marco Costalba, Joona Kiiski, Tord Romstad
  Copyright (C) 2015-2020 Marco Costalba, Joona Kiiski, Gary Linscott, Tord Romstad

  Stockfish is free software: you can redistribute it and/or modify
  it under the terms of the GNU General Public License as published by
  the Free Software Foundation, either version 3 of the License, or
  (at your option) any later version.

  Stockfish is distributed in the hope that it will be useful,
  but WITHOUT ANY WARRANTY; without even the implied warranty of
  MERCHANTABILITY or FITNESS FOR A PARTICULAR PURPOSE.  See the
  GNU General Public License for more details.

  You should have received a copy of the GNU General Public License
  along with this program.  If not, see <http://www.gnu.org/licenses/>.
*/

#include <iostream>

#include "bitboard.h"
#include "endgame.h"
#include "position.h"
#include "search.h"
#include "thread.h"
#include "tt.h"
#include "uci.h"
#include "piece.h"
#include "variant.h"
#include "syzygy/tbprobe.h"

namespace PSQT {
  void init(const Variant* v);
}

int main(int argc, char* argv[]) {

  std::cout << engine_info() << std::endl;

  pieceMap.init();
  variants.init();
  UCI::init(Options);
<<<<<<< HEAD
  PSQT::init(variants.find(Options["UCI_Variant"])->second);
=======
  Tune::init();
  PSQT::init();
>>>>>>> c527c3ad
  Bitboards::init();
  Position::init();
  Bitbases::init();
  Endgames::init();
  Threads.set(Options["Threads"]);
  Search::clear(); // After threads are up

  UCI::loop(argc, argv);

  Threads.set(0);
  variants.clear_all();
  pieceMap.clear_all();
  return 0;
}<|MERGE_RESOLUTION|>--- conflicted
+++ resolved
@@ -42,12 +42,8 @@
   pieceMap.init();
   variants.init();
   UCI::init(Options);
-<<<<<<< HEAD
+  Tune::init();
   PSQT::init(variants.find(Options["UCI_Variant"])->second);
-=======
-  Tune::init();
-  PSQT::init();
->>>>>>> c527c3ad
   Bitboards::init();
   Position::init();
   Bitbases::init();
