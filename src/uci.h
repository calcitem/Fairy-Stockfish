/*
  Stockfish, a UCI chess playing engine derived from Glaurung 2.1
  Copyright (C) 2004-2008 Tord Romstad (Glaurung author)
  Copyright (C) 2008-2015 Marco Costalba, Joona Kiiski, Tord Romstad
  Copyright (C) 2015-2018 Marco Costalba, Joona Kiiski, Gary Linscott, Tord Romstad

  Stockfish is free software: you can redistribute it and/or modify
  it under the terms of the GNU General Public License as published by
  the Free Software Foundation, either version 3 of the License, or
  (at your option) any later version.

  Stockfish is distributed in the hope that it will be useful,
  but WITHOUT ANY WARRANTY; without even the implied warranty of
  MERCHANTABILITY or FITNESS FOR A PARTICULAR PURPOSE.  See the
  GNU General Public License for more details.

  You should have received a copy of the GNU General Public License
  along with this program.  If not, see <http://www.gnu.org/licenses/>.
*/

#ifndef UCI_H_INCLUDED
#define UCI_H_INCLUDED

#include <map>
#include <string>
#include <vector>

#include "types.h"

class Position;

namespace UCI {

class Option;

/// Custom comparator because UCI options should be case insensitive
struct CaseInsensitiveLess {
  bool operator() (const std::string&, const std::string&) const;
};

/// Our options container is actually a std::map
typedef std::map<std::string, Option, CaseInsensitiveLess> OptionsMap;

/// Option class implements an option as defined by UCI protocol
class Option {

  typedef void (*OnChange)(const Option&);

public:
  Option(OnChange = nullptr);
  Option(bool v, OnChange = nullptr);
  Option(const char* v, OnChange = nullptr);
  Option(const char* v, const std::vector<std::string>& variants, OnChange = nullptr);
  Option(double v, int minv, int maxv, OnChange = nullptr);
<<<<<<< HEAD
=======
  Option(const char* v, const char* cur, OnChange = nullptr);
>>>>>>> a0579351

  Option& operator=(const std::string&);
  void operator<<(const Option&);
  operator double() const;
  operator std::string() const;
  bool operator==(const char*) const;

private:
  friend std::ostream& operator<<(std::ostream&, const OptionsMap&);

  std::string defaultValue, currentValue, type;
  int min, max;
  std::vector<std::string> comboValues;
  size_t idx;
  OnChange on_change;
};

void init(OptionsMap&);
void loop(int argc, char* argv[]);
std::string value(Value v);
std::string square(const Position& pos, Square s);
std::string dropped_piece(const Position& pos, Move m);
std::string move(const Position& pos, Move m);
std::string pv(const Position& pos, Depth depth, Value alpha, Value beta);
Move to_move(const Position& pos, std::string& str);

} // namespace UCI

extern UCI::OptionsMap Options;

#endif // #ifndef UCI_H_INCLUDED<|MERGE_RESOLUTION|>--- conflicted
+++ resolved
@@ -52,10 +52,6 @@
   Option(const char* v, OnChange = nullptr);
   Option(const char* v, const std::vector<std::string>& variants, OnChange = nullptr);
   Option(double v, int minv, int maxv, OnChange = nullptr);
-<<<<<<< HEAD
-=======
-  Option(const char* v, const char* cur, OnChange = nullptr);
->>>>>>> a0579351
 
   Option& operator=(const std::string&);
   void operator<<(const Option&);
